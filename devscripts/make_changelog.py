--- conflicted
+++ resolved
@@ -248,33 +248,6 @@
         self._commits, self._fixes = self._get_commits_and_fixes(default_author)
         self._commits_added = []
 
-<<<<<<< HEAD
-    @classmethod
-    def from_single(cls, commitish='HEAD', default_author=None):
-        start_commitish = cls.get_prev_tag(commitish)
-        end_commitish = cls.get_next_tag(commitish)
-        if start_commitish == end_commitish:
-            start_commitish = cls.get_prev_tag(f'{commitish}~')
-        logger.info(f'Determined range from {commitish!r}: {start_commitish}..{end_commitish}')
-        return cls(start_commitish, end_commitish, default_author)
-
-    @classmethod
-    def get_prev_tag(cls, commitish):
-        command = [cls.COMMAND, 'describe', '--always', '--tags', '--abbrev=0', '--exclude=*[^0-9.]*', commitish]
-        return subprocess.check_output(command, text=True).strip()
-
-    @classmethod
-    def get_next_tag(cls, commitish):
-        result = subprocess.run(
-            [cls.COMMAND, 'describe', '--contains', '--abbrev=0', commitish],
-            stdout=subprocess.PIPE, stderr=subprocess.DEVNULL, text=True)
-        if result.returncode:
-            return 'HEAD'
-
-        return result.stdout.partition('~')[0].strip()
-
-=======
->>>>>>> 1f8489cc
     def __iter__(self):
         return iter(itertools.chain(self._commits.values(), self._commits_added))
 
