from __future__ import unicode_literals

from ..utils import (
    determine_protocol,
)


def _get_real_downloader(info_dict, protocol=None, *args, **kwargs):
    info_copy = info_dict.copy()
    if protocol:
        info_copy['protocol'] = protocol
    return get_suitable_downloader(info_copy, *args, **kwargs)


# Some of these require _get_real_downloader
from .common import FileDownloader
from .dash import DashSegmentsFD
from .f4m import F4mFD
from .hls import HlsFD
from .http import HttpFD
from .rtmp import RtmpFD
from .rtsp import RtspFD
from .ism import IsmFD
from .youtube_live_chat import YoutubeLiveChatReplayFD
from .external import (
    get_external_downloader,
    FFmpegFD,
)

PROTOCOL_MAP = {
    'rtmp': RtmpFD,
    'm3u8_native': HlsFD,
    'm3u8': FFmpegFD,
    'mms': RtspFD,
    'rtsp': RtspFD,
    'f4m': F4mFD,
    'http_dash_segments': DashSegmentsFD,
    'ism': IsmFD,
    'youtube_live_chat_replay': YoutubeLiveChatReplayFD,
}


def get_suitable_downloader(info_dict, params={}, default=HttpFD):
    """Get the downloader class that can handle the info dict."""
    protocol = determine_protocol(info_dict)
    info_dict['protocol'] = protocol

    # if (info_dict.get('start_time') or info_dict.get('end_time')) and not info_dict.get('requested_formats') and FFmpegFD.can_download(info_dict):
    #     return FFmpegFD

    external_downloader = params.get('external_downloader')
    if external_downloader is not None:
        ed = get_external_downloader(external_downloader)
        if ed.can_download(info_dict):
            return ed

<<<<<<< HEAD
    if protocol.startswith('niconico'):
        return NiconicoDmcFD

    if protocol.startswith('m3u8') and info_dict.get('is_live'):
        return FFmpegFD

    if protocol == 'm3u8' and params.get('hls_prefer_native') is True:
        return HlsFD

    if protocol == 'm3u8_native' and params.get('hls_prefer_native') is False:
        return FFmpegFD
=======
    if protocol.startswith('m3u8'):
        if info_dict.get('is_live'):
            return FFmpegFD
        elif _get_real_downloader(info_dict, 'frag_urls', params, None):
            return HlsFD
        elif params.get('hls_prefer_native') is True:
            return HlsFD
        elif params.get('hls_prefer_native') is False:
            return FFmpegFD
>>>>>>> 5219cb3e

    return PROTOCOL_MAP.get(protocol, default)


__all__ = [
    'get_suitable_downloader',
    'FileDownloader',
]

from .niconico import NiconicoDmcFD  # This needs get_suitable_downloader<|MERGE_RESOLUTION|>--- conflicted
+++ resolved
@@ -21,6 +21,7 @@
 from .rtmp import RtmpFD
 from .rtsp import RtspFD
 from .ism import IsmFD
+from .niconico import NiconicoDmcFD
 from .youtube_live_chat import YoutubeLiveChatReplayFD
 from .external import (
     get_external_downloader,
@@ -36,6 +37,7 @@
     'f4m': F4mFD,
     'http_dash_segments': DashSegmentsFD,
     'ism': IsmFD,
+    'niconico_dmc': NiconicoDmcFD,
     'youtube_live_chat_replay': YoutubeLiveChatReplayFD,
 }
 
@@ -54,19 +56,6 @@
         if ed.can_download(info_dict):
             return ed
 
-<<<<<<< HEAD
-    if protocol.startswith('niconico'):
-        return NiconicoDmcFD
-
-    if protocol.startswith('m3u8') and info_dict.get('is_live'):
-        return FFmpegFD
-
-    if protocol == 'm3u8' and params.get('hls_prefer_native') is True:
-        return HlsFD
-
-    if protocol == 'm3u8_native' and params.get('hls_prefer_native') is False:
-        return FFmpegFD
-=======
     if protocol.startswith('m3u8'):
         if info_dict.get('is_live'):
             return FFmpegFD
@@ -76,7 +65,6 @@
             return HlsFD
         elif params.get('hls_prefer_native') is False:
             return FFmpegFD
->>>>>>> 5219cb3e
 
     return PROTOCOL_MAP.get(protocol, default)
 
@@ -84,6 +72,4 @@
 __all__ = [
     'get_suitable_downloader',
     'FileDownloader',
-]
-
-from .niconico import NiconicoDmcFD  # This needs get_suitable_downloader+]