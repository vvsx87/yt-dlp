--- conflicted
+++ resolved
@@ -29,7 +29,6 @@
 from ..jsinterp import JSInterpreter
 from ..utils import (
     bytes_to_intlist,
-    bug_reports_message,
     clean_html,
     datetime_from_str,
     dict_get,
@@ -827,22 +826,14 @@
                 try:
                     self._extract_and_report_alerts(response, expected=False, only_once=True)
                 except ExtractorError as e:
-<<<<<<< HEAD
-                    err_str = error_to_compat_str(e)
-                    # YouTube servers may return errors we want to retry on in a 200 OK response
-                    # See: https://github.com/yt-dlp/yt-dlp/issues/839
-                    if 'unknown error' in err_str.lower():
-                        last_error = remove_end(err_str, bug_reports_message())
-=======
                     # YouTube servers may return errors we want to retry on in a 200 OK response
                     # See: https://github.com/yt-dlp/yt-dlp/issues/839
                     if 'unknown error' in e.msg.lower():
                         last_error = e.msg
->>>>>>> f1f6ca78
                         continue
                     if fatal:
                         raise
-                    self.report_warning(err_str)
+                    self.report_warning(error_to_compat_str(e))
                     return
                 if not check_get_keys or dict_get(response, check_get_keys):
                     break
@@ -2488,12 +2479,7 @@
 
         session_index = self._extract_session_index(player_ytcfg, master_ytcfg)
         syncid = self._extract_account_syncid(player_ytcfg, master_ytcfg, initial_pr)
-<<<<<<< HEAD
-        sts = self._extract_signature_timestamp(video_id, player_url, master_ytcfg, fatal=False)
-        identity_token = self._extract_identity_token(master_ytcfg)
-=======
         sts = self._extract_signature_timestamp(video_id, player_url, master_ytcfg, fatal=False) if player_url else None
->>>>>>> f1f6ca78
         headers = self.generate_api_headers(
             player_ytcfg, syncid, session_index,
             identity_token=identity_token, default_client=client)
@@ -2538,11 +2524,7 @@
         webpage = self._download_webpage(url, video_id, fatal=False, note=f'Downloading {client} config')
         return self.extract_ytcfg(video_id, webpage) or {}
 
-<<<<<<< HEAD
-    def _extract_player_responses(self, clients, video_id, webpage, master_ytcfg, player_url):
-=======
-    def _extract_player_responses(self, clients, video_id, webpage, master_ytcfg, identity_token):
->>>>>>> f1f6ca78
+    def _extract_player_responses(self, clients, video_id, webpage, master_ytcfg):
         initial_pr = None
         if webpage:
             initial_pr = self._extract_yt_initial_variable(
@@ -2587,11 +2569,7 @@
 
             try:
                 pr = initial_pr if client == 'web' and initial_pr else self._extract_player_response(
-<<<<<<< HEAD
-                    client, video_id, player_ytcfg or master_ytcfg, player_ytcfg, player_url, initial_pr)
-=======
-                    client, video_id, player_ytcfg or master_ytcfg, player_ytcfg, identity_token, player_url if require_js_player else None, initial_pr)
->>>>>>> f1f6ca78
+                    client, video_id, player_ytcfg or master_ytcfg, player_ytcfg, player_url if require_js_player else None, initial_pr)
             except ExtractorError as e:
                 if last_error:
                     self.report_warning(last_error)
@@ -2764,19 +2742,10 @@
                 webpage_url + '&bpctr=9999999999&has_verified=1', video_id, fatal=False)
 
         master_ytcfg = self.extract_ytcfg(video_id, webpage) or self._get_default_ytcfg()
-<<<<<<< HEAD
-        player_url = self._extract_player_url(master_ytcfg, webpage)
-=======
-        identity_token = self._extract_identity_token(webpage, video_id)
->>>>>>> f1f6ca78
 
         player_responses, player_url = self._extract_player_responses(
             self._get_requested_clients(url, smuggled_data),
-<<<<<<< HEAD
-            video_id, webpage, master_ytcfg, player_url))
-=======
-            video_id, webpage, master_ytcfg, identity_token)
->>>>>>> f1f6ca78
+            video_id, webpage, master_ytcfg)
 
         get_first = lambda obj, keys, **kwargs: traverse_obj(obj, (..., *variadic(keys)), **kwargs, get_all=False)
 
