--- conflicted
+++ resolved
@@ -933,11 +933,7 @@
                             else None),
             'live_status': ('is_upcoming' if scheduled_timestamp is not None
                             else 'was_live' if 'streamed' in time_text.lower()
-<<<<<<< HEAD
-                            else 'is_live' if overlay_style is not None and overlay_style == 'LIVE' or 'is_live' in badges
-=======
-                            else 'is_live' if overlay_style == 'LIVE' or 'live now' in badges
->>>>>>> e0992d55
+                            else 'is_live' if overlay_style == 'LIVE' or 'is_live' in badges
                             else None),
             'release_timestamp': scheduled_timestamp,
             'availability': self._availability(needs_premium='premium' in badges, needs_subscription='members_only' in badges)
