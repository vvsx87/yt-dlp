# coding: utf-8

from __future__ import unicode_literals

import calendar
import hashlib
import itertools
import json
import os.path
import random
import re
import time
import traceback

from .common import InfoExtractor, SearchInfoExtractor
from ..compat import (
    compat_chr,
    compat_HTTPError,
    compat_parse_qs,
    compat_str,
    compat_urllib_parse_unquote_plus,
    compat_urllib_parse_urlencode,
    compat_urllib_parse_urlparse,
    compat_urlparse,
)
from ..jsinterp import JSInterpreter
from ..utils import (
    bool_or_none,
    clean_html,
    dict_get,
    datetime_from_str,
    error_to_compat_str,
    ExtractorError,
    format_field,
    float_or_none,
    int_or_none,
    mimetype2ext,
    parse_codecs,
    parse_duration,
    qualities,
    remove_start,
    smuggle_url,
    str_or_none,
    str_to_int,
    try_get,
    unescapeHTML,
    unified_strdate,
    unsmuggle_url,
    update_url_query,
    url_or_none,
    urlencode_postdata,
    urljoin
)


def parse_qs(url):
    return compat_urlparse.parse_qs(compat_urlparse.urlparse(url).query)


class YoutubeBaseInfoExtractor(InfoExtractor):
    """Provide base functions for Youtube extractors"""
    _LOGIN_URL = 'https://accounts.google.com/ServiceLogin'
    _TWOFACTOR_URL = 'https://accounts.google.com/signin/challenge'

    _LOOKUP_URL = 'https://accounts.google.com/_/signin/sl/lookup'
    _CHALLENGE_URL = 'https://accounts.google.com/_/signin/sl/challenge'
    _TFA_URL = 'https://accounts.google.com/_/signin/challenge?hl=en&TL={0}'

    _RESERVED_NAMES = (
        r'channel|c|user|playlist|watch|w|v|embed|e|watch_popup|'
        r'movies|results|shared|hashtag|trending|feed|feeds|oembed|'
        r'storefront|oops|index|account|reporthistory|t/terms|about|upload|signin|logout')

    _NETRC_MACHINE = 'youtube'
    # If True it will raise an error if no login info is provided
    _LOGIN_REQUIRED = False

    _PLAYLIST_ID_RE = r'(?:(?:PL|LL|EC|UU|FL|RD|UL|TL|PU|OLAK5uy_)[0-9A-Za-z-_]{10,}|RDMM|WL|LL|LM)'

    def _login(self):
        """
        Attempt to log in to YouTube.
        True is returned if successful or skipped.
        False is returned if login failed.

        If _LOGIN_REQUIRED is set and no authentication was provided, an error is raised.
        """
        username, password = self._get_login_info()
        # No authentication to be performed
        if username is None:
            if self._LOGIN_REQUIRED and self._downloader.params.get('cookiefile') is None:
                raise ExtractorError('No login info available, needed for using %s.' % self.IE_NAME, expected=True)
            # if self._downloader.params.get('cookiefile'):  # TODO remove 'and False' later - too many people using outdated cookies and open issues, remind them.
            #     self.to_screen('[Cookies] Reminder - Make sure to always use up to date cookies!')
            return True

        login_page = self._download_webpage(
            self._LOGIN_URL, None,
            note='Downloading login page',
            errnote='unable to fetch login page', fatal=False)
        if login_page is False:
            return

        login_form = self._hidden_inputs(login_page)

        def req(url, f_req, note, errnote):
            data = login_form.copy()
            data.update({
                'pstMsg': 1,
                'checkConnection': 'youtube',
                'checkedDomains': 'youtube',
                'hl': 'en',
                'deviceinfo': '[null,null,null,[],null,"US",null,null,[],"GlifWebSignIn",null,[null,null,[]]]',
                'f.req': json.dumps(f_req),
                'flowName': 'GlifWebSignIn',
                'flowEntry': 'ServiceLogin',
                # TODO: reverse actual botguard identifier generation algo
                'bgRequest': '["identifier",""]',
            })
            return self._download_json(
                url, None, note=note, errnote=errnote,
                transform_source=lambda s: re.sub(r'^[^[]*', '', s),
                fatal=False,
                data=urlencode_postdata(data), headers={
                    'Content-Type': 'application/x-www-form-urlencoded;charset=utf-8',
                    'Google-Accounts-XSRF': 1,
                })

        def warn(message):
            self.report_warning(message)

        lookup_req = [
            username,
            None, [], None, 'US', None, None, 2, False, True,
            [
                None, None,
                [2, 1, None, 1,
                 'https://accounts.google.com/ServiceLogin?passive=true&continue=https%3A%2F%2Fwww.youtube.com%2Fsignin%3Fnext%3D%252F%26action_handle_signin%3Dtrue%26hl%3Den%26app%3Ddesktop%26feature%3Dsign_in_button&hl=en&service=youtube&uilel=3&requestPath=%2FServiceLogin&Page=PasswordSeparationSignIn',
                 None, [], 4],
                1, [None, None, []], None, None, None, True
            ],
            username,
        ]

        lookup_results = req(
            self._LOOKUP_URL, lookup_req,
            'Looking up account info', 'Unable to look up account info')

        if lookup_results is False:
            return False

        user_hash = try_get(lookup_results, lambda x: x[0][2], compat_str)
        if not user_hash:
            warn('Unable to extract user hash')
            return False

        challenge_req = [
            user_hash,
            None, 1, None, [1, None, None, None, [password, None, True]],
            [
                None, None, [2, 1, None, 1, 'https://accounts.google.com/ServiceLogin?passive=true&continue=https%3A%2F%2Fwww.youtube.com%2Fsignin%3Fnext%3D%252F%26action_handle_signin%3Dtrue%26hl%3Den%26app%3Ddesktop%26feature%3Dsign_in_button&hl=en&service=youtube&uilel=3&requestPath=%2FServiceLogin&Page=PasswordSeparationSignIn', None, [], 4],
                1, [None, None, []], None, None, None, True
            ]]

        challenge_results = req(
            self._CHALLENGE_URL, challenge_req,
            'Logging in', 'Unable to log in')

        if challenge_results is False:
            return

        login_res = try_get(challenge_results, lambda x: x[0][5], list)
        if login_res:
            login_msg = try_get(login_res, lambda x: x[5], compat_str)
            warn(
                'Unable to login: %s' % 'Invalid password'
                if login_msg == 'INCORRECT_ANSWER_ENTERED' else login_msg)
            return False

        res = try_get(challenge_results, lambda x: x[0][-1], list)
        if not res:
            warn('Unable to extract result entry')
            return False

        login_challenge = try_get(res, lambda x: x[0][0], list)
        if login_challenge:
            challenge_str = try_get(login_challenge, lambda x: x[2], compat_str)
            if challenge_str == 'TWO_STEP_VERIFICATION':
                # SEND_SUCCESS - TFA code has been successfully sent to phone
                # QUOTA_EXCEEDED - reached the limit of TFA codes
                status = try_get(login_challenge, lambda x: x[5], compat_str)
                if status == 'QUOTA_EXCEEDED':
                    warn('Exceeded the limit of TFA codes, try later')
                    return False

                tl = try_get(challenge_results, lambda x: x[1][2], compat_str)
                if not tl:
                    warn('Unable to extract TL')
                    return False

                tfa_code = self._get_tfa_info('2-step verification code')

                if not tfa_code:
                    warn(
                        'Two-factor authentication required. Provide it either interactively or with --twofactor <code>'
                        '(Note that only TOTP (Google Authenticator App) codes work at this time.)')
                    return False

                tfa_code = remove_start(tfa_code, 'G-')

                tfa_req = [
                    user_hash, None, 2, None,
                    [
                        9, None, None, None, None, None, None, None,
                        [None, tfa_code, True, 2]
                    ]]

                tfa_results = req(
                    self._TFA_URL.format(tl), tfa_req,
                    'Submitting TFA code', 'Unable to submit TFA code')

                if tfa_results is False:
                    return False

                tfa_res = try_get(tfa_results, lambda x: x[0][5], list)
                if tfa_res:
                    tfa_msg = try_get(tfa_res, lambda x: x[5], compat_str)
                    warn(
                        'Unable to finish TFA: %s' % 'Invalid TFA code'
                        if tfa_msg == 'INCORRECT_ANSWER_ENTERED' else tfa_msg)
                    return False

                check_cookie_url = try_get(
                    tfa_results, lambda x: x[0][-1][2], compat_str)
            else:
                CHALLENGES = {
                    'LOGIN_CHALLENGE': "This device isn't recognized. For your security, Google wants to make sure it's really you.",
                    'USERNAME_RECOVERY': 'Please provide additional information to aid in the recovery process.',
                    'REAUTH': "There is something unusual about your activity. For your security, Google wants to make sure it's really you.",
                }
                challenge = CHALLENGES.get(
                    challenge_str,
                    '%s returned error %s.' % (self.IE_NAME, challenge_str))
                warn('%s\nGo to https://accounts.google.com/, login and solve a challenge.' % challenge)
                return False
        else:
            check_cookie_url = try_get(res, lambda x: x[2], compat_str)

        if not check_cookie_url:
            warn('Unable to extract CheckCookie URL')
            return False

        check_cookie_results = self._download_webpage(
            check_cookie_url, None, 'Checking cookie', fatal=False)

        if check_cookie_results is False:
            return False

        if 'https://myaccount.google.com/' not in check_cookie_results:
            warn('Unable to log in')
            return False

        return True

    def _initialize_consent(self):
        cookies = self._get_cookies('https://www.youtube.com/')
        if cookies.get('__Secure-3PSID'):
            return
        consent_id = None
        consent = cookies.get('CONSENT')
        if consent:
            if 'YES' in consent.value:
                return
            consent_id = self._search_regex(
                r'PENDING\+(\d+)', consent.value, 'consent', default=None)
        if not consent_id:
            consent_id = random.randint(100, 999)
        self._set_cookie('.youtube.com', 'CONSENT', 'YES+cb.20210328-17-p0.en+FX+%s' % consent_id)

    def _real_initialize(self):
        self._initialize_consent()
        if self._downloader is None:
            return
        if not self._login():
            return

    _YT_WEB_CLIENT_VERSION = '2.20210407.08.00'
    _YT_INNERTUBE_API_KEY = 'AIzaSyAO_FJ2SlqU8Q4STEHLGCilw_Y9_11qcW8'
    _YT_INITIAL_DATA_RE = r'(?:window\s*\[\s*["\']ytInitialData["\']\s*\]|ytInitialData)\s*=\s*({.+?})\s*;'
    _YT_INITIAL_PLAYER_RESPONSE_RE = r'ytInitialPlayerResponse\s*=\s*({.+?})\s*;'
    _YT_INITIAL_BOUNDARY_RE = r'(?:var\s+meta|</script|\n)'

    def _generate_sapisidhash_header(self):
        sapisid_cookie = self._get_cookies('https://www.youtube.com').get('SAPISID')
        if sapisid_cookie is None:
            return
        time_now = round(time.time())
        sapisidhash = hashlib.sha1((str(time_now) + " " + sapisid_cookie.value + " " + "https://www.youtube.com").encode("utf-8")).hexdigest()
        return "SAPISIDHASH %s_%s" % (time_now, sapisidhash)

    def _call_api(self, ep, query, video_id, fatal=True, headers=None,
                  note='Downloading API JSON', errnote='Unable to download API page',
                  context=None, api_key=None):

        data = {'context': context} if context else {'context': self._extract_context()}
        data.update(query)
        real_headers = self._generate_api_headers()
        real_headers.update({'content-type': 'application/json'})
        if headers:
            real_headers.update(headers)
        return self._download_json(
            'https://www.youtube.com/youtubei/v1/%s' % ep,
            video_id=video_id, fatal=fatal, note=note, errnote=errnote,
            data=json.dumps(data).encode('utf8'), headers=real_headers,
            query={'key': api_key or self._extract_api_key()})

    def _extract_api_key(self, ytcfg=None):
        return try_get(ytcfg, lambda x: x['INNERTUBE_API_KEY'], compat_str) or self._YT_INNERTUBE_API_KEY

    def _extract_yt_initial_data(self, video_id, webpage):
        return self._parse_json(
            self._search_regex(
                (r'%s\s*%s' % (self._YT_INITIAL_DATA_RE, self._YT_INITIAL_BOUNDARY_RE),
                 self._YT_INITIAL_DATA_RE), webpage, 'yt initial data'),
            video_id)

    def _extract_identity_token(self, webpage, item_id):
        ytcfg = self._extract_ytcfg(item_id, webpage)
        if ytcfg:
            token = try_get(ytcfg, lambda x: x['ID_TOKEN'], compat_str)
            if token:
                return token
        return self._search_regex(
            r'\bID_TOKEN["\']\s*:\s*["\'](.+?)["\']', webpage,
            'identity token', default=None)

    @staticmethod
    def _extract_account_syncid(data):
        """
        Extract syncId required to download private playlists of secondary channels
        @param data Either response or ytcfg
        """
        sync_ids = (try_get(
            data, (lambda x: x['responseContext']['mainAppWebResponseContext']['datasyncId'],
                   lambda x: x['DATASYNC_ID']), compat_str) or '').split("||")
        if len(sync_ids) >= 2 and sync_ids[1]:
            # datasyncid is of the form "channel_syncid||user_syncid" for secondary channel
            # and just "user_syncid||" for primary channel. We only want the channel_syncid
            return sync_ids[0]
        # ytcfg includes channel_syncid if on secondary channel
        return data.get('DELEGATED_SESSION_ID')

    def _extract_ytcfg(self, video_id, webpage):
        if not webpage:
            return {}
        return self._parse_json(
            self._search_regex(
                r'ytcfg\.set\s*\(\s*({.+?})\s*\)\s*;', webpage, 'ytcfg',
                default='{}'), video_id, fatal=False) or {}

    def __extract_client_version(self, ytcfg):
        return try_get(ytcfg, lambda x: x['INNERTUBE_CLIENT_VERSION'], compat_str) or self._YT_WEB_CLIENT_VERSION

    def _extract_context(self, ytcfg=None):
        context = try_get(ytcfg, lambda x: x['INNERTUBE_CONTEXT'], dict)
        if context:
            return context

        # Recreate the client context (required)
        client_version = self.__extract_client_version(ytcfg)
        client_name = try_get(ytcfg, lambda x: x['INNERTUBE_CLIENT_NAME'], compat_str) or 'WEB'
        context = {
            'client': {
                'clientName': client_name,
                'clientVersion': client_version,
            }
        }
        visitor_data = try_get(ytcfg, lambda x: x['VISITOR_DATA'], compat_str)
        if visitor_data:
            context['client']['visitorData'] = visitor_data
        return context

    def _generate_api_headers(self, ytcfg=None, identity_token=None, account_syncid=None, visitor_data=None):
        headers = {
            'X-YouTube-Client-Name': '1',
            'X-YouTube-Client-Version': self.__extract_client_version(ytcfg),
        }
        if identity_token:
            headers['x-youtube-identity-token'] = identity_token
        if account_syncid:
            headers['X-Goog-PageId'] = account_syncid
            headers['X-Goog-AuthUser'] = 0
        if visitor_data:
            headers['x-goog-visitor-id'] = visitor_data
        auth = self._generate_sapisidhash_header()
        if auth is not None:
            headers['Authorization'] = auth
            headers['X-Origin'] = 'https://www.youtube.com'
        return headers

    @staticmethod
    def is_music_url(url):
        return re.match(r'https?://music\.youtube\.com/', url) is not None

    def _extract_video(self, renderer):
        video_id = renderer.get('videoId')
        title = try_get(
            renderer,
            (lambda x: x['title']['runs'][0]['text'],
             lambda x: x['title']['simpleText']), compat_str)
        description = try_get(
            renderer, lambda x: x['descriptionSnippet']['runs'][0]['text'],
            compat_str)
        duration = parse_duration(try_get(
            renderer, lambda x: x['lengthText']['simpleText'], compat_str))
        view_count_text = try_get(
            renderer, lambda x: x['viewCountText']['simpleText'], compat_str) or ''
        view_count = str_to_int(self._search_regex(
            r'^([\d,]+)', re.sub(r'\s', '', view_count_text),
            'view count', default=None))
        uploader = try_get(
            renderer,
            (lambda x: x['ownerText']['runs'][0]['text'],
             lambda x: x['shortBylineText']['runs'][0]['text']), compat_str)
        return {
            '_type': 'url',
            'ie_key': YoutubeIE.ie_key(),
            'id': video_id,
            'url': video_id,
            'title': title,
            'description': description,
            'duration': duration,
            'view_count': view_count,
            'uploader': uploader,
        }


class YoutubeIE(YoutubeBaseInfoExtractor):
    IE_DESC = 'YouTube.com'
    _INVIDIOUS_SITES = (
        # invidious-redirect websites
        r'(?:www\.)?redirect\.invidious\.io',
        r'(?:(?:www|dev)\.)?invidio\.us',
        # Invidious instances taken from https://github.com/iv-org/documentation/blob/master/Invidious-Instances.md
        r'(?:www\.)?invidious\.pussthecat\.org',
        r'(?:www\.)?invidious\.zee\.li',
        r'(?:(?:www|au)\.)?ytprivate\.com',
        r'(?:www\.)?invidious\.namazso\.eu',
        r'(?:www\.)?invidious\.ethibox\.fr',
        r'(?:www\.)?w6ijuptxiku4xpnnaetxvnkc5vqcdu7mgns2u77qefoixi63vbvnpnqd\.onion',
        r'(?:www\.)?kbjggqkzv65ivcqj6bumvp337z6264huv5kpkwuv6gu5yjiskvan7fad\.onion',
        r'(?:www\.)?invidious\.3o7z6yfxhbw7n3za4rss6l434kmv55cgw2vuziwuigpwegswvwzqipyd\.onion',
        r'(?:www\.)?grwp24hodrefzvjjuccrkw3mjq4tzhaaq32amf33dzpmuxe7ilepcmad\.onion',
        # youtube-dl invidious instances list
        r'(?:(?:www|no)\.)?invidiou\.sh',
        r'(?:(?:www|fi)\.)?invidious\.snopyta\.org',
        r'(?:www\.)?invidious\.kabi\.tk',
        r'(?:www\.)?invidious\.mastodon\.host',
        r'(?:www\.)?invidious\.zapashcanon\.fr',
        r'(?:www\.)?invidious\.kavin\.rocks',
        r'(?:www\.)?invidious\.tinfoil-hat\.net',
        r'(?:www\.)?invidious\.himiko\.cloud',
        r'(?:www\.)?invidious\.reallyancient\.tech',
        r'(?:www\.)?invidious\.tube',
        r'(?:www\.)?invidiou\.site',
        r'(?:www\.)?invidious\.site',
        r'(?:www\.)?invidious\.xyz',
        r'(?:www\.)?invidious\.nixnet\.xyz',
        r'(?:www\.)?invidious\.048596\.xyz',
        r'(?:www\.)?invidious\.drycat\.fr',
        r'(?:www\.)?inv\.skyn3t\.in',
        r'(?:www\.)?tube\.poal\.co',
        r'(?:www\.)?tube\.connect\.cafe',
        r'(?:www\.)?vid\.wxzm\.sx',
        r'(?:www\.)?vid\.mint\.lgbt',
        r'(?:www\.)?vid\.puffyan\.us',
        r'(?:www\.)?yewtu\.be',
        r'(?:www\.)?yt\.elukerio\.org',
        r'(?:www\.)?yt\.lelux\.fi',
        r'(?:www\.)?invidious\.ggc-project\.de',
        r'(?:www\.)?yt\.maisputain\.ovh',
        r'(?:www\.)?ytprivate\.com',
        r'(?:www\.)?invidious\.13ad\.de',
        r'(?:www\.)?invidious\.toot\.koeln',
        r'(?:www\.)?invidious\.fdn\.fr',
        r'(?:www\.)?watch\.nettohikari\.com',
        r'(?:www\.)?kgg2m7yk5aybusll\.onion',
        r'(?:www\.)?qklhadlycap4cnod\.onion',
        r'(?:www\.)?axqzx4s6s54s32yentfqojs3x5i7faxza6xo3ehd4bzzsg2ii4fv2iid\.onion',
        r'(?:www\.)?c7hqkpkpemu6e7emz5b4vyz7idjgdvgaaa3dyimmeojqbgpea3xqjoid\.onion',
        r'(?:www\.)?fz253lmuao3strwbfbmx46yu7acac2jz27iwtorgmbqlkurlclmancad\.onion',
        r'(?:www\.)?invidious\.l4qlywnpwqsluw65ts7md3khrivpirse744un3x7mlskqauz5pyuzgqd\.onion',
        r'(?:www\.)?owxfohz4kjyv25fvlqilyxast7inivgiktls3th44jhk3ej3i7ya\.b32\.i2p',
        r'(?:www\.)?4l2dgddgsrkf2ous66i6seeyi6etzfgrue332grh2n7madpwopotugyd\.onion',
    )
    _VALID_URL = r"""(?x)^
                     (
                         (?:https?://|//)                                    # http(s):// or protocol-independent URL
                         (?:(?:(?:(?:\w+\.)?[yY][oO][uU][tT][uU][bB][eE](?:-nocookie|kids)?\.com|
                            (?:www\.)?deturl\.com/www\.youtube\.com|
                            (?:www\.)?pwnyoutube\.com|
                            (?:www\.)?hooktube\.com|
                            (?:www\.)?yourepeat\.com|
                            tube\.majestyc\.net|
                            %(invidious)s|
                            youtube\.googleapis\.com)/                        # the various hostnames, with wildcard subdomains
                         (?:.*?\#/)?                                          # handle anchor (#/) redirect urls
                         (?:                                                  # the various things that can precede the ID:
                             (?:(?:v|embed|e)/(?!videoseries))                # v/ or embed/ or e/
                             |(?:                                             # or the v= param in all its forms
                                 (?:(?:watch|movie)(?:_popup)?(?:\.php)?/?)?  # preceding watch(_popup|.php) or nothing (like /?v=xxxx)
                                 (?:\?|\#!?)                                  # the params delimiter ? or # or #!
                                 (?:.*?[&;])??                                # any other preceding param (like /?s=tuff&v=xxxx or ?s=tuff&amp;v=V36LpHqtcDY)
                                 v=
                             )
                         ))
                         |(?:
                            youtu\.be|                                        # just youtu.be/xxxx
                            vid\.plus|                                        # or vid.plus/xxxx
                            zwearz\.com/watch|                                # or zwearz.com/watch/xxxx
                            %(invidious)s
                         )/
                         |(?:www\.)?cleanvideosearch\.com/media/action/yt/watch\?videoId=
                         )
                     )?                                                       # all until now is optional -> you can pass the naked ID
                     (?P<id>[0-9A-Za-z_-]{11})                                # here is it! the YouTube video ID
                     (?(1).+)?                                                # if we found the ID, everything can follow
                     (?:\#|$)""" % {
        'invidious': '|'.join(_INVIDIOUS_SITES),
    }
    _PLAYER_INFO_RE = (
        r'/s/player/(?P<id>[a-zA-Z0-9_-]{8,})/player',
        r'/(?P<id>[a-zA-Z0-9_-]{8,})/player(?:_ias\.vflset(?:/[a-zA-Z]{2,3}_[a-zA-Z]{2,3})?|-plasma-ias-(?:phone|tablet)-[a-z]{2}_[A-Z]{2}\.vflset)/base\.js$',
        r'\b(?P<id>vfl[a-zA-Z0-9_-]+)\b.*?\.js$',
    )
    _formats = {
        '5': {'ext': 'flv', 'width': 400, 'height': 240, 'acodec': 'mp3', 'abr': 64, 'vcodec': 'h263'},
        '6': {'ext': 'flv', 'width': 450, 'height': 270, 'acodec': 'mp3', 'abr': 64, 'vcodec': 'h263'},
        '13': {'ext': '3gp', 'acodec': 'aac', 'vcodec': 'mp4v'},
        '17': {'ext': '3gp', 'width': 176, 'height': 144, 'acodec': 'aac', 'abr': 24, 'vcodec': 'mp4v'},
        '18': {'ext': 'mp4', 'width': 640, 'height': 360, 'acodec': 'aac', 'abr': 96, 'vcodec': 'h264'},
        '22': {'ext': 'mp4', 'width': 1280, 'height': 720, 'acodec': 'aac', 'abr': 192, 'vcodec': 'h264'},
        '34': {'ext': 'flv', 'width': 640, 'height': 360, 'acodec': 'aac', 'abr': 128, 'vcodec': 'h264'},
        '35': {'ext': 'flv', 'width': 854, 'height': 480, 'acodec': 'aac', 'abr': 128, 'vcodec': 'h264'},
        # itag 36 videos are either 320x180 (BaW_jenozKc) or 320x240 (__2ABJjxzNo), abr varies as well
        '36': {'ext': '3gp', 'width': 320, 'acodec': 'aac', 'vcodec': 'mp4v'},
        '37': {'ext': 'mp4', 'width': 1920, 'height': 1080, 'acodec': 'aac', 'abr': 192, 'vcodec': 'h264'},
        '38': {'ext': 'mp4', 'width': 4096, 'height': 3072, 'acodec': 'aac', 'abr': 192, 'vcodec': 'h264'},
        '43': {'ext': 'webm', 'width': 640, 'height': 360, 'acodec': 'vorbis', 'abr': 128, 'vcodec': 'vp8'},
        '44': {'ext': 'webm', 'width': 854, 'height': 480, 'acodec': 'vorbis', 'abr': 128, 'vcodec': 'vp8'},
        '45': {'ext': 'webm', 'width': 1280, 'height': 720, 'acodec': 'vorbis', 'abr': 192, 'vcodec': 'vp8'},
        '46': {'ext': 'webm', 'width': 1920, 'height': 1080, 'acodec': 'vorbis', 'abr': 192, 'vcodec': 'vp8'},
        '59': {'ext': 'mp4', 'width': 854, 'height': 480, 'acodec': 'aac', 'abr': 128, 'vcodec': 'h264'},
        '78': {'ext': 'mp4', 'width': 854, 'height': 480, 'acodec': 'aac', 'abr': 128, 'vcodec': 'h264'},


        # 3D videos
        '82': {'ext': 'mp4', 'height': 360, 'format_note': '3D', 'acodec': 'aac', 'abr': 128, 'vcodec': 'h264', 'preference': -20},
        '83': {'ext': 'mp4', 'height': 480, 'format_note': '3D', 'acodec': 'aac', 'abr': 128, 'vcodec': 'h264', 'preference': -20},
        '84': {'ext': 'mp4', 'height': 720, 'format_note': '3D', 'acodec': 'aac', 'abr': 192, 'vcodec': 'h264', 'preference': -20},
        '85': {'ext': 'mp4', 'height': 1080, 'format_note': '3D', 'acodec': 'aac', 'abr': 192, 'vcodec': 'h264', 'preference': -20},
        '100': {'ext': 'webm', 'height': 360, 'format_note': '3D', 'acodec': 'vorbis', 'abr': 128, 'vcodec': 'vp8', 'preference': -20},
        '101': {'ext': 'webm', 'height': 480, 'format_note': '3D', 'acodec': 'vorbis', 'abr': 192, 'vcodec': 'vp8', 'preference': -20},
        '102': {'ext': 'webm', 'height': 720, 'format_note': '3D', 'acodec': 'vorbis', 'abr': 192, 'vcodec': 'vp8', 'preference': -20},

        # Apple HTTP Live Streaming
        '91': {'ext': 'mp4', 'height': 144, 'format_note': 'HLS', 'acodec': 'aac', 'abr': 48, 'vcodec': 'h264', 'preference': -10},
        '92': {'ext': 'mp4', 'height': 240, 'format_note': 'HLS', 'acodec': 'aac', 'abr': 48, 'vcodec': 'h264', 'preference': -10},
        '93': {'ext': 'mp4', 'height': 360, 'format_note': 'HLS', 'acodec': 'aac', 'abr': 128, 'vcodec': 'h264', 'preference': -10},
        '94': {'ext': 'mp4', 'height': 480, 'format_note': 'HLS', 'acodec': 'aac', 'abr': 128, 'vcodec': 'h264', 'preference': -10},
        '95': {'ext': 'mp4', 'height': 720, 'format_note': 'HLS', 'acodec': 'aac', 'abr': 256, 'vcodec': 'h264', 'preference': -10},
        '96': {'ext': 'mp4', 'height': 1080, 'format_note': 'HLS', 'acodec': 'aac', 'abr': 256, 'vcodec': 'h264', 'preference': -10},
        '132': {'ext': 'mp4', 'height': 240, 'format_note': 'HLS', 'acodec': 'aac', 'abr': 48, 'vcodec': 'h264', 'preference': -10},
        '151': {'ext': 'mp4', 'height': 72, 'format_note': 'HLS', 'acodec': 'aac', 'abr': 24, 'vcodec': 'h264', 'preference': -10},

        # DASH mp4 video
        '133': {'ext': 'mp4', 'height': 240, 'format_note': 'DASH video', 'vcodec': 'h264'},
        '134': {'ext': 'mp4', 'height': 360, 'format_note': 'DASH video', 'vcodec': 'h264'},
        '135': {'ext': 'mp4', 'height': 480, 'format_note': 'DASH video', 'vcodec': 'h264'},
        '136': {'ext': 'mp4', 'height': 720, 'format_note': 'DASH video', 'vcodec': 'h264'},
        '137': {'ext': 'mp4', 'height': 1080, 'format_note': 'DASH video', 'vcodec': 'h264'},
        '138': {'ext': 'mp4', 'format_note': 'DASH video', 'vcodec': 'h264'},  # Height can vary (https://github.com/ytdl-org/youtube-dl/issues/4559)
        '160': {'ext': 'mp4', 'height': 144, 'format_note': 'DASH video', 'vcodec': 'h264'},
        '212': {'ext': 'mp4', 'height': 480, 'format_note': 'DASH video', 'vcodec': 'h264'},
        '264': {'ext': 'mp4', 'height': 1440, 'format_note': 'DASH video', 'vcodec': 'h264'},
        '298': {'ext': 'mp4', 'height': 720, 'format_note': 'DASH video', 'vcodec': 'h264', 'fps': 60},
        '299': {'ext': 'mp4', 'height': 1080, 'format_note': 'DASH video', 'vcodec': 'h264', 'fps': 60},
        '266': {'ext': 'mp4', 'height': 2160, 'format_note': 'DASH video', 'vcodec': 'h264'},

        # Dash mp4 audio
        '139': {'ext': 'm4a', 'format_note': 'DASH audio', 'acodec': 'aac', 'abr': 48, 'container': 'm4a_dash'},
        '140': {'ext': 'm4a', 'format_note': 'DASH audio', 'acodec': 'aac', 'abr': 128, 'container': 'm4a_dash'},
        '141': {'ext': 'm4a', 'format_note': 'DASH audio', 'acodec': 'aac', 'abr': 256, 'container': 'm4a_dash'},
        '256': {'ext': 'm4a', 'format_note': 'DASH audio', 'acodec': 'aac', 'container': 'm4a_dash'},
        '258': {'ext': 'm4a', 'format_note': 'DASH audio', 'acodec': 'aac', 'container': 'm4a_dash'},
        '325': {'ext': 'm4a', 'format_note': 'DASH audio', 'acodec': 'dtse', 'container': 'm4a_dash'},
        '328': {'ext': 'm4a', 'format_note': 'DASH audio', 'acodec': 'ec-3', 'container': 'm4a_dash'},

        # Dash webm
        '167': {'ext': 'webm', 'height': 360, 'width': 640, 'format_note': 'DASH video', 'container': 'webm', 'vcodec': 'vp8'},
        '168': {'ext': 'webm', 'height': 480, 'width': 854, 'format_note': 'DASH video', 'container': 'webm', 'vcodec': 'vp8'},
        '169': {'ext': 'webm', 'height': 720, 'width': 1280, 'format_note': 'DASH video', 'container': 'webm', 'vcodec': 'vp8'},
        '170': {'ext': 'webm', 'height': 1080, 'width': 1920, 'format_note': 'DASH video', 'container': 'webm', 'vcodec': 'vp8'},
        '218': {'ext': 'webm', 'height': 480, 'width': 854, 'format_note': 'DASH video', 'container': 'webm', 'vcodec': 'vp8'},
        '219': {'ext': 'webm', 'height': 480, 'width': 854, 'format_note': 'DASH video', 'container': 'webm', 'vcodec': 'vp8'},
        '278': {'ext': 'webm', 'height': 144, 'format_note': 'DASH video', 'container': 'webm', 'vcodec': 'vp9'},
        '242': {'ext': 'webm', 'height': 240, 'format_note': 'DASH video', 'vcodec': 'vp9'},
        '243': {'ext': 'webm', 'height': 360, 'format_note': 'DASH video', 'vcodec': 'vp9'},
        '244': {'ext': 'webm', 'height': 480, 'format_note': 'DASH video', 'vcodec': 'vp9'},
        '245': {'ext': 'webm', 'height': 480, 'format_note': 'DASH video', 'vcodec': 'vp9'},
        '246': {'ext': 'webm', 'height': 480, 'format_note': 'DASH video', 'vcodec': 'vp9'},
        '247': {'ext': 'webm', 'height': 720, 'format_note': 'DASH video', 'vcodec': 'vp9'},
        '248': {'ext': 'webm', 'height': 1080, 'format_note': 'DASH video', 'vcodec': 'vp9'},
        '271': {'ext': 'webm', 'height': 1440, 'format_note': 'DASH video', 'vcodec': 'vp9'},
        # itag 272 videos are either 3840x2160 (e.g. RtoitU2A-3E) or 7680x4320 (sLprVF6d7Ug)
        '272': {'ext': 'webm', 'height': 2160, 'format_note': 'DASH video', 'vcodec': 'vp9'},
        '302': {'ext': 'webm', 'height': 720, 'format_note': 'DASH video', 'vcodec': 'vp9', 'fps': 60},
        '303': {'ext': 'webm', 'height': 1080, 'format_note': 'DASH video', 'vcodec': 'vp9', 'fps': 60},
        '308': {'ext': 'webm', 'height': 1440, 'format_note': 'DASH video', 'vcodec': 'vp9', 'fps': 60},
        '313': {'ext': 'webm', 'height': 2160, 'format_note': 'DASH video', 'vcodec': 'vp9'},
        '315': {'ext': 'webm', 'height': 2160, 'format_note': 'DASH video', 'vcodec': 'vp9', 'fps': 60},

        # Dash webm audio
        '171': {'ext': 'webm', 'acodec': 'vorbis', 'format_note': 'DASH audio', 'abr': 128},
        '172': {'ext': 'webm', 'acodec': 'vorbis', 'format_note': 'DASH audio', 'abr': 256},

        # Dash webm audio with opus inside
        '249': {'ext': 'webm', 'format_note': 'DASH audio', 'acodec': 'opus', 'abr': 50},
        '250': {'ext': 'webm', 'format_note': 'DASH audio', 'acodec': 'opus', 'abr': 70},
        '251': {'ext': 'webm', 'format_note': 'DASH audio', 'acodec': 'opus', 'abr': 160},

        # RTMP (unnamed)
        '_rtmp': {'protocol': 'rtmp'},

        # av01 video only formats sometimes served with "unknown" codecs
        '394': {'acodec': 'none', 'vcodec': 'av01.0.05M.08'},
        '395': {'acodec': 'none', 'vcodec': 'av01.0.05M.08'},
        '396': {'acodec': 'none', 'vcodec': 'av01.0.05M.08'},
        '397': {'acodec': 'none', 'vcodec': 'av01.0.05M.08'},
    }
    _SUBTITLE_FORMATS = ('json3', 'srv1', 'srv2', 'srv3', 'ttml', 'vtt')

    _GEO_BYPASS = False

    IE_NAME = 'youtube'
    _TESTS = [
        {
            'url': 'https://www.youtube.com/watch?v=BaW_jenozKc&t=1s&end=9',
            'info_dict': {
                'id': 'BaW_jenozKc',
                'ext': 'mp4',
                'title': 'youtube-dl test video "\'/\\ä↭𝕐',
                'uploader': 'Philipp Hagemeister',
                'uploader_id': 'phihag',
                'uploader_url': r're:https?://(?:www\.)?youtube\.com/user/phihag',
                'channel_id': 'UCLqxVugv74EIW3VWh2NOa3Q',
                'channel_url': r're:https?://(?:www\.)?youtube\.com/channel/UCLqxVugv74EIW3VWh2NOa3Q',
                'upload_date': '20121002',
                'description': 'test chars:  "\'/\\ä↭𝕐\ntest URL: https://github.com/rg3/youtube-dl/issues/1892\n\nThis is a test video for youtube-dl.\n\nFor more information, contact phihag@phihag.de .',
                'categories': ['Science & Technology'],
                'tags': ['youtube-dl'],
                'duration': 10,
                'view_count': int,
                'like_count': int,
                'dislike_count': int,
                'start_time': 1,
                'end_time': 9,
            }
        },
        {
            'url': '//www.YouTube.com/watch?v=yZIXLfi8CZQ',
            'note': 'Embed-only video (#1746)',
            'info_dict': {
                'id': 'yZIXLfi8CZQ',
                'ext': 'mp4',
                'upload_date': '20120608',
                'title': 'Principal Sexually Assaults A Teacher - Episode 117 - 8th June 2012',
                'description': 'md5:09b78bd971f1e3e289601dfba15ca4f7',
                'uploader': 'SET India',
                'uploader_id': 'setindia',
                'uploader_url': r're:https?://(?:www\.)?youtube\.com/user/setindia',
                'age_limit': 18,
            },
            'skip': 'Private video',
        },
        {
            'url': 'https://www.youtube.com/watch?v=BaW_jenozKc&v=yZIXLfi8CZQ',
            'note': 'Use the first video ID in the URL',
            'info_dict': {
                'id': 'BaW_jenozKc',
                'ext': 'mp4',
                'title': 'youtube-dl test video "\'/\\ä↭𝕐',
                'uploader': 'Philipp Hagemeister',
                'uploader_id': 'phihag',
                'uploader_url': r're:https?://(?:www\.)?youtube\.com/user/phihag',
                'upload_date': '20121002',
                'description': 'test chars:  "\'/\\ä↭𝕐\ntest URL: https://github.com/rg3/youtube-dl/issues/1892\n\nThis is a test video for youtube-dl.\n\nFor more information, contact phihag@phihag.de .',
                'categories': ['Science & Technology'],
                'tags': ['youtube-dl'],
                'duration': 10,
                'view_count': int,
                'like_count': int,
                'dislike_count': int,
            },
            'params': {
                'skip_download': True,
            },
        },
        {
            'url': 'https://www.youtube.com/watch?v=a9LDPn-MO4I',
            'note': '256k DASH audio (format 141) via DASH manifest',
            'info_dict': {
                'id': 'a9LDPn-MO4I',
                'ext': 'm4a',
                'upload_date': '20121002',
                'uploader_id': '8KVIDEO',
                'uploader_url': r're:https?://(?:www\.)?youtube\.com/user/8KVIDEO',
                'description': '',
                'uploader': '8KVIDEO',
                'title': 'UHDTV TEST 8K VIDEO.mp4'
            },
            'params': {
                'youtube_include_dash_manifest': True,
                'format': '141',
            },
            'skip': 'format 141 not served anymore',
        },
        # DASH manifest with encrypted signature
        {
            'url': 'https://www.youtube.com/watch?v=IB3lcPjvWLA',
            'info_dict': {
                'id': 'IB3lcPjvWLA',
                'ext': 'm4a',
                'title': 'Afrojack, Spree Wilson - The Spark (Official Music Video) ft. Spree Wilson',
                'description': 'md5:8f5e2b82460520b619ccac1f509d43bf',
                'duration': 244,
                'uploader': 'AfrojackVEVO',
                'uploader_id': 'AfrojackVEVO',
                'upload_date': '20131011',
                'abr': 129.495,
            },
            'params': {
                'youtube_include_dash_manifest': True,
                'format': '141/bestaudio[ext=m4a]',
            },
        },
        # Controversy video
        {
            'url': 'https://www.youtube.com/watch?v=T4XJQO3qol8',
            'info_dict': {
                'id': 'T4XJQO3qol8',
                'ext': 'mp4',
                'duration': 219,
                'upload_date': '20100909',
                'uploader': 'Amazing Atheist',
                'uploader_id': 'TheAmazingAtheist',
                'uploader_url': r're:https?://(?:www\.)?youtube\.com/user/TheAmazingAtheist',
                'title': 'Burning Everyone\'s Koran',
                'description': 'SUBSCRIBE: http://www.youtube.com/saturninefilms \r\n\r\nEven Obama has taken a stand against freedom on this issue: http://www.huffingtonpost.com/2010/09/09/obama-gma-interview-quran_n_710282.html',
            }
        },
        # Normal age-gate video (embed allowed)
        {
            'url': 'https://youtube.com/watch?v=HtVdAasjOgU',
            'info_dict': {
                'id': 'HtVdAasjOgU',
                'ext': 'mp4',
                'title': 'The Witcher 3: Wild Hunt - The Sword Of Destiny Trailer',
                'description': r're:(?s).{100,}About the Game\n.*?The Witcher 3: Wild Hunt.{100,}',
                'duration': 142,
                'uploader': 'The Witcher',
                'uploader_id': 'WitcherGame',
                'uploader_url': r're:https?://(?:www\.)?youtube\.com/user/WitcherGame',
                'upload_date': '20140605',
                'age_limit': 18,
            },
        },
        # video_info is None (https://github.com/ytdl-org/youtube-dl/issues/4421)
        # YouTube Red ad is not captured for creator
        {
            'url': '__2ABJjxzNo',
            'info_dict': {
                'id': '__2ABJjxzNo',
                'ext': 'mp4',
                'duration': 266,
                'upload_date': '20100430',
                'uploader_id': 'deadmau5',
                'uploader_url': r're:https?://(?:www\.)?youtube\.com/user/deadmau5',
                'creator': 'deadmau5',
                'description': 'md5:6cbcd3a92ce1bc676fc4d6ab4ace2336',
                'uploader': 'deadmau5',
                'title': 'Deadmau5 - Some Chords (HD)',
                'alt_title': 'Some Chords',
            },
            'expected_warnings': [
                'DASH manifest missing',
            ]
        },
        # Olympics (https://github.com/ytdl-org/youtube-dl/issues/4431)
        {
            'url': 'lqQg6PlCWgI',
            'info_dict': {
                'id': 'lqQg6PlCWgI',
                'ext': 'mp4',
                'duration': 6085,
                'upload_date': '20150827',
                'uploader_id': 'olympic',
                'uploader_url': r're:https?://(?:www\.)?youtube\.com/user/olympic',
                'description': 'HO09  - Women -  GER-AUS - Hockey - 31 July 2012 - London 2012 Olympic Games',
                'uploader': 'Olympic',
                'title': 'Hockey - Women -  GER-AUS - London 2012 Olympic Games',
            },
            'params': {
                'skip_download': 'requires avconv',
            }
        },
        # Non-square pixels
        {
            'url': 'https://www.youtube.com/watch?v=_b-2C3KPAM0',
            'info_dict': {
                'id': '_b-2C3KPAM0',
                'ext': 'mp4',
                'stretched_ratio': 16 / 9.,
                'duration': 85,
                'upload_date': '20110310',
                'uploader_id': 'AllenMeow',
                'uploader_url': r're:https?://(?:www\.)?youtube\.com/user/AllenMeow',
                'description': 'made by Wacom from Korea | 字幕&加油添醋 by TY\'s Allen | 感謝heylisa00cavey1001同學熱情提供梗及翻譯',
                'uploader': '孫ᄋᄅ',
                'title': '[A-made] 變態妍字幕版 太妍 我就是這樣的人',
            },
        },
        # url_encoded_fmt_stream_map is empty string
        {
            'url': 'qEJwOuvDf7I',
            'info_dict': {
                'id': 'qEJwOuvDf7I',
                'ext': 'webm',
                'title': 'Обсуждение судебной практики по выборам 14 сентября 2014 года в Санкт-Петербурге',
                'description': '',
                'upload_date': '20150404',
                'uploader_id': 'spbelect',
                'uploader': 'Наблюдатели Петербурга',
            },
            'params': {
                'skip_download': 'requires avconv',
            },
            'skip': 'This live event has ended.',
        },
        # Extraction from multiple DASH manifests (https://github.com/ytdl-org/youtube-dl/pull/6097)
        {
            'url': 'https://www.youtube.com/watch?v=FIl7x6_3R5Y',
            'info_dict': {
                'id': 'FIl7x6_3R5Y',
                'ext': 'webm',
                'title': 'md5:7b81415841e02ecd4313668cde88737a',
                'description': 'md5:116377fd2963b81ec4ce64b542173306',
                'duration': 220,
                'upload_date': '20150625',
                'uploader_id': 'dorappi2000',
                'uploader_url': r're:https?://(?:www\.)?youtube\.com/user/dorappi2000',
                'uploader': 'dorappi2000',
                'formats': 'mincount:31',
            },
            'skip': 'not actual anymore',
        },
        # DASH manifest with segment_list
        {
            'url': 'https://www.youtube.com/embed/CsmdDsKjzN8',
            'md5': '8ce563a1d667b599d21064e982ab9e31',
            'info_dict': {
                'id': 'CsmdDsKjzN8',
                'ext': 'mp4',
                'upload_date': '20150501',  # According to '<meta itemprop="datePublished"', but in other places it's 20150510
                'uploader': 'Airtek',
                'description': 'Retransmisión en directo de la XVIII media maratón de Zaragoza.',
                'uploader_id': 'UCzTzUmjXxxacNnL8I3m4LnQ',
                'title': 'Retransmisión XVIII Media maratón Zaragoza 2015',
            },
            'params': {
                'youtube_include_dash_manifest': True,
                'format': '135',  # bestvideo
            },
            'skip': 'This live event has ended.',
        },
        {
            # Multifeed videos (multiple cameras), URL is for Main Camera
            'url': 'https://www.youtube.com/watch?v=jvGDaLqkpTg',
            'info_dict': {
                'id': 'jvGDaLqkpTg',
                'title': 'Tom Clancy Free Weekend Rainbow Whatever',
                'description': 'md5:e03b909557865076822aa169218d6a5d',
            },
            'playlist': [{
                'info_dict': {
                    'id': 'jvGDaLqkpTg',
                    'ext': 'mp4',
                    'title': 'Tom Clancy Free Weekend Rainbow Whatever (Main Camera)',
                    'description': 'md5:e03b909557865076822aa169218d6a5d',
                    'duration': 10643,
                    'upload_date': '20161111',
                    'uploader': 'Team PGP',
                    'uploader_id': 'UChORY56LMMETTuGjXaJXvLg',
                    'uploader_url': r're:https?://(?:www\.)?youtube\.com/channel/UChORY56LMMETTuGjXaJXvLg',
                },
            }, {
                'info_dict': {
                    'id': '3AKt1R1aDnw',
                    'ext': 'mp4',
                    'title': 'Tom Clancy Free Weekend Rainbow Whatever (Camera 2)',
                    'description': 'md5:e03b909557865076822aa169218d6a5d',
                    'duration': 10991,
                    'upload_date': '20161111',
                    'uploader': 'Team PGP',
                    'uploader_id': 'UChORY56LMMETTuGjXaJXvLg',
                    'uploader_url': r're:https?://(?:www\.)?youtube\.com/channel/UChORY56LMMETTuGjXaJXvLg',
                },
            }, {
                'info_dict': {
                    'id': 'RtAMM00gpVc',
                    'ext': 'mp4',
                    'title': 'Tom Clancy Free Weekend Rainbow Whatever (Camera 3)',
                    'description': 'md5:e03b909557865076822aa169218d6a5d',
                    'duration': 10995,
                    'upload_date': '20161111',
                    'uploader': 'Team PGP',
                    'uploader_id': 'UChORY56LMMETTuGjXaJXvLg',
                    'uploader_url': r're:https?://(?:www\.)?youtube\.com/channel/UChORY56LMMETTuGjXaJXvLg',
                },
            }, {
                'info_dict': {
                    'id': '6N2fdlP3C5U',
                    'ext': 'mp4',
                    'title': 'Tom Clancy Free Weekend Rainbow Whatever (Camera 4)',
                    'description': 'md5:e03b909557865076822aa169218d6a5d',
                    'duration': 10990,
                    'upload_date': '20161111',
                    'uploader': 'Team PGP',
                    'uploader_id': 'UChORY56LMMETTuGjXaJXvLg',
                    'uploader_url': r're:https?://(?:www\.)?youtube\.com/channel/UChORY56LMMETTuGjXaJXvLg',
                },
            }],
            'params': {
                'skip_download': True,
            },
        },
        {
            # Multifeed video with comma in title (see https://github.com/ytdl-org/youtube-dl/issues/8536)
            'url': 'https://www.youtube.com/watch?v=gVfLd0zydlo',
            'info_dict': {
                'id': 'gVfLd0zydlo',
                'title': 'DevConf.cz 2016 Day 2 Workshops 1 14:00 - 15:30',
            },
            'playlist_count': 2,
            'skip': 'Not multifeed anymore',
        },
        {
            'url': 'https://vid.plus/FlRa-iH7PGw',
            'only_matching': True,
        },
        {
            'url': 'https://zwearz.com/watch/9lWxNJF-ufM/electra-woman-dyna-girl-official-trailer-grace-helbig.html',
            'only_matching': True,
        },
        {
            # Title with JS-like syntax "};" (see https://github.com/ytdl-org/youtube-dl/issues/7468)
            # Also tests cut-off URL expansion in video description (see
            # https://github.com/ytdl-org/youtube-dl/issues/1892,
            # https://github.com/ytdl-org/youtube-dl/issues/8164)
            'url': 'https://www.youtube.com/watch?v=lsguqyKfVQg',
            'info_dict': {
                'id': 'lsguqyKfVQg',
                'ext': 'mp4',
                'title': '{dark walk}; Loki/AC/Dishonored; collab w/Elflover21',
                'alt_title': 'Dark Walk - Position Music',
                'description': 'md5:8085699c11dc3f597ce0410b0dcbb34a',
                'duration': 133,
                'upload_date': '20151119',
                'uploader_id': 'IronSoulElf',
                'uploader_url': r're:https?://(?:www\.)?youtube\.com/user/IronSoulElf',
                'uploader': 'IronSoulElf',
                'creator': 'Todd Haberman,  Daniel Law Heath and Aaron Kaplan',
                'track': 'Dark Walk - Position Music',
                'artist': 'Todd Haberman,  Daniel Law Heath and Aaron Kaplan',
                'album': 'Position Music - Production Music Vol. 143 - Dark Walk',
            },
            'params': {
                'skip_download': True,
            },
        },
        {
            # Tags with '};' (see https://github.com/ytdl-org/youtube-dl/issues/7468)
            'url': 'https://www.youtube.com/watch?v=Ms7iBXnlUO8',
            'only_matching': True,
        },
        {
            # Video with yt:stretch=17:0
            'url': 'https://www.youtube.com/watch?v=Q39EVAstoRM',
            'info_dict': {
                'id': 'Q39EVAstoRM',
                'ext': 'mp4',
                'title': 'Clash Of Clans#14 Dicas De Ataque Para CV 4',
                'description': 'md5:ee18a25c350637c8faff806845bddee9',
                'upload_date': '20151107',
                'uploader_id': 'UCCr7TALkRbo3EtFzETQF1LA',
                'uploader': 'CH GAMER DROID',
            },
            'params': {
                'skip_download': True,
            },
            'skip': 'This video does not exist.',
        },
        {
            # Video with incomplete 'yt:stretch=16:'
            'url': 'https://www.youtube.com/watch?v=FRhJzUSJbGI',
            'only_matching': True,
        },
        {
            # Video licensed under Creative Commons
            'url': 'https://www.youtube.com/watch?v=M4gD1WSo5mA',
            'info_dict': {
                'id': 'M4gD1WSo5mA',
                'ext': 'mp4',
                'title': 'md5:e41008789470fc2533a3252216f1c1d1',
                'description': 'md5:a677553cf0840649b731a3024aeff4cc',
                'duration': 721,
                'upload_date': '20150127',
                'uploader_id': 'BerkmanCenter',
                'uploader_url': r're:https?://(?:www\.)?youtube\.com/user/BerkmanCenter',
                'uploader': 'The Berkman Klein Center for Internet & Society',
                'license': 'Creative Commons Attribution license (reuse allowed)',
            },
            'params': {
                'skip_download': True,
            },
        },
        {
            # Channel-like uploader_url
            'url': 'https://www.youtube.com/watch?v=eQcmzGIKrzg',
            'info_dict': {
                'id': 'eQcmzGIKrzg',
                'ext': 'mp4',
                'title': 'Democratic Socialism and Foreign Policy | Bernie Sanders',
                'description': 'md5:13a2503d7b5904ef4b223aa101628f39',
                'duration': 4060,
                'upload_date': '20151119',
                'uploader': 'Bernie Sanders',
                'uploader_id': 'UCH1dpzjCEiGAt8CXkryhkZg',
                'uploader_url': r're:https?://(?:www\.)?youtube\.com/channel/UCH1dpzjCEiGAt8CXkryhkZg',
                'license': 'Creative Commons Attribution license (reuse allowed)',
            },
            'params': {
                'skip_download': True,
            },
        },
        {
            'url': 'https://www.youtube.com/watch?feature=player_embedded&amp;amp;v=V36LpHqtcDY',
            'only_matching': True,
        },
        {
            # YouTube Red paid video (https://github.com/ytdl-org/youtube-dl/issues/10059)
            'url': 'https://www.youtube.com/watch?v=i1Ko8UG-Tdo',
            'only_matching': True,
        },
        {
            # Rental video preview
            'url': 'https://www.youtube.com/watch?v=yYr8q0y5Jfg',
            'info_dict': {
                'id': 'uGpuVWrhIzE',
                'ext': 'mp4',
                'title': 'Piku - Trailer',
                'description': 'md5:c36bd60c3fd6f1954086c083c72092eb',
                'upload_date': '20150811',
                'uploader': 'FlixMatrix',
                'uploader_id': 'FlixMatrixKaravan',
                'uploader_url': r're:https?://(?:www\.)?youtube\.com/user/FlixMatrixKaravan',
                'license': 'Standard YouTube License',
            },
            'params': {
                'skip_download': True,
            },
            'skip': 'This video is not available.',
        },
        {
            # YouTube Red video with episode data
            'url': 'https://www.youtube.com/watch?v=iqKdEhx-dD4',
            'info_dict': {
                'id': 'iqKdEhx-dD4',
                'ext': 'mp4',
                'title': 'Isolation - Mind Field (Ep 1)',
                'description': 'md5:f540112edec5d09fc8cc752d3d4ba3cd',
                'duration': 2085,
                'upload_date': '20170118',
                'uploader': 'Vsauce',
                'uploader_id': 'Vsauce',
                'uploader_url': r're:https?://(?:www\.)?youtube\.com/user/Vsauce',
                'series': 'Mind Field',
                'season_number': 1,
                'episode_number': 1,
            },
            'params': {
                'skip_download': True,
            },
            'expected_warnings': [
                'Skipping DASH manifest',
            ],
        },
        {
            # The following content has been identified by the YouTube community
            # as inappropriate or offensive to some audiences.
            'url': 'https://www.youtube.com/watch?v=6SJNVb0GnPI',
            'info_dict': {
                'id': '6SJNVb0GnPI',
                'ext': 'mp4',
                'title': 'Race Differences in Intelligence',
                'description': 'md5:5d161533167390427a1f8ee89a1fc6f1',
                'duration': 965,
                'upload_date': '20140124',
                'uploader': 'New Century Foundation',
                'uploader_id': 'UCEJYpZGqgUob0zVVEaLhvVg',
                'uploader_url': r're:https?://(?:www\.)?youtube\.com/channel/UCEJYpZGqgUob0zVVEaLhvVg',
            },
            'params': {
                'skip_download': True,
            },
            'skip': 'This video has been removed for violating YouTube\'s policy on hate speech.',
        },
        {
            # itag 212
            'url': '1t24XAntNCY',
            'only_matching': True,
        },
        {
            # geo restricted to JP
            'url': 'sJL6WA-aGkQ',
            'only_matching': True,
        },
        {
            'url': 'https://invidio.us/watch?v=BaW_jenozKc',
            'only_matching': True,
        },
        {
            'url': 'https://redirect.invidious.io/watch?v=BaW_jenozKc',
            'only_matching': True,
        },
        {
            # from https://nitter.pussthecat.org/YouTube/status/1360363141947944964#m
            'url': 'https://redirect.invidious.io/Yh0AhrY9GjA',
            'only_matching': True,
        },
        {
            # DRM protected
            'url': 'https://www.youtube.com/watch?v=s7_qI6_mIXc',
            'only_matching': True,
        },
        {
            # Video with unsupported adaptive stream type formats
            'url': 'https://www.youtube.com/watch?v=Z4Vy8R84T1U',
            'info_dict': {
                'id': 'Z4Vy8R84T1U',
                'ext': 'mp4',
                'title': 'saman SMAN 53 Jakarta(Sancety) opening COFFEE4th at SMAN 53 Jakarta',
                'description': 'md5:d41d8cd98f00b204e9800998ecf8427e',
                'duration': 433,
                'upload_date': '20130923',
                'uploader': 'Amelia Putri Harwita',
                'uploader_id': 'UCpOxM49HJxmC1qCalXyB3_Q',
                'uploader_url': r're:https?://(?:www\.)?youtube\.com/channel/UCpOxM49HJxmC1qCalXyB3_Q',
                'formats': 'maxcount:10',
            },
            'params': {
                'skip_download': True,
                'youtube_include_dash_manifest': False,
            },
            'skip': 'not actual anymore',
        },
        {
            # Youtube Music Auto-generated description
            'url': 'https://music.youtube.com/watch?v=MgNrAu2pzNs',
            'info_dict': {
                'id': 'MgNrAu2pzNs',
                'ext': 'mp4',
                'title': 'Voyeur Girl',
                'description': 'md5:7ae382a65843d6df2685993e90a8628f',
                'upload_date': '20190312',
                'uploader': 'Stephen - Topic',
                'uploader_id': 'UC-pWHpBjdGG69N9mM2auIAA',
                'artist': 'Stephen',
                'track': 'Voyeur Girl',
                'album': 'it\'s too much love to know my dear',
                'release_date': '20190313',
                'release_year': 2019,
            },
            'params': {
                'skip_download': True,
            },
        },
        {
            'url': 'https://www.youtubekids.com/watch?v=3b8nCWDgZ6Q',
            'only_matching': True,
        },
        {
            # invalid -> valid video id redirection
            'url': 'DJztXj2GPfl',
            'info_dict': {
                'id': 'DJztXj2GPfk',
                'ext': 'mp4',
                'title': 'Panjabi MC - Mundian To Bach Ke (The Dictator Soundtrack)',
                'description': 'md5:bf577a41da97918e94fa9798d9228825',
                'upload_date': '20090125',
                'uploader': 'Prochorowka',
                'uploader_id': 'Prochorowka',
                'uploader_url': r're:https?://(?:www\.)?youtube\.com/user/Prochorowka',
                'artist': 'Panjabi MC',
                'track': 'Beware of the Boys (Mundian to Bach Ke) - Motivo Hi-Lectro Remix',
                'album': 'Beware of the Boys (Mundian To Bach Ke)',
            },
            'params': {
                'skip_download': True,
            },
            'skip': 'Video unavailable',
        },
        {
            # empty description results in an empty string
            'url': 'https://www.youtube.com/watch?v=x41yOUIvK2k',
            'info_dict': {
                'id': 'x41yOUIvK2k',
                'ext': 'mp4',
                'title': 'IMG 3456',
                'description': '',
                'upload_date': '20170613',
                'uploader_id': 'ElevageOrVert',
                'uploader': 'ElevageOrVert',
            },
            'params': {
                'skip_download': True,
            },
        },
        {
            # with '};' inside yt initial data (see [1])
            # see [2] for an example with '};' inside ytInitialPlayerResponse
            # 1. https://github.com/ytdl-org/youtube-dl/issues/27093
            # 2. https://github.com/ytdl-org/youtube-dl/issues/27216
            'url': 'https://www.youtube.com/watch?v=CHqg6qOn4no',
            'info_dict': {
                'id': 'CHqg6qOn4no',
                'ext': 'mp4',
                'title': 'Part 77   Sort a list of simple types in c#',
                'description': 'md5:b8746fa52e10cdbf47997903f13b20dc',
                'upload_date': '20130831',
                'uploader_id': 'kudvenkat',
                'uploader': 'kudvenkat',
            },
            'params': {
                'skip_download': True,
            },
        },
        {
            # another example of '};' in ytInitialData
            'url': 'https://www.youtube.com/watch?v=gVfgbahppCY',
            'only_matching': True,
        },
        {
            'url': 'https://www.youtube.com/watch_popup?v=63RmMXCd_bQ',
            'only_matching': True,
        },
        {
            # https://github.com/ytdl-org/youtube-dl/pull/28094
            'url': 'OtqTfy26tG0',
            'info_dict': {
                'id': 'OtqTfy26tG0',
                'ext': 'mp4',
                'title': 'Burn Out',
                'description': 'md5:8d07b84dcbcbfb34bc12a56d968b6131',
                'upload_date': '20141120',
                'uploader': 'The Cinematic Orchestra - Topic',
                'uploader_id': 'UCIzsJBIyo8hhpFm1NK0uLgw',
                'uploader_url': r're:https?://(?:www\.)?youtube\.com/channel/UCIzsJBIyo8hhpFm1NK0uLgw',
                'artist': 'The Cinematic Orchestra',
                'track': 'Burn Out',
                'album': 'Every Day',
                'release_data': None,
                'release_year': None,
            },
            'params': {
                'skip_download': True,
            },
        },
        {
            # controversial video, only works with bpctr when authenticated with cookies
            'url': 'https://www.youtube.com/watch?v=nGC3D_FkCmg',
            'only_matching': True,
        },
        {
            # restricted location, https://github.com/ytdl-org/youtube-dl/issues/28685
            'url': 'cBvYw8_A0vQ',
            'info_dict': {
                'id': 'cBvYw8_A0vQ',
                'ext': 'mp4',
                'title': '4K Ueno Okachimachi  Street  Scenes  上野御徒町歩き',
                'description': 'md5:ea770e474b7cd6722b4c95b833c03630',
                'upload_date': '20201120',
                'uploader': 'Walk around Japan',
                'uploader_id': 'UC3o_t8PzBmXf5S9b7GLx1Mw',
                'uploader_url': r're:https?://(?:www\.)?youtube\.com/channel/UC3o_t8PzBmXf5S9b7GLx1Mw',
            },
            'params': {
                'skip_download': True,
            },
        }, {
            # Has multiple audio streams
            'url': 'WaOKSUlf4TM',
            'only_matching': True
<<<<<<< HEAD
        }, {
            # Requires Premium: has format 141 when requested using YTM url
            'url': 'https://music.youtube.com/watch?v=XclachpHxis',
            'only_matching': True
        }
=======
        },
        {
            # multiple subtitles with same lang_code
            'url': 'https://www.youtube.com/watch?v=wsQiKKfKxug',
            'only_matching': True,
        },
>>>>>>> 774d79cc
    ]

    @classmethod
    def suitable(cls, url):
        # Hack for lazy extractors until more generic solution is implemented
        # (see #28780)
        from .youtube import parse_qs
        qs = parse_qs(url)
        if qs.get('list', [None])[0]:
            return False
        return super(YoutubeIE, cls).suitable(url)

    def __init__(self, *args, **kwargs):
        super(YoutubeIE, self).__init__(*args, **kwargs)
        self._code_cache = {}
        self._player_cache = {}

    def _signature_cache_id(self, example_sig):
        """ Return a string representation of a signature """
        return '.'.join(compat_str(len(part)) for part in example_sig.split('.'))

    @classmethod
    def _extract_player_info(cls, player_url):
        for player_re in cls._PLAYER_INFO_RE:
            id_m = re.search(player_re, player_url)
            if id_m:
                break
        else:
            raise ExtractorError('Cannot identify player %r' % player_url)
        return id_m.group('id')

    def _extract_signature_function(self, video_id, player_url, example_sig):
        player_id = self._extract_player_info(player_url)

        # Read from filesystem cache
        func_id = 'js_%s_%s' % (
            player_id, self._signature_cache_id(example_sig))
        assert os.path.basename(func_id) == func_id

        cache_spec = self._downloader.cache.load('youtube-sigfuncs', func_id)
        if cache_spec is not None:
            return lambda s: ''.join(s[i] for i in cache_spec)

        if player_id not in self._code_cache:
            self._code_cache[player_id] = self._download_webpage(
                player_url, video_id,
                note='Downloading player ' + player_id,
                errnote='Download of %s failed' % player_url)
        code = self._code_cache[player_id]
        res = self._parse_sig_js(code)

        test_string = ''.join(map(compat_chr, range(len(example_sig))))
        cache_res = res(test_string)
        cache_spec = [ord(c) for c in cache_res]

        self._downloader.cache.store('youtube-sigfuncs', func_id, cache_spec)
        return res

    def _print_sig_code(self, func, example_sig):
        def gen_sig_code(idxs):
            def _genslice(start, end, step):
                starts = '' if start == 0 else str(start)
                ends = (':%d' % (end + step)) if end + step >= 0 else ':'
                steps = '' if step == 1 else (':%d' % step)
                return 's[%s%s%s]' % (starts, ends, steps)

            step = None
            # Quelch pyflakes warnings - start will be set when step is set
            start = '(Never used)'
            for i, prev in zip(idxs[1:], idxs[:-1]):
                if step is not None:
                    if i - prev == step:
                        continue
                    yield _genslice(start, prev, step)
                    step = None
                    continue
                if i - prev in [-1, 1]:
                    step = i - prev
                    start = prev
                    continue
                else:
                    yield 's[%d]' % prev
            if step is None:
                yield 's[%d]' % i
            else:
                yield _genslice(start, i, step)

        test_string = ''.join(map(compat_chr, range(len(example_sig))))
        cache_res = func(test_string)
        cache_spec = [ord(c) for c in cache_res]
        expr_code = ' + '.join(gen_sig_code(cache_spec))
        signature_id_tuple = '(%s)' % (
            ', '.join(compat_str(len(p)) for p in example_sig.split('.')))
        code = ('if tuple(len(p) for p in s.split(\'.\')) == %s:\n'
                '    return %s\n') % (signature_id_tuple, expr_code)
        self.to_screen('Extracted signature function:\n' + code)

    def _parse_sig_js(self, jscode):
        funcname = self._search_regex(
            (r'\b[cs]\s*&&\s*[adf]\.set\([^,]+\s*,\s*encodeURIComponent\s*\(\s*(?P<sig>[a-zA-Z0-9$]+)\(',
             r'\b[a-zA-Z0-9]+\s*&&\s*[a-zA-Z0-9]+\.set\([^,]+\s*,\s*encodeURIComponent\s*\(\s*(?P<sig>[a-zA-Z0-9$]+)\(',
             r'\bm=(?P<sig>[a-zA-Z0-9$]{2})\(decodeURIComponent\(h\.s\)\)',
             r'\bc&&\(c=(?P<sig>[a-zA-Z0-9$]{2})\(decodeURIComponent\(c\)\)',
             r'(?:\b|[^a-zA-Z0-9$])(?P<sig>[a-zA-Z0-9$]{2})\s*=\s*function\(\s*a\s*\)\s*{\s*a\s*=\s*a\.split\(\s*""\s*\);[a-zA-Z0-9$]{2}\.[a-zA-Z0-9$]{2}\(a,\d+\)',
             r'(?:\b|[^a-zA-Z0-9$])(?P<sig>[a-zA-Z0-9$]{2})\s*=\s*function\(\s*a\s*\)\s*{\s*a\s*=\s*a\.split\(\s*""\s*\)',
             r'(?P<sig>[a-zA-Z0-9$]+)\s*=\s*function\(\s*a\s*\)\s*{\s*a\s*=\s*a\.split\(\s*""\s*\)',
             # Obsolete patterns
             r'(["\'])signature\1\s*,\s*(?P<sig>[a-zA-Z0-9$]+)\(',
             r'\.sig\|\|(?P<sig>[a-zA-Z0-9$]+)\(',
             r'yt\.akamaized\.net/\)\s*\|\|\s*.*?\s*[cs]\s*&&\s*[adf]\.set\([^,]+\s*,\s*(?:encodeURIComponent\s*\()?\s*(?P<sig>[a-zA-Z0-9$]+)\(',
             r'\b[cs]\s*&&\s*[adf]\.set\([^,]+\s*,\s*(?P<sig>[a-zA-Z0-9$]+)\(',
             r'\b[a-zA-Z0-9]+\s*&&\s*[a-zA-Z0-9]+\.set\([^,]+\s*,\s*(?P<sig>[a-zA-Z0-9$]+)\(',
             r'\bc\s*&&\s*a\.set\([^,]+\s*,\s*\([^)]*\)\s*\(\s*(?P<sig>[a-zA-Z0-9$]+)\(',
             r'\bc\s*&&\s*[a-zA-Z0-9]+\.set\([^,]+\s*,\s*\([^)]*\)\s*\(\s*(?P<sig>[a-zA-Z0-9$]+)\(',
             r'\bc\s*&&\s*[a-zA-Z0-9]+\.set\([^,]+\s*,\s*\([^)]*\)\s*\(\s*(?P<sig>[a-zA-Z0-9$]+)\('),
            jscode, 'Initial JS player signature function name', group='sig')

        jsi = JSInterpreter(jscode)
        initial_function = jsi.extract_function(funcname)
        return lambda s: initial_function([s])

    def _decrypt_signature(self, s, video_id, player_url):
        """Turn the encrypted s field into a working signature"""

        if player_url is None:
            raise ExtractorError('Cannot decrypt signature without player_url')

        if player_url.startswith('//'):
            player_url = 'https:' + player_url
        elif not re.match(r'https?://', player_url):
            player_url = compat_urlparse.urljoin(
                'https://www.youtube.com', player_url)
        try:
            player_id = (player_url, self._signature_cache_id(s))
            if player_id not in self._player_cache:
                func = self._extract_signature_function(
                    video_id, player_url, s
                )
                self._player_cache[player_id] = func
            func = self._player_cache[player_id]
            if self._downloader.params.get('youtube_print_sig_code'):
                self._print_sig_code(func, s)
            return func(s)
        except Exception as e:
            tb = traceback.format_exc()
            raise ExtractorError(
                'Signature extraction failed: ' + tb, cause=e)

    def _mark_watched(self, video_id, player_response):
        playback_url = url_or_none(try_get(
            player_response,
            lambda x: x['playbackTracking']['videostatsPlaybackUrl']['baseUrl']))
        if not playback_url:
            return
        parsed_playback_url = compat_urlparse.urlparse(playback_url)
        qs = compat_urlparse.parse_qs(parsed_playback_url.query)

        # cpn generation algorithm is reverse engineered from base.js.
        # In fact it works even with dummy cpn.
        CPN_ALPHABET = 'abcdefghijklmnopqrstuvwxyzABCDEFGHIJKLMNOPQRSTUVWXYZ0123456789-_'
        cpn = ''.join((CPN_ALPHABET[random.randint(0, 256) & 63] for _ in range(0, 16)))

        qs.update({
            'ver': ['2'],
            'cpn': [cpn],
        })
        playback_url = compat_urlparse.urlunparse(
            parsed_playback_url._replace(query=compat_urllib_parse_urlencode(qs, True)))

        self._download_webpage(
            playback_url, video_id, 'Marking watched',
            'Unable to mark watched', fatal=False)

    @staticmethod
    def _extract_urls(webpage):
        # Embedded YouTube player
        entries = [
            unescapeHTML(mobj.group('url'))
            for mobj in re.finditer(r'''(?x)
            (?:
                <iframe[^>]+?src=|
                data-video-url=|
                <embed[^>]+?src=|
                embedSWF\(?:\s*|
                <object[^>]+data=|
                new\s+SWFObject\(
            )
            (["\'])
                (?P<url>(?:https?:)?//(?:www\.)?youtube(?:-nocookie)?\.com/
                (?:embed|v|p)/[0-9A-Za-z_-]{11}.*?)
            \1''', webpage)]

        # lazyYT YouTube embed
        entries.extend(list(map(
            unescapeHTML,
            re.findall(r'class="lazyYT" data-youtube-id="([^"]+)"', webpage))))

        # Wordpress "YouTube Video Importer" plugin
        matches = re.findall(r'''(?x)<div[^>]+
            class=(?P<q1>[\'"])[^\'"]*\byvii_single_video_player\b[^\'"]*(?P=q1)[^>]+
            data-video_id=(?P<q2>[\'"])([^\'"]+)(?P=q2)''', webpage)
        entries.extend(m[-1] for m in matches)

        return entries

    @staticmethod
    def _extract_url(webpage):
        urls = YoutubeIE._extract_urls(webpage)
        return urls[0] if urls else None

    @classmethod
    def extract_id(cls, url):
        mobj = re.match(cls._VALID_URL, url, re.VERBOSE)
        if mobj is None:
            raise ExtractorError('Invalid URL: %s' % url)
        video_id = mobj.group(2)
        return video_id

    def _extract_chapters_from_json(self, data, video_id, duration):
        chapters_list = try_get(
            data,
            lambda x: x['playerOverlays']
                       ['playerOverlayRenderer']
                       ['decoratedPlayerBarRenderer']
                       ['decoratedPlayerBarRenderer']
                       ['playerBar']
                       ['chapteredPlayerBarRenderer']
                       ['chapters'],
            list)
        if not chapters_list:
            return

        def chapter_time(chapter):
            return float_or_none(
                try_get(
                    chapter,
                    lambda x: x['chapterRenderer']['timeRangeStartMillis'],
                    int),
                scale=1000)
        chapters = []
        for next_num, chapter in enumerate(chapters_list, start=1):
            start_time = chapter_time(chapter)
            if start_time is None:
                continue
            end_time = (chapter_time(chapters_list[next_num])
                        if next_num < len(chapters_list) else duration)
            if end_time is None:
                continue
            title = try_get(
                chapter, lambda x: x['chapterRenderer']['title']['simpleText'],
                compat_str)
            chapters.append({
                'start_time': start_time,
                'end_time': end_time,
                'title': title,
            })
        return chapters

    def _extract_yt_initial_variable(self, webpage, regex, video_id, name):
        return self._parse_json(self._search_regex(
            (r'%s\s*%s' % (regex, self._YT_INITIAL_BOUNDARY_RE),
             regex), webpage, name, default='{}'), video_id, fatal=False)

    @staticmethod
    def parse_time_text(time_text):
        """
        Parse the comment time text
        time_text is in the format 'X units ago (edited)'
        """
        time_text_split = time_text.split(' ')
        if len(time_text_split) >= 3:
            return datetime_from_str('now-%s%s' % (time_text_split[0], time_text_split[1]), precision='auto')

    @staticmethod
    def _join_text_entries(runs):
        text = None
        for run in runs:
            if not isinstance(run, dict):
                continue
            sub_text = try_get(run, lambda x: x['text'], compat_str)
            if sub_text:
                if not text:
                    text = sub_text
                    continue
                text += sub_text
        return text

    def _extract_comment(self, comment_renderer, parent=None):
        comment_id = comment_renderer.get('commentId')
        if not comment_id:
            return
        comment_text_runs = try_get(comment_renderer, lambda x: x['contentText']['runs']) or []
        text = self._join_text_entries(comment_text_runs) or ''
        comment_time_text = try_get(comment_renderer, lambda x: x['publishedTimeText']['runs']) or []
        time_text = self._join_text_entries(comment_time_text)
        timestamp = calendar.timegm(self.parse_time_text(time_text).timetuple())
        author = try_get(comment_renderer, lambda x: x['authorText']['simpleText'], compat_str)
        author_id = try_get(comment_renderer,
                            lambda x: x['authorEndpoint']['browseEndpoint']['browseId'], compat_str)
        votes = str_to_int(try_get(comment_renderer, (lambda x: x['voteCount']['simpleText'],
                                                      lambda x: x['likeCount']), compat_str)) or 0
        author_thumbnail = try_get(comment_renderer,
                                   lambda x: x['authorThumbnail']['thumbnails'][-1]['url'], compat_str)

        author_is_uploader = try_get(comment_renderer, lambda x: x['authorIsChannelOwner'], bool)
        is_liked = try_get(comment_renderer, lambda x: x['isLiked'], bool)
        return {
            'id': comment_id,
            'text': text,
            'timestamp': timestamp,
            'time_text': time_text,
            'like_count': votes,
            'is_favorited': is_liked,
            'author': author,
            'author_id': author_id,
            'author_thumbnail': author_thumbnail,
            'author_is_uploader': author_is_uploader,
            'parent': parent or 'root'
        }

    def _comment_entries(self, root_continuation_data, identity_token, account_syncid,
                         ytcfg, session_token_list, parent=None, comment_counts=None):

        def extract_thread(parent_renderer):
            contents = try_get(parent_renderer, lambda x: x['contents'], list) or []
            if not parent:
                comment_counts[2] = 0
            for content in contents:
                comment_thread_renderer = try_get(content, lambda x: x['commentThreadRenderer'])
                comment_renderer = try_get(
                    comment_thread_renderer, (lambda x: x['comment']['commentRenderer'], dict)) or try_get(
                    content, (lambda x: x['commentRenderer'], dict))

                if not comment_renderer:
                    continue
                comment = self._extract_comment(comment_renderer, parent)
                if not comment:
                    continue
                comment_counts[0] += 1
                yield comment
                # Attempt to get the replies
                comment_replies_renderer = try_get(
                    comment_thread_renderer, lambda x: x['replies']['commentRepliesRenderer'], dict)

                if comment_replies_renderer:
                    comment_counts[2] += 1
                    comment_entries_iter = self._comment_entries(
                        comment_replies_renderer, identity_token, account_syncid, ytcfg,
                        parent=comment.get('id'), session_token_list=session_token_list,
                        comment_counts=comment_counts)

                    for reply_comment in comment_entries_iter:
                        yield reply_comment

        if not comment_counts:
            # comment so far, est. total comments, current comment thread #
            comment_counts = [0, 0, 0]

        # TODO: Generalize the download code with TabIE
        context = self._extract_context(ytcfg)
        visitor_data = try_get(context, lambda x: x['client']['visitorData'], compat_str)
        continuation = YoutubeTabIE._extract_continuation(root_continuation_data)  # TODO
        first_continuation = False
        if parent is None:
            first_continuation = True

        for page_num in itertools.count(0):
            if not continuation:
                break
            headers = self._generate_api_headers(ytcfg, identity_token, account_syncid, visitor_data)
            retries = self._downloader.params.get('extractor_retries', 3)
            count = -1
            last_error = None

            while count < retries:
                count += 1
                if last_error:
                    self.report_warning('%s. Retrying ...' % last_error)
                try:
                    query = {
                        'ctoken': continuation['ctoken'],
                        'pbj': 1,
                        'type': 'next',
                    }
                    if parent:
                        query['action_get_comment_replies'] = 1
                    else:
                        query['action_get_comments'] = 1

                    comment_prog_str = '(%d/%d)' % (comment_counts[0], comment_counts[1])
                    if page_num == 0:
                        if first_continuation:
                            note_prefix = 'Downloading initial comment continuation page'
                        else:
                            note_prefix = '    Downloading comment reply thread %d %s' % (comment_counts[2], comment_prog_str)
                    else:
                        note_prefix = '%sDownloading comment%s page %d %s' % (
                            '       ' if parent else '',
                            ' replies' if parent else '',
                            page_num,
                            comment_prog_str)

                    browse = self._download_json(
                        'https://www.youtube.com/comment_service_ajax', None,
                        '%s %s' % (note_prefix, '(retry #%d)' % count if count else ''),
                        headers=headers, query=query,
                        data=urlencode_postdata({
                            'session_token': session_token_list[0]
                        }))
                except ExtractorError as e:
                    if isinstance(e.cause, compat_HTTPError) and e.cause.code in (500, 503, 404, 413):
                        if e.cause.code == 413:
                            self.report_warning('Assumed end of comments (received HTTP Error 413)')
                            return
                        # Downloading page may result in intermittent 5xx HTTP error
                        # Sometimes a 404 is also recieved. See: https://github.com/ytdl-org/youtube-dl/issues/28289
                        last_error = 'HTTP Error %s' % e.cause.code
                        if e.cause.code == 404:
                            last_error = last_error + ' (this API is probably deprecated)'
                        if count < retries:
                            continue
                    raise
                else:
                    session_token = try_get(browse, lambda x: x['xsrf_token'], compat_str)
                    if session_token:
                        session_token_list[0] = session_token

                    response = try_get(browse,
                                       (lambda x: x['response'],
                                        lambda x: x[1]['response'])) or {}

                    if response.get('continuationContents'):
                        break

                    # YouTube sometimes gives reload: now json if something went wrong (e.g. bad auth)
                    if browse.get('reload'):
                        raise ExtractorError('Invalid or missing params in continuation request', expected=False)

                    # TODO: not tested, merged from old extractor
                    err_msg = browse.get('externalErrorMessage')
                    if err_msg:
                        raise ExtractorError('YouTube said: %s' % err_msg, expected=False)

                    # Youtube sometimes sends incomplete data
                    # See: https://github.com/ytdl-org/youtube-dl/issues/28194
                    last_error = 'Incomplete data received'
                    if count >= retries:
                        raise ExtractorError(last_error)

            if not response:
                break
            visitor_data = try_get(
                response,
                lambda x: x['responseContext']['webResponseContextExtensionData']['ytConfigData']['visitorData'],
                compat_str) or visitor_data

            known_continuation_renderers = {
                'itemSectionContinuation': extract_thread,
                'commentRepliesContinuation': extract_thread
            }

            # extract next root continuation from the results
            continuation_contents = try_get(
                response, lambda x: x['continuationContents'], dict) or {}

            for key, value in continuation_contents.items():
                if key not in known_continuation_renderers:
                    continue
                continuation_renderer = value

                if first_continuation:
                    first_continuation = False
                    expected_comment_count = try_get(
                        continuation_renderer,
                        (lambda x: x['header']['commentsHeaderRenderer']['countText']['runs'][0]['text'],
                         lambda x: x['header']['commentsHeaderRenderer']['commentsCount']['runs'][0]['text']),
                        compat_str)

                    if expected_comment_count:
                        comment_counts[1] = str_to_int(expected_comment_count)
                        self.to_screen('Downloading ~%d comments' % str_to_int(expected_comment_count))
                        yield comment_counts[1]

                    # TODO: cli arg.
                    # 1/True for newest, 0/False for popular (default)
                    comment_sort_index = int(True)
                    sort_continuation_renderer = try_get(
                        continuation_renderer,
                        lambda x: x['header']['commentsHeaderRenderer']['sortMenu']['sortFilterSubMenuRenderer']['subMenuItems']
                        [comment_sort_index]['continuation']['reloadContinuationData'], dict)
                    # If this fails, the initial continuation page
                    # starts off with popular anyways.
                    if sort_continuation_renderer:
                        continuation = YoutubeTabIE._build_continuation_query(
                            continuation=sort_continuation_renderer.get('continuation'),
                            ctp=sort_continuation_renderer.get('clickTrackingParams'))
                        self.to_screen('Sorting comments by %s' % ('popular' if comment_sort_index == 0 else 'newest'))
                        break

                for entry in known_continuation_renderers[key](continuation_renderer):
                    yield entry

                continuation = YoutubeTabIE._extract_continuation(continuation_renderer)  # TODO
                break

    def _extract_comments(self, ytcfg, video_id, contents, webpage, xsrf_token):
        """Entry for comment extraction"""
        comments = []
        known_entry_comment_renderers = (
            'itemSectionRenderer',
        )
        estimated_total = 0
        for entry in contents:
            for key, renderer in entry.items():
                if key not in known_entry_comment_renderers:
                    continue

                comment_iter = self._comment_entries(
                    renderer,
                    identity_token=self._extract_identity_token(webpage, item_id=video_id),
                    account_syncid=self._extract_account_syncid(ytcfg),
                    ytcfg=ytcfg,
                    session_token_list=[xsrf_token])

                for comment in comment_iter:
                    if isinstance(comment, int):
                        estimated_total = comment
                        continue
                    comments.append(comment)
                break
        self.to_screen('Downloaded %d/%d comments' % (len(comments), estimated_total))
        return {
            'comments': comments,
            'comment_count': len(comments),
        }

    def _real_extract(self, url):
        url, smuggled_data = unsmuggle_url(url, {})
        video_id = self._match_id(url)

        is_music_url = smuggled_data.get('is_music_url') or self.is_music_url(url)

        base_url = self.http_scheme() + '//www.youtube.com/'
        webpage_url = base_url + 'watch?v=' + video_id
        webpage = self._download_webpage(
            webpage_url + '&bpctr=9999999999&has_verified=1', video_id, fatal=False)

        def get_text(x):
            if not x:
                return
            text = x.get('simpleText')
            if text and isinstance(text, compat_str):
                return text
            runs = x.get('runs')
            if not isinstance(runs, list):
                return
            return ''.join([r['text'] for r in runs if isinstance(r.get('text'), compat_str)])

        ytm_streaming_data = {}
        if is_music_url:
            # we are forcing to use parse_json because 141 only appeared in get_video_info.
            # el, c, cver, cplayer field required for 141(aac 256kbps) codec
            # maybe paramter of youtube music player?
            ytm_player_response = self._parse_json(try_get(compat_parse_qs(
                self._download_webpage(
                    base_url + 'get_video_info', video_id,
                    'Fetching youtube-music info webpage',
                    'unable to download youtube-music info webpage', query={
                        'video_id': video_id,
                        'eurl': 'https://youtube.googleapis.com/v/' + video_id,
                        'el': 'detailpage',
                        'c': 'WEB_REMIX',
                        'cver': '0.1',
                        'cplayer': 'UNIPLAYER'
                    }, fatal=False)),
                lambda x: x['player_response'][0],
                compat_str) or '{}', video_id)
            ytm_streaming_data = ytm_player_response.get('streamingData') or {}

        player_response = None
        if webpage:
            player_response = self._extract_yt_initial_variable(
                webpage, self._YT_INITIAL_PLAYER_RESPONSE_RE,
                video_id, 'initial player response')

        ytcfg = self._extract_ytcfg(video_id, webpage)
        if not player_response:
            player_response = self._call_api(
                'player', {'videoId': video_id}, video_id, api_key=self._extract_api_key(ytcfg))

        playability_status = player_response.get('playabilityStatus') or {}
        if playability_status.get('reason') == 'Sign in to confirm your age':
            pr = self._parse_json(try_get(compat_parse_qs(
                self._download_webpage(
                    base_url + 'get_video_info', video_id,
                    'Refetching age-gated info webpage',
                    'unable to download video info webpage', query={
                        'video_id': video_id,
                        'eurl': 'https://youtube.googleapis.com/v/' + video_id,
                    }, fatal=False)),
                lambda x: x['player_response'][0],
                compat_str) or '{}', video_id)
            if pr:
                player_response = pr

        trailer_video_id = try_get(
            playability_status,
            lambda x: x['errorScreen']['playerLegacyDesktopYpcTrailerRenderer']['trailerVideoId'],
            compat_str)
        if trailer_video_id:
            return self.url_result(
                trailer_video_id, self.ie_key(), trailer_video_id)

        search_meta = (
            lambda x: self._html_search_meta(x, webpage, default=None)) \
            if webpage else lambda x: None

        video_details = player_response.get('videoDetails') or {}
        microformat = try_get(
            player_response,
            lambda x: x['microformat']['playerMicroformatRenderer'],
            dict) or {}
        video_title = video_details.get('title') \
            or get_text(microformat.get('title')) \
            or search_meta(['og:title', 'twitter:title', 'title'])
        video_description = video_details.get('shortDescription')

        if not smuggled_data.get('force_singlefeed', False):
            if not self._downloader.params.get('noplaylist'):
                multifeed_metadata_list = try_get(
                    player_response,
                    lambda x: x['multicamera']['playerLegacyMulticameraRenderer']['metadataList'],
                    compat_str)
                if multifeed_metadata_list:
                    entries = []
                    feed_ids = []
                    for feed in multifeed_metadata_list.split(','):
                        # Unquote should take place before split on comma (,) since textual
                        # fields may contain comma as well (see
                        # https://github.com/ytdl-org/youtube-dl/issues/8536)
                        feed_data = compat_parse_qs(
                            compat_urllib_parse_unquote_plus(feed))

                        def feed_entry(name):
                            return try_get(
                                feed_data, lambda x: x[name][0], compat_str)

                        feed_id = feed_entry('id')
                        if not feed_id:
                            continue
                        feed_title = feed_entry('title')
                        title = video_title
                        if feed_title:
                            title += ' (%s)' % feed_title
                        entries.append({
                            '_type': 'url_transparent',
                            'ie_key': 'Youtube',
                            'url': smuggle_url(
                                base_url + 'watch?v=' + feed_data['id'][0],
                                {'force_singlefeed': True}),
                            'title': title,
                        })
                        feed_ids.append(feed_id)
                    self.to_screen(
                        'Downloading multifeed video (%s) - add --no-playlist to just download video %s'
                        % (', '.join(feed_ids), video_id))
                    return self.playlist_result(
                        entries, video_id, video_title, video_description)
            else:
                self.to_screen('Downloading just video %s because of --no-playlist' % video_id)

        formats, itags, stream_ids = [], [], []
        itag_qualities = {}
        player_url = None
        q = qualities(['tiny', 'small', 'medium', 'large', 'hd720', 'hd1080', 'hd1440', 'hd2160', 'hd2880', 'highres'])

        streaming_data = player_response.get('streamingData') or {}
        streaming_formats = streaming_data.get('formats') or []
        streaming_formats.extend(streaming_data.get('adaptiveFormats') or [])
        streaming_formats.extend(ytm_streaming_data.get('formats') or [])
        streaming_formats.extend(ytm_streaming_data.get('adaptiveFormats') or [])

        for fmt in streaming_formats:
            if fmt.get('targetDurationSec') or fmt.get('drmFamilies'):
                continue

            itag = str_or_none(fmt.get('itag'))
            audio_track = fmt.get('audioTrack') or {}
            stream_id = '%s.%s' % (itag or '', audio_track.get('id', ''))
            if stream_id in stream_ids:
                continue

            quality = fmt.get('quality')
            if itag and quality:
                itag_qualities[itag] = quality
            # FORMAT_STREAM_TYPE_OTF(otf=1) requires downloading the init fragment
            # (adding `&sq=0` to the URL) and parsing emsg box to determine the
            # number of fragment that would subsequently requested with (`&sq=N`)
            if fmt.get('type') == 'FORMAT_STREAM_TYPE_OTF':
                continue

            fmt_url = fmt.get('url')
            if not fmt_url:
                sc = compat_parse_qs(fmt.get('signatureCipher'))
                fmt_url = url_or_none(try_get(sc, lambda x: x['url'][0]))
                encrypted_sig = try_get(sc, lambda x: x['s'][0])
                if not (sc and fmt_url and encrypted_sig):
                    continue
                if not player_url:
                    if not webpage:
                        continue
                    player_url = self._search_regex(
                        r'"(?:PLAYER_JS_URL|jsUrl)"\s*:\s*"([^"]+)"',
                        webpage, 'player URL', fatal=False)
                if not player_url:
                    continue
                signature = self._decrypt_signature(sc['s'][0], video_id, player_url)
                sp = try_get(sc, lambda x: x['sp'][0]) or 'signature'
                fmt_url += '&' + sp + '=' + signature

            if itag:
                itags.append(itag)
                stream_ids.append(stream_id)

            tbr = float_or_none(
                fmt.get('averageBitrate') or fmt.get('bitrate'), 1000)
            dct = {
                'asr': int_or_none(fmt.get('audioSampleRate')),
                'filesize': int_or_none(fmt.get('contentLength')),
                'format_id': itag,
                'format_note': audio_track.get('displayName') or fmt.get('qualityLabel') or quality,
                'fps': int_or_none(fmt.get('fps')),
                'height': int_or_none(fmt.get('height')),
                'quality': q(quality),
                'tbr': tbr,
                'url': fmt_url,
                'width': fmt.get('width'),
                'language': audio_track.get('id', '').split('.')[0],
            }
            mimetype = fmt.get('mimeType')
            if mimetype:
                mobj = re.match(
                    r'((?:[^/]+)/(?:[^;]+))(?:;\s*codecs="([^"]+)")?', mimetype)
                if mobj:
                    dct['ext'] = mimetype2ext(mobj.group(1))
                    dct.update(parse_codecs(mobj.group(2)))
            no_audio = dct.get('acodec') == 'none'
            no_video = dct.get('vcodec') == 'none'
            if no_audio:
                dct['vbr'] = tbr
            if no_video:
                dct['abr'] = tbr
            if no_audio or no_video:
                dct['downloader_options'] = {
                    # Youtube throttles chunks >~10M
                    'http_chunk_size': 10485760,
                }
                if dct.get('ext'):
                    dct['container'] = dct['ext'] + '_dash'
            formats.append(dct)

        for sd in (streaming_data, ytm_streaming_data):
            hls_manifest_url = sd.get('hlsManifestUrl')
            if hls_manifest_url:
                for f in self._extract_m3u8_formats(
                        hls_manifest_url, video_id, 'mp4', fatal=False):
                    itag = self._search_regex(
                        r'/itag/(\d+)', f['url'], 'itag', default=None)
                    if itag:
                        f['format_id'] = itag
                formats.append(f)

        if self._downloader.params.get('youtube_include_dash_manifest', True):
            for sd in (streaming_data, ytm_streaming_data):
                dash_manifest_url = sd.get('dashManifestUrl')
                if dash_manifest_url:
                    for f in self._extract_mpd_formats(
                            dash_manifest_url, video_id, fatal=False):
                        itag = f['format_id']
                        if itag in itags:
                            continue
                        if itag in itag_qualities:
                            # Not actually usefull since the sorting is already done with "quality,res,fps,codec"
                            # but kept to maintain feature parity (and code similarity) with youtube-dl
                            # Remove if this causes any issues with sorting in future
                            f['quality'] = q(itag_qualities[itag])
                        filesize = int_or_none(self._search_regex(
                            r'/clen/(\d+)', f.get('fragment_base_url')
                            or f['url'], 'file size', default=None))
                        if filesize:
                            f['filesize'] = filesize
                        formats.append(f)

        if not formats:
            if not self._downloader.params.get('allow_unplayable_formats') and streaming_data.get('licenseInfos'):
                self.raise_no_formats(
                    'This video is DRM protected.', expected=True)
            pemr = try_get(
                playability_status,
                lambda x: x['errorScreen']['playerErrorMessageRenderer'],
                dict) or {}
            reason = get_text(pemr.get('reason')) or playability_status.get('reason')
            subreason = pemr.get('subreason')
            if subreason:
                subreason = clean_html(get_text(subreason))
                if subreason == 'The uploader has not made this video available in your country.':
                    countries = microformat.get('availableCountries')
                    if not countries:
                        regions_allowed = search_meta('regionsAllowed')
                        countries = regions_allowed.split(',') if regions_allowed else None
                    self.raise_geo_restricted(subreason, countries, metadata_available=True)
                reason += '\n' + subreason
            if reason:
                self.raise_no_formats(reason, expected=True)

        self._sort_formats(formats)

        keywords = video_details.get('keywords') or []
        if not keywords and webpage:
            keywords = [
                unescapeHTML(m.group('content'))
                for m in re.finditer(self._meta_regex('og:video:tag'), webpage)]
        for keyword in keywords:
            if keyword.startswith('yt:stretch='):
                mobj = re.search(r'(\d+)\s*:\s*(\d+)', keyword)
                if mobj:
                    # NB: float is intentional for forcing float division
                    w, h = (float(v) for v in mobj.groups())
                    if w > 0 and h > 0:
                        ratio = w / h
                        for f in formats:
                            if f.get('vcodec') != 'none':
                                f['stretched_ratio'] = ratio
                        break

        thumbnails = []
        for container in (video_details, microformat):
            for thumbnail in (try_get(
                    container,
                    lambda x: x['thumbnail']['thumbnails'], list) or []):
                thumbnail_url = thumbnail.get('url')
                if not thumbnail_url:
                    continue
                # Sometimes youtube gives a wrong thumbnail URL. See:
                # https://github.com/yt-dlp/yt-dlp/issues/233
                # https://github.com/ytdl-org/youtube-dl/issues/28023
                if 'maxresdefault' in thumbnail_url:
                    thumbnail_url = thumbnail_url.split('?')[0]
                thumbnails.append({
                    'height': int_or_none(thumbnail.get('height')),
                    'url': thumbnail_url,
                    'width': int_or_none(thumbnail.get('width')),
                })
            if thumbnails:
                break
        else:
            thumbnail = search_meta(['og:image', 'twitter:image'])
            if thumbnail:
                thumbnails = [{'url': thumbnail}]

        category = microformat.get('category') or search_meta('genre')
        channel_id = video_details.get('channelId') \
            or microformat.get('externalChannelId') \
            or search_meta('channelId')
        duration = int_or_none(
            video_details.get('lengthSeconds')
            or microformat.get('lengthSeconds')) \
            or parse_duration(search_meta('duration'))
        is_live = video_details.get('isLive')
        owner_profile_url = microformat.get('ownerProfileUrl')

        info = {
            'id': video_id,
            'title': self._live_title(video_title) if is_live else video_title,
            'formats': formats,
            'thumbnails': thumbnails,
            'description': video_description,
            'upload_date': unified_strdate(
                microformat.get('uploadDate')
                or search_meta('uploadDate')),
            'uploader': video_details['author'],
            'uploader_id': self._search_regex(r'/(?:channel|user)/([^/?&#]+)', owner_profile_url, 'uploader id') if owner_profile_url else None,
            'uploader_url': owner_profile_url,
            'channel_id': channel_id,
            'channel_url': 'https://www.youtube.com/channel/' + channel_id if channel_id else None,
            'duration': duration,
            'view_count': int_or_none(
                video_details.get('viewCount')
                or microformat.get('viewCount')
                or search_meta('interactionCount')),
            'average_rating': float_or_none(video_details.get('averageRating')),
            'age_limit': 18 if (
                microformat.get('isFamilySafe') is False
                or search_meta('isFamilyFriendly') == 'false'
                or search_meta('og:restrictions:age') == '18+') else 0,
            'webpage_url': webpage_url,
            'categories': [category] if category else None,
            'tags': keywords,
            'is_live': is_live,
            'playable_in_embed': playability_status.get('playableInEmbed'),
            'was_live': video_details.get('isLiveContent'),
        }

        pctr = try_get(
            player_response,
            lambda x: x['captions']['playerCaptionsTracklistRenderer'], dict)
        subtitles = {}
        if pctr:
            def process_language(container, base_url, lang_code, sub_name, query):
                lang_subs = container.setdefault(lang_code, [])
                for fmt in self._SUBTITLE_FORMATS:
                    query.update({
                        'fmt': fmt,
                    })
                    lang_subs.append({
                        'ext': fmt,
                        'url': update_url_query(base_url, query),
                        'name': sub_name,
                    })

            for caption_track in (pctr.get('captionTracks') or []):
                base_url = caption_track.get('baseUrl')
                if not base_url:
                    continue
                if caption_track.get('kind') != 'asr':
                    lang_code = (
                        remove_start(caption_track.get('vssId') or '', '.').replace('.', '-')
                        or caption_track.get('languageCode'))
                    if not lang_code:
                        continue
                    process_language(
                        subtitles, base_url, lang_code,
                        try_get(caption_track, lambda x: x.get('name').get('simpleText')),
                        {})
                    continue
                automatic_captions = {}
                for translation_language in (pctr.get('translationLanguages') or []):
                    translation_language_code = translation_language.get('languageCode')
                    if not translation_language_code:
                        continue
                    process_language(
                        automatic_captions, base_url, translation_language_code,
                        try_get(translation_language, lambda x: x['languageName']['simpleText']),
                        {'tlang': translation_language_code})
                info['automatic_captions'] = automatic_captions
        info['subtitles'] = subtitles

        parsed_url = compat_urllib_parse_urlparse(url)
        for component in [parsed_url.fragment, parsed_url.query]:
            query = compat_parse_qs(component)
            for k, v in query.items():
                for d_k, s_ks in [('start', ('start', 't')), ('end', ('end',))]:
                    d_k += '_time'
                    if d_k not in info and k in s_ks:
                        info[d_k] = parse_duration(query[k][0])

        # Youtube Music Auto-generated description
        if video_description:
            mobj = re.search(r'(?s)(?P<track>[^·\n]+)·(?P<artist>[^\n]+)\n+(?P<album>[^\n]+)(?:.+?℗\s*(?P<release_year>\d{4})(?!\d))?(?:.+?Released on\s*:\s*(?P<release_date>\d{4}-\d{2}-\d{2}))?(.+?\nArtist\s*:\s*(?P<clean_artist>[^\n]+))?.+\nAuto-generated by YouTube\.\s*$', video_description)
            if mobj:
                release_year = mobj.group('release_year')
                release_date = mobj.group('release_date')
                if release_date:
                    release_date = release_date.replace('-', '')
                    if not release_year:
                        release_year = release_date[:4]
                info.update({
                    'album': mobj.group('album'.strip()),
                    'artist': mobj.group('clean_artist') or ', '.join(a.strip() for a in mobj.group('artist').split('·')),
                    'track': mobj.group('track').strip(),
                    'release_date': release_date,
                    'release_year': int_or_none(release_year),
                })

        initial_data = None
        if webpage:
            initial_data = self._extract_yt_initial_variable(
                webpage, self._YT_INITIAL_DATA_RE, video_id,
                'yt initial data')
        if not initial_data:
            initial_data = self._call_api(
                'next', {'videoId': video_id}, video_id, fatal=False, api_key=self._extract_api_key(ytcfg))

        if not is_live:
            try:
                # This will error if there is no livechat
                initial_data['contents']['twoColumnWatchNextResults']['conversationBar']['liveChatRenderer']['continuations'][0]['reloadContinuationData']['continuation']
                info['subtitles']['live_chat'] = [{
                    'url': 'https://www.youtube.com/watch?v=%s' % video_id,  # url is needed to set cookies
                    'video_id': video_id,
                    'ext': 'json',
                    'protocol': 'youtube_live_chat_replay',
                }]
            except (KeyError, IndexError, TypeError):
                pass

        if initial_data:
            chapters = self._extract_chapters_from_json(
                initial_data, video_id, duration)
            if not chapters:
                for engagment_pannel in (initial_data.get('engagementPanels') or []):
                    contents = try_get(
                        engagment_pannel, lambda x: x['engagementPanelSectionListRenderer']['content']['macroMarkersListRenderer']['contents'],
                        list)
                    if not contents:
                        continue

                    def chapter_time(mmlir):
                        return parse_duration(
                            get_text(mmlir.get('timeDescription')))

                    chapters = []
                    for next_num, content in enumerate(contents, start=1):
                        mmlir = content.get('macroMarkersListItemRenderer') or {}
                        start_time = chapter_time(mmlir)
                        end_time = chapter_time(try_get(
                            contents, lambda x: x[next_num]['macroMarkersListItemRenderer'])) \
                            if next_num < len(contents) else duration
                        if start_time is None or end_time is None:
                            continue
                        chapters.append({
                            'start_time': start_time,
                            'end_time': end_time,
                            'title': get_text(mmlir.get('title')),
                        })
                    if chapters:
                        break
            if chapters:
                info['chapters'] = chapters

            contents = try_get(
                initial_data,
                lambda x: x['contents']['twoColumnWatchNextResults']['results']['results']['contents'],
                list) or []
            for content in contents:
                vpir = content.get('videoPrimaryInfoRenderer')
                if vpir:
                    stl = vpir.get('superTitleLink')
                    if stl:
                        stl = get_text(stl)
                        if try_get(
                                vpir,
                                lambda x: x['superTitleIcon']['iconType']) == 'LOCATION_PIN':
                            info['location'] = stl
                        else:
                            mobj = re.search(r'(.+?)\s*S(\d+)\s*•\s*E(\d+)', stl)
                            if mobj:
                                info.update({
                                    'series': mobj.group(1),
                                    'season_number': int(mobj.group(2)),
                                    'episode_number': int(mobj.group(3)),
                                })
                    for tlb in (try_get(
                            vpir,
                            lambda x: x['videoActions']['menuRenderer']['topLevelButtons'],
                            list) or []):
                        tbr = tlb.get('toggleButtonRenderer') or {}
                        for getter, regex in [(
                                lambda x: x['defaultText']['accessibility']['accessibilityData'],
                                r'(?P<count>[\d,]+)\s*(?P<type>(?:dis)?like)'), ([
                                    lambda x: x['accessibility'],
                                    lambda x: x['accessibilityData']['accessibilityData'],
                                ], r'(?P<type>(?:dis)?like) this video along with (?P<count>[\d,]+) other people')]:
                            label = (try_get(tbr, getter, dict) or {}).get('label')
                            if label:
                                mobj = re.match(regex, label)
                                if mobj:
                                    info[mobj.group('type') + '_count'] = str_to_int(mobj.group('count'))
                                    break
                    sbr_tooltip = try_get(
                        vpir, lambda x: x['sentimentBar']['sentimentBarRenderer']['tooltip'])
                    if sbr_tooltip:
                        like_count, dislike_count = sbr_tooltip.split(' / ')
                        info.update({
                            'like_count': str_to_int(like_count),
                            'dislike_count': str_to_int(dislike_count),
                        })
                vsir = content.get('videoSecondaryInfoRenderer')
                if vsir:
                    info['channel'] = get_text(try_get(
                        vsir,
                        lambda x: x['owner']['videoOwnerRenderer']['title'],
                        dict))
                    rows = try_get(
                        vsir,
                        lambda x: x['metadataRowContainer']['metadataRowContainerRenderer']['rows'],
                        list) or []
                    multiple_songs = False
                    for row in rows:
                        if try_get(row, lambda x: x['metadataRowRenderer']['hasDividerLine']) is True:
                            multiple_songs = True
                            break
                    for row in rows:
                        mrr = row.get('metadataRowRenderer') or {}
                        mrr_title = mrr.get('title')
                        if not mrr_title:
                            continue
                        mrr_title = get_text(mrr['title'])
                        mrr_contents_text = get_text(mrr['contents'][0])
                        if mrr_title == 'License':
                            info['license'] = mrr_contents_text
                        elif not multiple_songs:
                            if mrr_title == 'Album':
                                info['album'] = mrr_contents_text
                            elif mrr_title == 'Artist':
                                info['artist'] = mrr_contents_text
                            elif mrr_title == 'Song':
                                info['track'] = mrr_contents_text

        fallbacks = {
            'channel': 'uploader',
            'channel_id': 'uploader_id',
            'channel_url': 'uploader_url',
        }
        for to, frm in fallbacks.items():
            if not info.get(to):
                info[to] = info.get(frm)

        for s_k, d_k in [('artist', 'creator'), ('track', 'alt_title')]:
            v = info.get(s_k)
            if v:
                info[d_k] = v

        is_private = bool_or_none(video_details.get('isPrivate'))
        is_unlisted = bool_or_none(microformat.get('isUnlisted'))
        is_membersonly = None
        is_premium = None
        if initial_data and is_private is not None:
            is_membersonly = False
            is_premium = False
            contents = try_get(initial_data, lambda x: x['contents']['twoColumnWatchNextResults']['results']['results']['contents'], list)
            for content in contents or []:
                badges = try_get(content, lambda x: x['videoPrimaryInfoRenderer']['badges'], list)
                for badge in badges or []:
                    label = try_get(badge, lambda x: x['metadataBadgeRenderer']['label']) or ''
                    if label.lower() == 'members only':
                        is_membersonly = True
                        break
                    elif label.lower() == 'premium':
                        is_premium = True
                        break
                if is_membersonly or is_premium:
                    break

        # TODO: Add this for playlists
        info['availability'] = self._availability(
            is_private=is_private,
            needs_premium=is_premium,
            needs_subscription=is_membersonly,
            needs_auth=info['age_limit'] >= 18,
            is_unlisted=None if is_private is None else is_unlisted)

        # get xsrf for annotations or comments
        get_annotations = self._downloader.params.get('writeannotations', False)
        get_comments = self._downloader.params.get('getcomments', False)
        if get_annotations or get_comments:
            xsrf_token = None
            ytcfg = self._extract_ytcfg(video_id, webpage)
            if ytcfg:
                xsrf_token = try_get(ytcfg, lambda x: x['XSRF_TOKEN'], compat_str)
            if not xsrf_token:
                xsrf_token = self._search_regex(
                    r'([\'"])XSRF_TOKEN\1\s*:\s*([\'"])(?P<xsrf_token>(?:(?!\2).)+)\2',
                    webpage, 'xsrf token', group='xsrf_token', fatal=False)

        # annotations
        if get_annotations:
            invideo_url = try_get(
                player_response, lambda x: x['annotations'][0]['playerAnnotationsUrlsRenderer']['invideoUrl'], compat_str)
            if xsrf_token and invideo_url:
                xsrf_field_name = None
                if ytcfg:
                    xsrf_field_name = try_get(ytcfg, lambda x: x['XSRF_FIELD_NAME'], compat_str)
                if not xsrf_field_name:
                    xsrf_field_name = self._search_regex(
                        r'([\'"])XSRF_FIELD_NAME\1\s*:\s*([\'"])(?P<xsrf_field_name>\w+)\2',
                        webpage, 'xsrf field name',
                        group='xsrf_field_name', default='session_token')
                info['annotations'] = self._download_webpage(
                    self._proto_relative_url(invideo_url),
                    video_id, note='Downloading annotations',
                    errnote='Unable to download video annotations', fatal=False,
                    data=urlencode_postdata({xsrf_field_name: xsrf_token}))

        if get_comments:
            info['__post_extractor'] = lambda: self._extract_comments(ytcfg, video_id, contents, webpage, xsrf_token)

        self.mark_watched(video_id, player_response)

        return info


class YoutubeTabIE(YoutubeBaseInfoExtractor):
    IE_DESC = 'YouTube.com tab'
    _VALID_URL = r'''(?x)
                    https?://
                        (?:\w+\.)?
                        (?:
                            youtube(?:kids)?\.com|
                            invidio\.us
                        )/
                        (?:
                            (?:channel|c|user)/|
                            (?P<not_channel>
                                feed/|hashtag/|
                                (?:playlist|watch)\?.*?\blist=
                            )|
                            (?!(?:%s)\b)  # Direct URLs
                        )
                        (?P<id>[^/?\#&]+)
                    ''' % YoutubeBaseInfoExtractor._RESERVED_NAMES
    IE_NAME = 'youtube:tab'

    _TESTS = [{
        # playlists, multipage
        'url': 'https://www.youtube.com/c/ИгорьКлейнер/playlists?view=1&flow=grid',
        'playlist_mincount': 94,
        'info_dict': {
            'id': 'UCqj7Cz7revf5maW9g5pgNcg',
            'title': 'Игорь Клейнер - Playlists',
            'description': 'md5:be97ee0f14ee314f1f002cf187166ee2',
            'uploader': 'Игорь Клейнер',
            'uploader_id': 'UCqj7Cz7revf5maW9g5pgNcg',
        },
    }, {
        # playlists, multipage, different order
        'url': 'https://www.youtube.com/user/igorkle1/playlists?view=1&sort=dd',
        'playlist_mincount': 94,
        'info_dict': {
            'id': 'UCqj7Cz7revf5maW9g5pgNcg',
            'title': 'Игорь Клейнер - Playlists',
            'description': 'md5:be97ee0f14ee314f1f002cf187166ee2',
            'uploader_id': 'UCqj7Cz7revf5maW9g5pgNcg',
            'uploader': 'Игорь Клейнер',
        },
    }, {
        # playlists, series
        'url': 'https://www.youtube.com/c/3blue1brown/playlists?view=50&sort=dd&shelf_id=3',
        'playlist_mincount': 5,
        'info_dict': {
            'id': 'UCYO_jab_esuFRV4b17AJtAw',
            'title': '3Blue1Brown - Playlists',
            'description': 'md5:e1384e8a133307dd10edee76e875d62f',
        },
    }, {
        # playlists, singlepage
        'url': 'https://www.youtube.com/user/ThirstForScience/playlists',
        'playlist_mincount': 4,
        'info_dict': {
            'id': 'UCAEtajcuhQ6an9WEzY9LEMQ',
            'title': 'ThirstForScience - Playlists',
            'description': 'md5:609399d937ea957b0f53cbffb747a14c',
            'uploader': 'ThirstForScience',
            'uploader_id': 'UCAEtajcuhQ6an9WEzY9LEMQ',
        }
    }, {
        'url': 'https://www.youtube.com/c/ChristophLaimer/playlists',
        'only_matching': True,
    }, {
        # basic, single video playlist
        'url': 'https://www.youtube.com/playlist?list=PL4lCao7KL_QFVb7Iudeipvc2BCavECqzc',
        'info_dict': {
            'uploader_id': 'UCmlqkdCBesrv2Lak1mF_MxA',
            'uploader': 'Sergey M.',
            'id': 'PL4lCao7KL_QFVb7Iudeipvc2BCavECqzc',
            'title': 'youtube-dl public playlist',
        },
        'playlist_count': 1,
    }, {
        # empty playlist
        'url': 'https://www.youtube.com/playlist?list=PL4lCao7KL_QFodcLWhDpGCYnngnHtQ-Xf',
        'info_dict': {
            'uploader_id': 'UCmlqkdCBesrv2Lak1mF_MxA',
            'uploader': 'Sergey M.',
            'id': 'PL4lCao7KL_QFodcLWhDpGCYnngnHtQ-Xf',
            'title': 'youtube-dl empty playlist',
        },
        'playlist_count': 0,
    }, {
        # Home tab
        'url': 'https://www.youtube.com/channel/UCKfVa3S1e4PHvxWcwyMMg8w/featured',
        'info_dict': {
            'id': 'UCKfVa3S1e4PHvxWcwyMMg8w',
            'title': 'lex will - Home',
            'description': 'md5:2163c5d0ff54ed5f598d6a7e6211e488',
            'uploader': 'lex will',
            'uploader_id': 'UCKfVa3S1e4PHvxWcwyMMg8w',
        },
        'playlist_mincount': 2,
    }, {
        # Videos tab
        'url': 'https://www.youtube.com/channel/UCKfVa3S1e4PHvxWcwyMMg8w/videos',
        'info_dict': {
            'id': 'UCKfVa3S1e4PHvxWcwyMMg8w',
            'title': 'lex will - Videos',
            'description': 'md5:2163c5d0ff54ed5f598d6a7e6211e488',
            'uploader': 'lex will',
            'uploader_id': 'UCKfVa3S1e4PHvxWcwyMMg8w',
        },
        'playlist_mincount': 975,
    }, {
        # Videos tab, sorted by popular
        'url': 'https://www.youtube.com/channel/UCKfVa3S1e4PHvxWcwyMMg8w/videos?view=0&sort=p&flow=grid',
        'info_dict': {
            'id': 'UCKfVa3S1e4PHvxWcwyMMg8w',
            'title': 'lex will - Videos',
            'description': 'md5:2163c5d0ff54ed5f598d6a7e6211e488',
            'uploader': 'lex will',
            'uploader_id': 'UCKfVa3S1e4PHvxWcwyMMg8w',
        },
        'playlist_mincount': 199,
    }, {
        # Playlists tab
        'url': 'https://www.youtube.com/channel/UCKfVa3S1e4PHvxWcwyMMg8w/playlists',
        'info_dict': {
            'id': 'UCKfVa3S1e4PHvxWcwyMMg8w',
            'title': 'lex will - Playlists',
            'description': 'md5:2163c5d0ff54ed5f598d6a7e6211e488',
            'uploader': 'lex will',
            'uploader_id': 'UCKfVa3S1e4PHvxWcwyMMg8w',
        },
        'playlist_mincount': 17,
    }, {
        # Community tab
        'url': 'https://www.youtube.com/channel/UCKfVa3S1e4PHvxWcwyMMg8w/community',
        'info_dict': {
            'id': 'UCKfVa3S1e4PHvxWcwyMMg8w',
            'title': 'lex will - Community',
            'description': 'md5:2163c5d0ff54ed5f598d6a7e6211e488',
            'uploader': 'lex will',
            'uploader_id': 'UCKfVa3S1e4PHvxWcwyMMg8w',
        },
        'playlist_mincount': 18,
    }, {
        # Channels tab
        'url': 'https://www.youtube.com/channel/UCKfVa3S1e4PHvxWcwyMMg8w/channels',
        'info_dict': {
            'id': 'UCKfVa3S1e4PHvxWcwyMMg8w',
            'title': 'lex will - Channels',
            'description': 'md5:2163c5d0ff54ed5f598d6a7e6211e488',
            'uploader': 'lex will',
            'uploader_id': 'UCKfVa3S1e4PHvxWcwyMMg8w',
        },
        'playlist_mincount': 12,
    }, {
        'url': 'https://invidio.us/channel/UCmlqkdCBesrv2Lak1mF_MxA',
        'only_matching': True,
    }, {
        'url': 'https://www.youtubekids.com/channel/UCmlqkdCBesrv2Lak1mF_MxA',
        'only_matching': True,
    }, {
        'url': 'https://music.youtube.com/channel/UCmlqkdCBesrv2Lak1mF_MxA',
        'only_matching': True,
    }, {
        'note': 'Playlist with deleted videos (#651). As a bonus, the video #51 is also twice in this list.',
        'url': 'https://www.youtube.com/playlist?list=PLwP_SiAcdui0KVebT0mU9Apz359a4ubsC',
        'info_dict': {
            'title': '29C3: Not my department',
            'id': 'PLwP_SiAcdui0KVebT0mU9Apz359a4ubsC',
            'uploader': 'Christiaan008',
            'uploader_id': 'UCEPzS1rYsrkqzSLNp76nrcg',
            'description': 'md5:a14dc1a8ef8307a9807fe136a0660268',
        },
        'playlist_count': 96,
    }, {
        'note': 'Large playlist',
        'url': 'https://www.youtube.com/playlist?list=UUBABnxM4Ar9ten8Mdjj1j0Q',
        'info_dict': {
            'title': 'Uploads from Cauchemar',
            'id': 'UUBABnxM4Ar9ten8Mdjj1j0Q',
            'uploader': 'Cauchemar',
            'uploader_id': 'UCBABnxM4Ar9ten8Mdjj1j0Q',
        },
        'playlist_mincount': 1123,
    }, {
        # even larger playlist, 8832 videos
        'url': 'http://www.youtube.com/user/NASAgovVideo/videos',
        'only_matching': True,
    }, {
        'note': 'Buggy playlist: the webpage has a "Load more" button but it doesn\'t have more videos',
        'url': 'https://www.youtube.com/playlist?list=UUXw-G3eDE9trcvY2sBMM_aA',
        'info_dict': {
            'title': 'Uploads from Interstellar Movie',
            'id': 'UUXw-G3eDE9trcvY2sBMM_aA',
            'uploader': 'Interstellar Movie',
            'uploader_id': 'UCXw-G3eDE9trcvY2sBMM_aA',
        },
        'playlist_mincount': 21,
    }, {
        'note': 'Playlist with "show unavailable videos" button',
        'url': 'https://www.youtube.com/playlist?list=UUTYLiWFZy8xtPwxFwX9rV7Q',
        'info_dict': {
            'title': 'Uploads from Phim Siêu Nhân Nhật Bản',
            'id': 'UUTYLiWFZy8xtPwxFwX9rV7Q',
            'uploader': 'Phim Siêu Nhân Nhật Bản',
            'uploader_id': 'UCTYLiWFZy8xtPwxFwX9rV7Q',
        },
        'playlist_mincount': 1400,
        'expected_warnings': [
            'YouTube said: INFO - Unavailable videos are hidden',
        ]
    }, {
        'note': 'Playlist with unavailable videos in a later page',
        'url': 'https://www.youtube.com/playlist?list=UU8l9frL61Yl5KFOl87nIm2w',
        'info_dict': {
            'title': 'Uploads from BlankTV',
            'id': 'UU8l9frL61Yl5KFOl87nIm2w',
            'uploader': 'BlankTV',
            'uploader_id': 'UC8l9frL61Yl5KFOl87nIm2w',
        },
        'playlist_mincount': 20000,
    }, {
        # https://github.com/ytdl-org/youtube-dl/issues/21844
        'url': 'https://www.youtube.com/playlist?list=PLzH6n4zXuckpfMu_4Ff8E7Z1behQks5ba',
        'info_dict': {
            'title': 'Data Analysis with Dr Mike Pound',
            'id': 'PLzH6n4zXuckpfMu_4Ff8E7Z1behQks5ba',
            'uploader_id': 'UC9-y-6csu5WGm29I7JiwpnA',
            'uploader': 'Computerphile',
            'description': 'md5:7f567c574d13d3f8c0954d9ffee4e487',
        },
        'playlist_mincount': 11,
    }, {
        'url': 'https://invidio.us/playlist?list=PL4lCao7KL_QFVb7Iudeipvc2BCavECqzc',
        'only_matching': True,
    }, {
        # Playlist URL that does not actually serve a playlist
        'url': 'https://www.youtube.com/watch?v=FqZTN594JQw&list=PLMYEtVRpaqY00V9W81Cwmzp6N6vZqfUKD4',
        'info_dict': {
            'id': 'FqZTN594JQw',
            'ext': 'webm',
            'title': "Smiley's People 01 detective, Adventure Series, Action",
            'uploader': 'STREEM',
            'uploader_id': 'UCyPhqAZgwYWZfxElWVbVJng',
            'uploader_url': r're:https?://(?:www\.)?youtube\.com/channel/UCyPhqAZgwYWZfxElWVbVJng',
            'upload_date': '20150526',
            'license': 'Standard YouTube License',
            'description': 'md5:507cdcb5a49ac0da37a920ece610be80',
            'categories': ['People & Blogs'],
            'tags': list,
            'view_count': int,
            'like_count': int,
            'dislike_count': int,
        },
        'params': {
            'skip_download': True,
        },
        'skip': 'This video is not available.',
        'add_ie': [YoutubeIE.ie_key()],
    }, {
        'url': 'https://www.youtubekids.com/watch?v=Agk7R8I8o5U&list=PUZ6jURNr1WQZCNHF0ao-c0g',
        'only_matching': True,
    }, {
        'url': 'https://www.youtube.com/watch?v=MuAGGZNfUkU&list=RDMM',
        'only_matching': True,
    }, {
        'url': 'https://www.youtube.com/channel/UCoMdktPbSTixAyNGwb-UYkQ/live',
        'info_dict': {
            'id': '9Auq9mYxFEE',
            'ext': 'mp4',
            'title': compat_str,
            'uploader': 'Sky News',
            'uploader_id': 'skynews',
            'uploader_url': r're:https?://(?:www\.)?youtube\.com/user/skynews',
            'upload_date': '20191102',
            'description': 'md5:85ddd75d888674631aaf9599a9a0b0ae',
            'categories': ['News & Politics'],
            'tags': list,
            'like_count': int,
            'dislike_count': int,
        },
        'params': {
            'skip_download': True,
        },
    }, {
        'url': 'https://www.youtube.com/user/TheYoungTurks/live',
        'info_dict': {
            'id': 'a48o2S1cPoo',
            'ext': 'mp4',
            'title': 'The Young Turks - Live Main Show',
            'uploader': 'The Young Turks',
            'uploader_id': 'TheYoungTurks',
            'uploader_url': r're:https?://(?:www\.)?youtube\.com/user/TheYoungTurks',
            'upload_date': '20150715',
            'license': 'Standard YouTube License',
            'description': 'md5:438179573adcdff3c97ebb1ee632b891',
            'categories': ['News & Politics'],
            'tags': ['Cenk Uygur (TV Program Creator)', 'The Young Turks (Award-Winning Work)', 'Talk Show (TV Genre)'],
            'like_count': int,
            'dislike_count': int,
        },
        'params': {
            'skip_download': True,
        },
        'only_matching': True,
    }, {
        'url': 'https://www.youtube.com/channel/UC1yBKRuGpC1tSM73A0ZjYjQ/live',
        'only_matching': True,
    }, {
        'url': 'https://www.youtube.com/c/CommanderVideoHq/live',
        'only_matching': True,
    }, {
        'url': 'https://www.youtube.com/feed/trending',
        'only_matching': True,
    }, {
        # needs auth
        'url': 'https://www.youtube.com/feed/library',
        'only_matching': True,
    }, {
        # needs auth
        'url': 'https://www.youtube.com/feed/history',
        'only_matching': True,
    }, {
        # needs auth
        'url': 'https://www.youtube.com/feed/subscriptions',
        'only_matching': True,
    }, {
        # needs auth
        'url': 'https://www.youtube.com/feed/watch_later',
        'only_matching': True,
    }, {
        # no longer available?
        'url': 'https://www.youtube.com/feed/recommended',
        'only_matching': True,
    }, {
        # inline playlist with not always working continuations
        'url': 'https://www.youtube.com/watch?v=UC6u0Tct-Fo&list=PL36D642111D65BE7C',
        'only_matching': True,
    }, {
        'url': 'https://www.youtube.com/course?list=ECUl4u3cNGP61MdtwGTqZA0MreSaDybji8',
        'only_matching': True,
    }, {
        'url': 'https://www.youtube.com/course',
        'only_matching': True,
    }, {
        'url': 'https://www.youtube.com/zsecurity',
        'only_matching': True,
    }, {
        'url': 'http://www.youtube.com/NASAgovVideo/videos',
        'only_matching': True,
    }, {
        'url': 'https://www.youtube.com/TheYoungTurks/live',
        'only_matching': True,
    }, {
        'url': 'https://www.youtube.com/hashtag/cctv9',
        'info_dict': {
            'id': 'cctv9',
            'title': '#cctv9',
        },
        'playlist_mincount': 350,
    }, {
        'url': 'https://www.youtube.com/watch?list=PLW4dVinRY435CBE_JD3t-0SRXKfnZHS1P&feature=youtu.be&v=M9cJMXmQ_ZU',
        'only_matching': True,
    }, {
        # Requires Premium: should request additional YTM-info webpage (and have format 141) for videos in playlist.
        'url': 'https://music.youtube.com/playlist?list=PLRBp0Fe2GpgmgoscNFLxNyBVSFVdYmFkq',
        'only_matching': True
    }]

    @classmethod
    def suitable(cls, url):
        return False if YoutubeIE.suitable(url) else super(
            YoutubeTabIE, cls).suitable(url)

    def _extract_channel_id(self, webpage):
        channel_id = self._html_search_meta(
            'channelId', webpage, 'channel id', default=None)
        if channel_id:
            return channel_id
        channel_url = self._html_search_meta(
            ('og:url', 'al:ios:url', 'al:android:url', 'al:web:url',
             'twitter:url', 'twitter:app:url:iphone', 'twitter:app:url:ipad',
             'twitter:app:url:googleplay'), webpage, 'channel url')
        return self._search_regex(
            r'https?://(?:www\.)?youtube\.com/channel/([^/?#&])+',
            channel_url, 'channel id')

    @staticmethod
    def _extract_basic_item_renderer(item):
        # Modified from _extract_grid_item_renderer
        known_basic_renderers = (
            'playlistRenderer', 'videoRenderer', 'channelRenderer', 'showRenderer'
        )
        for key, renderer in item.items():
            if not isinstance(renderer, dict):
                continue
            elif key in known_basic_renderers:
                return renderer
            elif key.startswith('grid') and key.endswith('Renderer'):
                return renderer

    def _grid_entries(self, grid_renderer):
        for item in grid_renderer['items']:
            if not isinstance(item, dict):
                continue
            renderer = self._extract_basic_item_renderer(item)
            if not isinstance(renderer, dict):
                continue
            title = try_get(
                renderer, (lambda x: x['title']['runs'][0]['text'],
                           lambda x: x['title']['simpleText']), compat_str)
            # playlist
            playlist_id = renderer.get('playlistId')
            if playlist_id:
                yield self.url_result(
                    'https://www.youtube.com/playlist?list=%s' % playlist_id,
                    ie=YoutubeTabIE.ie_key(), video_id=playlist_id,
                    video_title=title)
                continue
            # video
            video_id = renderer.get('videoId')
            if video_id:
                yield self._extract_video(renderer)
                continue
            # channel
            channel_id = renderer.get('channelId')
            if channel_id:
                title = try_get(
                    renderer, lambda x: x['title']['simpleText'], compat_str)
                yield self.url_result(
                    'https://www.youtube.com/channel/%s' % channel_id,
                    ie=YoutubeTabIE.ie_key(), video_title=title)
                continue
            # generic endpoint URL support
            ep_url = urljoin('https://www.youtube.com/', try_get(
                renderer, lambda x: x['navigationEndpoint']['commandMetadata']['webCommandMetadata']['url'],
                compat_str))
            if ep_url:
                for ie in (YoutubeTabIE, YoutubePlaylistIE, YoutubeIE):
                    if ie.suitable(ep_url):
                        yield self.url_result(
                            ep_url, ie=ie.ie_key(), video_id=ie._match_id(ep_url), video_title=title)
                        break

    def _shelf_entries_from_content(self, shelf_renderer):
        content = shelf_renderer.get('content')
        if not isinstance(content, dict):
            return
        renderer = content.get('gridRenderer') or content.get('expandedShelfContentsRenderer')
        if renderer:
            # TODO: add support for nested playlists so each shelf is processed
            # as separate playlist
            # TODO: this includes only first N items
            for entry in self._grid_entries(renderer):
                yield entry
        renderer = content.get('horizontalListRenderer')
        if renderer:
            # TODO
            pass

    def _shelf_entries(self, shelf_renderer, skip_channels=False):
        ep = try_get(
            shelf_renderer, lambda x: x['endpoint']['commandMetadata']['webCommandMetadata']['url'],
            compat_str)
        shelf_url = urljoin('https://www.youtube.com', ep)
        if shelf_url:
            # Skipping links to another channels, note that checking for
            # endpoint.commandMetadata.webCommandMetadata.webPageTypwebPageType == WEB_PAGE_TYPE_CHANNEL
            # will not work
            if skip_channels and '/channels?' in shelf_url:
                return
            title = try_get(
                shelf_renderer, lambda x: x['title']['runs'][0]['text'], compat_str)
            yield self.url_result(shelf_url, video_title=title)
        # Shelf may not contain shelf URL, fallback to extraction from content
        for entry in self._shelf_entries_from_content(shelf_renderer):
            yield entry

    def _playlist_entries(self, video_list_renderer):
        for content in video_list_renderer['contents']:
            if not isinstance(content, dict):
                continue
            renderer = content.get('playlistVideoRenderer') or content.get('playlistPanelVideoRenderer')
            if not isinstance(renderer, dict):
                continue
            video_id = renderer.get('videoId')
            if not video_id:
                continue
            yield self._extract_video(renderer)

    def _rich_entries(self, rich_grid_renderer):
        renderer = try_get(
            rich_grid_renderer, lambda x: x['content']['videoRenderer'], dict) or {}
        video_id = renderer.get('videoId')
        if not video_id:
            return
        yield self._extract_video(renderer)

    def _video_entry(self, video_renderer):
        video_id = video_renderer.get('videoId')
        if video_id:
            return self._extract_video(video_renderer)

    def _post_thread_entries(self, post_thread_renderer):
        post_renderer = try_get(
            post_thread_renderer, lambda x: x['post']['backstagePostRenderer'], dict)
        if not post_renderer:
            return
        # video attachment
        video_renderer = try_get(
            post_renderer, lambda x: x['backstageAttachment']['videoRenderer'], dict) or {}
        video_id = video_renderer.get('videoId')
        if video_id:
            entry = self._extract_video(video_renderer)
            if entry:
                yield entry
        # playlist attachment
        playlist_id = try_get(
            post_renderer, lambda x: x['backstageAttachment']['playlistRenderer']['playlistId'], compat_str)
        if playlist_id:
            yield self.url_result(
                'https://www.youtube.com/playlist?list=%s' % playlist_id,
                ie=YoutubeTabIE.ie_key(), video_id=playlist_id)
        # inline video links
        runs = try_get(post_renderer, lambda x: x['contentText']['runs'], list) or []
        for run in runs:
            if not isinstance(run, dict):
                continue
            ep_url = try_get(
                run, lambda x: x['navigationEndpoint']['urlEndpoint']['url'], compat_str)
            if not ep_url:
                continue
            if not YoutubeIE.suitable(ep_url):
                continue
            ep_video_id = YoutubeIE._match_id(ep_url)
            if video_id == ep_video_id:
                continue
            yield self.url_result(ep_url, ie=YoutubeIE.ie_key(), video_id=ep_video_id)

    def _post_thread_continuation_entries(self, post_thread_continuation):
        contents = post_thread_continuation.get('contents')
        if not isinstance(contents, list):
            return
        for content in contents:
            renderer = content.get('backstagePostThreadRenderer')
            if not isinstance(renderer, dict):
                continue
            for entry in self._post_thread_entries(renderer):
                yield entry

    r''' # unused
    def _rich_grid_entries(self, contents):
        for content in contents:
            video_renderer = try_get(content, lambda x: x['richItemRenderer']['content']['videoRenderer'], dict)
            if video_renderer:
                entry = self._video_entry(video_renderer)
                if entry:
                    yield entry
    '''

    @staticmethod
    def _build_continuation_query(continuation, ctp=None):
        query = {
            'ctoken': continuation,
            'continuation': continuation,
        }
        if ctp:
            query['itct'] = ctp
        return query

    @staticmethod
    def _extract_next_continuation_data(renderer):
        next_continuation = try_get(
            renderer, lambda x: x['continuations'][0]['nextContinuationData'], dict)
        if not next_continuation:
            return
        continuation = next_continuation.get('continuation')
        if not continuation:
            return
        ctp = next_continuation.get('clickTrackingParams')
        return YoutubeTabIE._build_continuation_query(continuation, ctp)

    @classmethod
    def _extract_continuation(cls, renderer):
        next_continuation = cls._extract_next_continuation_data(renderer)
        if next_continuation:
            return next_continuation
        contents = []
        for key in ('contents', 'items'):
            contents.extend(try_get(renderer, lambda x: x[key], list) or [])
        for content in contents:
            if not isinstance(content, dict):
                continue
            continuation_ep = try_get(
                content, lambda x: x['continuationItemRenderer']['continuationEndpoint'],
                dict)
            if not continuation_ep:
                continue
            continuation = try_get(
                continuation_ep, lambda x: x['continuationCommand']['token'], compat_str)
            if not continuation:
                continue
            ctp = continuation_ep.get('clickTrackingParams')
            return YoutubeTabIE._build_continuation_query(continuation, ctp)

    def _entries(self, tab, item_id, identity_token, account_syncid, ytcfg):

        def extract_entries(parent_renderer):  # this needs to called again for continuation to work with feeds
            contents = try_get(parent_renderer, lambda x: x['contents'], list) or []
            for content in contents:
                if not isinstance(content, dict):
                    continue
                is_renderer = try_get(content, lambda x: x['itemSectionRenderer'], dict)
                if not is_renderer:
                    renderer = content.get('richItemRenderer')
                    if renderer:
                        for entry in self._rich_entries(renderer):
                            yield entry
                        continuation_list[0] = self._extract_continuation(parent_renderer)
                    continue
                isr_contents = try_get(is_renderer, lambda x: x['contents'], list) or []
                for isr_content in isr_contents:
                    if not isinstance(isr_content, dict):
                        continue

                    known_renderers = {
                        'playlistVideoListRenderer': self._playlist_entries,
                        'gridRenderer': self._grid_entries,
                        'shelfRenderer': lambda x: self._shelf_entries(x, tab.get('title') != 'Channels'),
                        'backstagePostThreadRenderer': self._post_thread_entries,
                        'videoRenderer': lambda x: [self._video_entry(x)],
                    }
                    for key, renderer in isr_content.items():
                        if key not in known_renderers:
                            continue
                        for entry in known_renderers[key](renderer):
                            if entry:
                                yield entry
                        continuation_list[0] = self._extract_continuation(renderer)
                        break

                if not continuation_list[0]:
                    continuation_list[0] = self._extract_continuation(is_renderer)

            if not continuation_list[0]:
                continuation_list[0] = self._extract_continuation(parent_renderer)

        continuation_list = [None]  # Python 2 doesnot support nonlocal
        tab_content = try_get(tab, lambda x: x['content'], dict)
        if not tab_content:
            return
        parent_renderer = (
            try_get(tab_content, lambda x: x['sectionListRenderer'], dict)
            or try_get(tab_content, lambda x: x['richGridRenderer'], dict) or {})
        for entry in extract_entries(parent_renderer):
            yield entry
        continuation = continuation_list[0]
        context = self._extract_context(ytcfg)
        visitor_data = try_get(context, lambda x: x['client']['visitorData'], compat_str)

        for page_num in itertools.count(1):
            if not continuation:
                break
            query = {
                'continuation': continuation['continuation'],
                'clickTracking': {'clickTrackingParams': continuation['itct']}
            }
            headers = self._generate_api_headers(ytcfg, identity_token, account_syncid, visitor_data)
            response = self._extract_response(
                item_id='%s page %s' % (item_id, page_num),
                query=query, headers=headers, ytcfg=ytcfg,
                check_get_keys=('continuationContents', 'onResponseReceivedActions', 'onResponseReceivedEndpoints'))

            if not response:
                break
            visitor_data = try_get(
                response, lambda x: x['responseContext']['visitorData'], compat_str) or visitor_data

            known_continuation_renderers = {
                'playlistVideoListContinuation': self._playlist_entries,
                'gridContinuation': self._grid_entries,
                'itemSectionContinuation': self._post_thread_continuation_entries,
                'sectionListContinuation': extract_entries,  # for feeds
            }
            continuation_contents = try_get(
                response, lambda x: x['continuationContents'], dict) or {}
            continuation_renderer = None
            for key, value in continuation_contents.items():
                if key not in known_continuation_renderers:
                    continue
                continuation_renderer = value
                continuation_list = [None]
                for entry in known_continuation_renderers[key](continuation_renderer):
                    yield entry
                continuation = continuation_list[0] or self._extract_continuation(continuation_renderer)
                break
            if continuation_renderer:
                continue

            known_renderers = {
                'gridPlaylistRenderer': (self._grid_entries, 'items'),
                'gridVideoRenderer': (self._grid_entries, 'items'),
                'playlistVideoRenderer': (self._playlist_entries, 'contents'),
                'itemSectionRenderer': (extract_entries, 'contents'),  # for feeds
                'richItemRenderer': (extract_entries, 'contents'),  # for hashtag
                'backstagePostThreadRenderer': (self._post_thread_continuation_entries, 'contents')
            }
            on_response_received = dict_get(response, ('onResponseReceivedActions', 'onResponseReceivedEndpoints'))
            continuation_items = try_get(
                on_response_received, lambda x: x[0]['appendContinuationItemsAction']['continuationItems'], list)
            continuation_item = try_get(continuation_items, lambda x: x[0], dict) or {}
            video_items_renderer = None
            for key, value in continuation_item.items():
                if key not in known_renderers:
                    continue
                video_items_renderer = {known_renderers[key][1]: continuation_items}
                continuation_list = [None]
                for entry in known_renderers[key][0](video_items_renderer):
                    yield entry
                continuation = continuation_list[0] or self._extract_continuation(video_items_renderer)
                break
            if video_items_renderer:
                continue
            break

    @staticmethod
    def _extract_selected_tab(tabs):
        for tab in tabs:
            if try_get(tab, lambda x: x['tabRenderer']['selected'], bool):
                return tab['tabRenderer']
        else:
            raise ExtractorError('Unable to find selected tab')

    @staticmethod
    def _extract_uploader(data):
        uploader = {}
        sidebar_renderer = try_get(
            data, lambda x: x['sidebar']['playlistSidebarRenderer']['items'], list)
        if sidebar_renderer:
            for item in sidebar_renderer:
                if not isinstance(item, dict):
                    continue
                renderer = item.get('playlistSidebarSecondaryInfoRenderer')
                if not isinstance(renderer, dict):
                    continue
                owner = try_get(
                    renderer, lambda x: x['videoOwner']['videoOwnerRenderer']['title']['runs'][0], dict)
                if owner:
                    uploader['uploader'] = owner.get('text')
                    uploader['uploader_id'] = try_get(
                        owner, lambda x: x['navigationEndpoint']['browseEndpoint']['browseId'], compat_str)
                    uploader['uploader_url'] = urljoin(
                        'https://www.youtube.com/',
                        try_get(owner, lambda x: x['navigationEndpoint']['browseEndpoint']['canonicalBaseUrl'], compat_str))
        return {k: v for k, v in uploader.items() if v is not None}

    def _extract_from_tabs(self, item_id, webpage, data, tabs):
        playlist_id = title = description = channel_url = channel_name = channel_id = None
        thumbnails_list = tags = []

        selected_tab = self._extract_selected_tab(tabs)
        renderer = try_get(
            data, lambda x: x['metadata']['channelMetadataRenderer'], dict)
        if renderer:
            channel_name = renderer.get('title')
            channel_url = renderer.get('channelUrl')
            channel_id = renderer.get('externalId')
        else:
            renderer = try_get(
                data, lambda x: x['metadata']['playlistMetadataRenderer'], dict)

        if renderer:
            title = renderer.get('title')
            description = renderer.get('description', '')
            playlist_id = channel_id
            tags = renderer.get('keywords', '').split()
            thumbnails_list = (
                try_get(renderer, lambda x: x['avatar']['thumbnails'], list)
                or try_get(
                    data,
                    lambda x: x['sidebar']['playlistSidebarRenderer']['items'][0]['playlistSidebarPrimaryInfoRenderer']['thumbnailRenderer']['playlistVideoThumbnailRenderer']['thumbnail']['thumbnails'],
                    list)
                or [])

        thumbnails = []
        for t in thumbnails_list:
            if not isinstance(t, dict):
                continue
            thumbnail_url = url_or_none(t.get('url'))
            if not thumbnail_url:
                continue
            thumbnails.append({
                'url': thumbnail_url,
                'width': int_or_none(t.get('width')),
                'height': int_or_none(t.get('height')),
            })
        if playlist_id is None:
            playlist_id = item_id
        if title is None:
            title = (
                try_get(data, lambda x: x['header']['hashtagHeaderRenderer']['hashtag']['simpleText'])
                or playlist_id)
        title += format_field(selected_tab, 'title', ' - %s')

        metadata = {
            'playlist_id': playlist_id,
            'playlist_title': title,
            'playlist_description': description,
            'uploader': channel_name,
            'uploader_id': channel_id,
            'uploader_url': channel_url,
            'thumbnails': thumbnails,
            'tags': tags,
        }
        if not channel_id:
            metadata.update(self._extract_uploader(data))
        metadata.update({
            'channel': metadata['uploader'],
            'channel_id': metadata['uploader_id'],
            'channel_url': metadata['uploader_url']})
        return self.playlist_result(
            self._entries(
                selected_tab, playlist_id,
                self._extract_identity_token(webpage, item_id),
                self._extract_account_syncid(data),
                self._extract_ytcfg(item_id, webpage)),
            **metadata)

    def _extract_mix_playlist(self, playlist, playlist_id, data, webpage):
        first_id = last_id = None
        ytcfg = self._extract_ytcfg(playlist_id, webpage)
        headers = self._generate_api_headers(
            ytcfg, account_syncid=self._extract_account_syncid(data),
            identity_token=self._extract_identity_token(webpage, item_id=playlist_id),
            visitor_data=try_get(self._extract_context(ytcfg), lambda x: x['client']['visitorData'], compat_str))
        for page_num in itertools.count(1):
            videos = list(self._playlist_entries(playlist))
            if not videos:
                return
            start = next((i for i, v in enumerate(videos) if v['id'] == last_id), -1) + 1
            if start >= len(videos):
                return
            for video in videos[start:]:
                if video['id'] == first_id:
                    self.to_screen('First video %s found again; Assuming end of Mix' % first_id)
                    return
                yield video
            first_id = first_id or videos[0]['id']
            last_id = videos[-1]['id']
            watch_endpoint = try_get(
                playlist, lambda x: x['contents'][-1]['playlistPanelVideoRenderer']['navigationEndpoint']['watchEndpoint'])
            query = {
                'playlistId': playlist_id,
                'videoId': watch_endpoint.get('videoId') or last_id,
                'index': watch_endpoint.get('index') or len(videos),
                'params': watch_endpoint.get('params') or 'OAE%3D'
            }
            response = self._extract_response(
                item_id='%s page %d' % (playlist_id, page_num),
                query=query,
                ep='next',
                headers=headers,
                check_get_keys='contents'
            )
            playlist = try_get(
                response, lambda x: x['contents']['twoColumnWatchNextResults']['playlist']['playlist'], dict)

    def _extract_from_playlist(self, item_id, url, data, playlist, webpage):
        title = playlist.get('title') or try_get(
            data, lambda x: x['titleText']['simpleText'], compat_str)
        playlist_id = playlist.get('playlistId') or item_id

        # Delegating everything except mix playlists to regular tab-based playlist URL
        playlist_url = urljoin(url, try_get(
            playlist, lambda x: x['endpoint']['commandMetadata']['webCommandMetadata']['url'],
            compat_str))
        if playlist_url and playlist_url != url:
            return self.url_result(
                playlist_url, ie=YoutubeTabIE.ie_key(), video_id=playlist_id,
                video_title=title)

        return self.playlist_result(
            self._extract_mix_playlist(playlist, playlist_id, data, webpage),
            playlist_id=playlist_id, playlist_title=title)

    def _extract_alerts(self, data, expected=False):

        def _real_extract_alerts():
            for alert_dict in try_get(data, lambda x: x['alerts'], list) or []:
                if not isinstance(alert_dict, dict):
                    continue
                for alert in alert_dict.values():
                    alert_type = alert.get('type')
                    if not alert_type:
                        continue
                    message = try_get(alert, lambda x: x['text']['simpleText'], compat_str) or ''
                    if message:
                        yield alert_type, message
                    for run in try_get(alert, lambda x: x['text']['runs'], list) or []:
                        message += try_get(run, lambda x: x['text'], compat_str)
                    if message:
                        yield alert_type, message

        errors = []
        warnings = []
        for alert_type, alert_message in _real_extract_alerts():
            if alert_type.lower() == 'error':
                errors.append([alert_type, alert_message])
            else:
                warnings.append([alert_type, alert_message])

        for alert_type, alert_message in (warnings + errors[:-1]):
            self.report_warning('YouTube said: %s - %s' % (alert_type, alert_message))
        if errors:
            raise ExtractorError('YouTube said: %s' % errors[-1][1], expected=expected)

    def _reload_with_unavailable_videos(self, item_id, data, webpage):
        """
        Get playlist with unavailable videos if the 'show unavailable videos' button exists.
        """
        sidebar_renderer = try_get(
            data, lambda x: x['sidebar']['playlistSidebarRenderer']['items'], list)
        if not sidebar_renderer:
            return
        browse_id = params = None
        for item in sidebar_renderer:
            if not isinstance(item, dict):
                continue
            renderer = item.get('playlistSidebarPrimaryInfoRenderer')
            menu_renderer = try_get(
                renderer, lambda x: x['menu']['menuRenderer']['items'], list) or []
            for menu_item in menu_renderer:
                if not isinstance(menu_item, dict):
                    continue
                nav_item_renderer = menu_item.get('menuNavigationItemRenderer')
                text = try_get(
                    nav_item_renderer, lambda x: x['text']['simpleText'], compat_str)
                if not text or text.lower() != 'show unavailable videos':
                    continue
                browse_endpoint = try_get(
                    nav_item_renderer, lambda x: x['navigationEndpoint']['browseEndpoint'], dict) or {}
                browse_id = browse_endpoint.get('browseId')
                params = browse_endpoint.get('params')
                break

            ytcfg = self._extract_ytcfg(item_id, webpage)
            headers = self._generate_api_headers(
                ytcfg, account_syncid=self._extract_account_syncid(ytcfg),
                identity_token=self._extract_identity_token(webpage, item_id=item_id),
                visitor_data=try_get(
                    self._extract_context(ytcfg), lambda x: x['client']['visitorData'], compat_str))
            query = {
                'params': params or 'wgYCCAA=',
                'browseId': browse_id or 'VL%s' % item_id
            }
            return self._extract_response(
                item_id=item_id, headers=headers, query=query,
                check_get_keys='contents', fatal=False,
                note='Downloading API JSON with unavailable videos')

    def _extract_response(self, item_id, query, note='Downloading API JSON', headers=None,
                          ytcfg=None, check_get_keys=None, ep='browse', fatal=True):
        response = None
        last_error = None
        count = -1
        retries = self._downloader.params.get('extractor_retries', 3)
        if check_get_keys is None:
            check_get_keys = []
        while count < retries:
            count += 1
            if last_error:
                self.report_warning('%s. Retrying ...' % last_error)
            try:
                response = self._call_api(
                    ep=ep, fatal=True, headers=headers,
                    video_id=item_id, query=query,
                    context=self._extract_context(ytcfg),
                    api_key=self._extract_api_key(ytcfg),
                    note='%s%s' % (note, ' (retry #%d)' % count if count else ''))
            except ExtractorError as e:
                if isinstance(e.cause, compat_HTTPError) and e.cause.code in (500, 503, 404):
                    # Downloading page may result in intermittent 5xx HTTP error
                    # Sometimes a 404 is also recieved. See: https://github.com/ytdl-org/youtube-dl/issues/28289
                    last_error = 'HTTP Error %s' % e.cause.code
                    if count < retries:
                        continue
                if fatal:
                    raise
                else:
                    self.report_warning(error_to_compat_str(e))
                    return

            else:
                # Youtube may send alerts if there was an issue with the continuation page
                self._extract_alerts(response, expected=False)
                if not check_get_keys or dict_get(response, check_get_keys):
                    break
                # Youtube sometimes sends incomplete data
                # See: https://github.com/ytdl-org/youtube-dl/issues/28194
                last_error = 'Incomplete data received'
                if count >= retries:
                    if fatal:
                        raise ExtractorError(last_error)
                    else:
                        self.report_warning(last_error)
                        return
        return response

    def _extract_webpage(self, url, item_id):
        retries = self._downloader.params.get('extractor_retries', 3)
        count = -1
        last_error = 'Incomplete yt initial data recieved'
        while count < retries:
            count += 1
            # Sometimes youtube returns a webpage with incomplete ytInitialData
            # See: https://github.com/yt-dlp/yt-dlp/issues/116
            if count:
                self.report_warning('%s. Retrying ...' % last_error)
            webpage = self._download_webpage(
                url, item_id,
                'Downloading webpage%s' % (' (retry #%d)' % count if count else ''))
            data = self._extract_yt_initial_data(item_id, webpage)
            self._extract_alerts(data, expected=True)
            if data.get('contents') or data.get('currentVideoEndpoint'):
                break
            if count >= retries:
                raise ExtractorError(last_error)
        return webpage, data

    @staticmethod
    def _smuggle_data(entries, data):
        for entry in entries:
            if data:
                entry['url'] = smuggle_url(entry['url'], data)
            yield entry

    def _real_extract(self, url):
        url, smuggled_data = unsmuggle_url(url, {})
        if self.is_music_url(url):
            smuggled_data['is_music_url'] = True
        info_dict = self.__real_extract(url)
        if info_dict.get('entries'):
            info_dict['entries'] = self._smuggle_data(info_dict['entries'], smuggled_data)
        return info_dict

    def __real_extract(self, url):
        item_id = self._match_id(url)
        url = compat_urlparse.urlunparse(
            compat_urlparse.urlparse(url)._replace(netloc='www.youtube.com'))
        compat_opts = self._downloader.params.get('compat_opts', [])

        # This is not matched in a channel page with a tab selected
        mobj = re.match(r'(?P<pre>%s)(?P<post>/?(?![^#?]).*$)' % self._VALID_URL, url)
        mobj = mobj.groupdict() if mobj else {}
        if mobj and not mobj.get('not_channel') and 'no-youtube-channel-redirect' not in compat_opts:
            self.report_warning(
                'A channel/user page was given. All the channel\'s videos will be downloaded. '
                'To download only the videos in the home page, add a "/featured" to the URL')
            url = '%s/videos%s' % (mobj.get('pre'), mobj.get('post') or '')

        # Handle both video/playlist URLs
        qs = parse_qs(url)
        video_id = qs.get('v', [None])[0]
        playlist_id = qs.get('list', [None])[0]

        if not video_id and (mobj.get('not_channel') or '').startswith('watch'):
            if not playlist_id:
                # If there is neither video or playlist ids,
                # youtube redirects to home page, which is undesirable
                raise ExtractorError('Unable to recognize tab page')
            self.report_warning('A video URL was given without video ID. Trying to download playlist %s' % playlist_id)
            url = 'https://www.youtube.com/playlist?list=%s' % playlist_id

        if video_id and playlist_id:
            if self._downloader.params.get('noplaylist'):
                self.to_screen('Downloading just video %s because of --no-playlist' % video_id)
                return self.url_result(video_id, ie=YoutubeIE.ie_key(), video_id=video_id)
            self.to_screen('Downloading playlist %s; add --no-playlist to just download video %s' % (playlist_id, video_id))

        webpage, data = self._extract_webpage(url, item_id)

        # YouTube sometimes provides a button to reload playlist with unavailable videos.
        if 'no-youtube-unavailable-videos' not in compat_opts:
            data = self._reload_with_unavailable_videos(item_id, data, webpage) or data

        tabs = try_get(
            data, lambda x: x['contents']['twoColumnBrowseResultsRenderer']['tabs'], list)
        if tabs:
            return self._extract_from_tabs(item_id, webpage, data, tabs)

        playlist = try_get(
            data, lambda x: x['contents']['twoColumnWatchNextResults']['playlist']['playlist'], dict)
        if playlist:
            return self._extract_from_playlist(item_id, url, data, playlist, webpage)

        video_id = try_get(
            data, lambda x: x['currentVideoEndpoint']['watchEndpoint']['videoId'],
            compat_str) or video_id
        if video_id:
            self.report_warning('Unable to recognize playlist. Downloading just video %s' % video_id)
            return self.url_result(video_id, ie=YoutubeIE.ie_key(), video_id=video_id)

        raise ExtractorError('Unable to recognize tab page')


class YoutubePlaylistIE(InfoExtractor):
    IE_DESC = 'YouTube.com playlists'
    _VALID_URL = r'''(?x)(?:
                        (?:https?://)?
                        (?:\w+\.)?
                        (?:
                            (?:
                                youtube(?:kids)?\.com|
                                invidio\.us
                            )
                            /.*?\?.*?\blist=
                        )?
                        (?P<id>%(playlist_id)s)
                     )''' % {'playlist_id': YoutubeBaseInfoExtractor._PLAYLIST_ID_RE}
    IE_NAME = 'youtube:playlist'
    _TESTS = [{
        'note': 'issue #673',
        'url': 'PLBB231211A4F62143',
        'info_dict': {
            'title': '[OLD]Team Fortress 2 (Class-based LP)',
            'id': 'PLBB231211A4F62143',
            'uploader': 'Wickydoo',
            'uploader_id': 'UCKSpbfbl5kRQpTdL7kMc-1Q',
        },
        'playlist_mincount': 29,
    }, {
        'url': 'PLtPgu7CB4gbY9oDN3drwC3cMbJggS7dKl',
        'info_dict': {
            'title': 'YDL_safe_search',
            'id': 'PLtPgu7CB4gbY9oDN3drwC3cMbJggS7dKl',
        },
        'playlist_count': 2,
        'skip': 'This playlist is private',
    }, {
        'note': 'embedded',
        'url': 'https://www.youtube.com/embed/videoseries?list=PL6IaIsEjSbf96XFRuNccS_RuEXwNdsoEu',
        'playlist_count': 4,
        'info_dict': {
            'title': 'JODA15',
            'id': 'PL6IaIsEjSbf96XFRuNccS_RuEXwNdsoEu',
            'uploader': 'milan',
            'uploader_id': 'UCEI1-PVPcYXjB73Hfelbmaw',
        }
    }, {
        'url': 'http://www.youtube.com/embed/_xDOZElKyNU?list=PLsyOSbh5bs16vubvKePAQ1x3PhKavfBIl',
        'playlist_mincount': 982,
        'info_dict': {
            'title': '2018 Chinese New Singles (11/6 updated)',
            'id': 'PLsyOSbh5bs16vubvKePAQ1x3PhKavfBIl',
            'uploader': 'LBK',
            'uploader_id': 'UC21nz3_MesPLqtDqwdvnoxA',
        }
    }, {
        'url': 'TLGGrESM50VT6acwMjAyMjAxNw',
        'only_matching': True,
    }, {
        # music album playlist
        'url': 'OLAK5uy_m4xAFdmMC5rX3Ji3g93pQe3hqLZw_9LhM',
        'only_matching': True,
    }]

    @classmethod
    def suitable(cls, url):
        if YoutubeTabIE.suitable(url):
            return False
        # Hack for lazy extractors until more generic solution is implemented
        # (see #28780)
        from .youtube import parse_qs
        qs = parse_qs(url)
        if qs.get('v', [None])[0]:
            return False
        return super(YoutubePlaylistIE, cls).suitable(url)

    def _real_extract(self, url):
        playlist_id = self._match_id(url)
        is_music_url = self.is_music_url(url)
        url = update_url_query(
            'https://www.youtube.com/playlist',
            parse_qs(url) or {'list': playlist_id})
        if is_music_url:
            url = smuggle_url(url, {'is_music_url': True})
        return self.url_result(url, ie=YoutubeTabIE.ie_key(), video_id=playlist_id)


class YoutubeYtBeIE(InfoExtractor):
    IE_DESC = 'youtu.be'
    _VALID_URL = r'https?://youtu\.be/(?P<id>[0-9A-Za-z_-]{11})/*?.*?\blist=(?P<playlist_id>%(playlist_id)s)' % {'playlist_id': YoutubeBaseInfoExtractor._PLAYLIST_ID_RE}
    _TESTS = [{
        'url': 'https://youtu.be/yeWKywCrFtk?list=PL2qgrgXsNUG5ig9cat4ohreBjYLAPC0J5',
        'info_dict': {
            'id': 'yeWKywCrFtk',
            'ext': 'mp4',
            'title': 'Small Scale Baler and Braiding Rugs',
            'uploader': 'Backus-Page House Museum',
            'uploader_id': 'backuspagemuseum',
            'uploader_url': r're:https?://(?:www\.)?youtube\.com/user/backuspagemuseum',
            'upload_date': '20161008',
            'description': 'md5:800c0c78d5eb128500bffd4f0b4f2e8a',
            'categories': ['Nonprofits & Activism'],
            'tags': list,
            'like_count': int,
            'dislike_count': int,
        },
        'params': {
            'noplaylist': True,
            'skip_download': True,
        },
    }, {
        'url': 'https://youtu.be/uWyaPkt-VOI?list=PL9D9FC436B881BA21',
        'only_matching': True,
    }]

    def _real_extract(self, url):
        mobj = re.match(self._VALID_URL, url)
        video_id = mobj.group('id')
        playlist_id = mobj.group('playlist_id')
        return self.url_result(
            update_url_query('https://www.youtube.com/watch', {
                'v': video_id,
                'list': playlist_id,
                'feature': 'youtu.be',
            }), ie=YoutubeTabIE.ie_key(), video_id=playlist_id)


class YoutubeYtUserIE(InfoExtractor):
    IE_DESC = 'YouTube.com user videos, URL or "ytuser" keyword'
    _VALID_URL = r'ytuser:(?P<id>.+)'
    _TESTS = [{
        'url': 'ytuser:phihag',
        'only_matching': True,
    }]

    def _real_extract(self, url):
        user_id = self._match_id(url)
        return self.url_result(
            'https://www.youtube.com/user/%s' % user_id,
            ie=YoutubeTabIE.ie_key(), video_id=user_id)


class YoutubeFavouritesIE(YoutubeBaseInfoExtractor):
    IE_NAME = 'youtube:favorites'
    IE_DESC = 'YouTube.com liked videos, ":ytfav" for short (requires authentication)'
    _VALID_URL = r':ytfav(?:ou?rite)?s?'
    _LOGIN_REQUIRED = True
    _TESTS = [{
        'url': ':ytfav',
        'only_matching': True,
    }, {
        'url': ':ytfavorites',
        'only_matching': True,
    }]

    def _real_extract(self, url):
        return self.url_result(
            'https://www.youtube.com/playlist?list=LL',
            ie=YoutubeTabIE.ie_key())


class YoutubeSearchIE(SearchInfoExtractor, YoutubeTabIE):
    IE_DESC = 'YouTube.com searches, "ytsearch" keyword'
    # there doesn't appear to be a real limit, for example if you search for
    # 'python' you get more than 8.000.000 results
    _MAX_RESULTS = float('inf')
    IE_NAME = 'youtube:search'
    _SEARCH_KEY = 'ytsearch'
    _SEARCH_PARAMS = None
    _TESTS = []

    def _entries(self, query, n):
        data = {'query': query}
        if self._SEARCH_PARAMS:
            data['params'] = self._SEARCH_PARAMS
        total = 0
        for page_num in itertools.count(1):
            search = self._extract_response(
                item_id='query "%s" page %s' % (query, page_num), ep='search', query=data,
                check_get_keys=('contents', 'onResponseReceivedCommands')
            )
            if not search:
                break
            slr_contents = try_get(
                search,
                (lambda x: x['contents']['twoColumnSearchResultsRenderer']['primaryContents']['sectionListRenderer']['contents'],
                 lambda x: x['onResponseReceivedCommands'][0]['appendContinuationItemsAction']['continuationItems']),
                list)
            if not slr_contents:
                break

            # Youtube sometimes adds promoted content to searches,
            # changing the index location of videos and token.
            # So we search through all entries till we find them.
            continuation_token = None
            for slr_content in slr_contents:
                if continuation_token is None:
                    continuation_token = try_get(
                        slr_content,
                        lambda x: x['continuationItemRenderer']['continuationEndpoint']['continuationCommand']['token'],
                        compat_str)

                isr_contents = try_get(
                    slr_content,
                    lambda x: x['itemSectionRenderer']['contents'],
                    list)
                if not isr_contents:
                    continue
                for content in isr_contents:
                    if not isinstance(content, dict):
                        continue
                    video = content.get('videoRenderer')
                    if not isinstance(video, dict):
                        continue
                    video_id = video.get('videoId')
                    if not video_id:
                        continue

                    yield self._extract_video(video)
                    total += 1
                    if total == n:
                        return

            if not continuation_token:
                break
            data['continuation'] = continuation_token

    def _get_n_results(self, query, n):
        """Get a specified number of results for a query"""
        return self.playlist_result(self._entries(query, n), query)


class YoutubeSearchDateIE(YoutubeSearchIE):
    IE_NAME = YoutubeSearchIE.IE_NAME + ':date'
    _SEARCH_KEY = 'ytsearchdate'
    IE_DESC = 'YouTube.com searches, newest videos first, "ytsearchdate" keyword'
    _SEARCH_PARAMS = 'CAI%3D'


class YoutubeSearchURLIE(YoutubeSearchIE):
    IE_DESC = 'YouTube.com search URLs'
    IE_NAME = YoutubeSearchIE.IE_NAME + '_url'
    _VALID_URL = r'https?://(?:www\.)?youtube\.com/results\?(.*?&)?(?:search_query|q)=(?:[^&]+)(?:[&]|$)'
    # _MAX_RESULTS = 100
    _TESTS = [{
        'url': 'https://www.youtube.com/results?baz=bar&search_query=youtube-dl+test+video&filters=video&lclk=video',
        'playlist_mincount': 5,
        'info_dict': {
            'title': 'youtube-dl test video',
        }
    }, {
        'url': 'https://www.youtube.com/results?q=test&sp=EgQIBBgB',
        'only_matching': True,
    }]

    @classmethod
    def _make_valid_url(cls):
        return cls._VALID_URL

    def _real_extract(self, url):
        qs = compat_parse_qs(compat_urllib_parse_urlparse(url).query)
        query = (qs.get('search_query') or qs.get('q'))[0]
        self._SEARCH_PARAMS = qs.get('sp', ('',))[0]
        return self._get_n_results(query, self._MAX_RESULTS)


class YoutubeFeedsInfoExtractor(YoutubeTabIE):
    """
    Base class for feed extractors
    Subclasses must define the _FEED_NAME property.
    """
    _LOGIN_REQUIRED = True
    _TESTS = []

    @property
    def IE_NAME(self):
        return 'youtube:%s' % self._FEED_NAME

    def _real_initialize(self):
        self._login()

    def _real_extract(self, url):
        return self.url_result(
            'https://www.youtube.com/feed/%s' % self._FEED_NAME,
            ie=YoutubeTabIE.ie_key())


class YoutubeWatchLaterIE(InfoExtractor):
    IE_NAME = 'youtube:watchlater'
    IE_DESC = 'Youtube watch later list, ":ytwatchlater" for short (requires authentication)'
    _VALID_URL = r':ytwatchlater'
    _TESTS = [{
        'url': ':ytwatchlater',
        'only_matching': True,
    }]

    def _real_extract(self, url):
        return self.url_result(
            'https://www.youtube.com/playlist?list=WL', ie=YoutubeTabIE.ie_key())


class YoutubeRecommendedIE(YoutubeFeedsInfoExtractor):
    IE_DESC = 'YouTube.com recommended videos, ":ytrec" for short (requires authentication)'
    _VALID_URL = r'https?://(?:www\.)?youtube\.com/?(?:[?#]|$)|:ytrec(?:ommended)?'
    _FEED_NAME = 'recommended'
    _TESTS = [{
        'url': ':ytrec',
        'only_matching': True,
    }, {
        'url': ':ytrecommended',
        'only_matching': True,
    }, {
        'url': 'https://youtube.com',
        'only_matching': True,
    }]


class YoutubeSubscriptionsIE(YoutubeFeedsInfoExtractor):
    IE_DESC = 'YouTube.com subscriptions feed, ":ytsubs" for short (requires authentication)'
    _VALID_URL = r':ytsub(?:scription)?s?'
    _FEED_NAME = 'subscriptions'
    _TESTS = [{
        'url': ':ytsubs',
        'only_matching': True,
    }, {
        'url': ':ytsubscriptions',
        'only_matching': True,
    }]


class YoutubeHistoryIE(YoutubeFeedsInfoExtractor):
    IE_DESC = 'Youtube watch history, ":ythis" for short (requires authentication)'
    _VALID_URL = r':ythis(?:tory)?'
    _FEED_NAME = 'history'
    _TESTS = [{
        'url': ':ythistory',
        'only_matching': True,
    }]


class YoutubeTruncatedURLIE(InfoExtractor):
    IE_NAME = 'youtube:truncated_url'
    IE_DESC = False  # Do not list
    _VALID_URL = r'''(?x)
        (?:https?://)?
        (?:\w+\.)?[yY][oO][uU][tT][uU][bB][eE](?:-nocookie)?\.com/
        (?:watch\?(?:
            feature=[a-z_]+|
            annotation_id=annotation_[^&]+|
            x-yt-cl=[0-9]+|
            hl=[^&]*|
            t=[0-9]+
        )?
        |
            attribution_link\?a=[^&]+
        )
        $
    '''

    _TESTS = [{
        'url': 'https://www.youtube.com/watch?annotation_id=annotation_3951667041',
        'only_matching': True,
    }, {
        'url': 'https://www.youtube.com/watch?',
        'only_matching': True,
    }, {
        'url': 'https://www.youtube.com/watch?x-yt-cl=84503534',
        'only_matching': True,
    }, {
        'url': 'https://www.youtube.com/watch?feature=foo',
        'only_matching': True,
    }, {
        'url': 'https://www.youtube.com/watch?hl=en-GB',
        'only_matching': True,
    }, {
        'url': 'https://www.youtube.com/watch?t=2372',
        'only_matching': True,
    }]

    def _real_extract(self, url):
        raise ExtractorError(
            'Did you forget to quote the URL? Remember that & is a meta '
            'character in most shells, so you want to put the URL in quotes, '
            'like  youtube-dl '
            '"https://www.youtube.com/watch?feature=foo&v=BaW_jenozKc" '
            ' or simply  youtube-dl BaW_jenozKc  .',
            expected=True)


class YoutubeTruncatedIDIE(InfoExtractor):
    IE_NAME = 'youtube:truncated_id'
    IE_DESC = False  # Do not list
    _VALID_URL = r'https?://(?:www\.)?youtube\.com/watch\?v=(?P<id>[0-9A-Za-z_-]{1,10})$'

    _TESTS = [{
        'url': 'https://www.youtube.com/watch?v=N_708QY7Ob',
        'only_matching': True,
    }]

    def _real_extract(self, url):
        video_id = self._match_id(url)
        raise ExtractorError(
            'Incomplete YouTube ID %s. URL %s looks truncated.' % (video_id, url),
            expected=True)<|MERGE_RESOLUTION|>--- conflicted
+++ resolved
@@ -1311,20 +1311,15 @@
             # Has multiple audio streams
             'url': 'WaOKSUlf4TM',
             'only_matching': True
-<<<<<<< HEAD
         }, {
             # Requires Premium: has format 141 when requested using YTM url
             'url': 'https://music.youtube.com/watch?v=XclachpHxis',
             'only_matching': True
-        }
-=======
-        },
-        {
+        }, {
             # multiple subtitles with same lang_code
             'url': 'https://www.youtube.com/watch?v=wsQiKKfKxug',
             'only_matching': True,
         },
->>>>>>> 774d79cc
     ]
 
     @classmethod
