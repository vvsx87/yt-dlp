import re

from .common import InfoExtractor
from ..compat import compat_str
from ..utils import (
    ExtractorError,
    format_field,
    float_or_none,
    int_or_none,
    str_or_none,
    traverse_obj,
)


class MedalTVIE(InfoExtractor):
    _VALID_URL = r'https?://(?:www\.)?medal\.tv/(?P<path>games/[^/?#&]+/clips)/(?P<id>[^/?#&]+)'
    _TESTS = [{
        'url': 'https://medal.tv/games/valorant/clips/jTBFnLKdLy15K',
        'md5': '6930f8972914b6b9fdc2bb3918098ba0',
        'info_dict': {
            'id': 'jTBFnLKdLy15K',
            'ext': 'mp4',
            'title': "Mornu's clutch",
            'description': '',
            'uploader': 'Aciel',
            'timestamp': 1651628243,
            'upload_date': '20220504',
            'uploader_id': '19335460',
            'uploader_url': 'https://medal.tv/users/19335460',
            'comment_count': int,
            'view_count': int,
            'like_count': int,
            'duration': 13,
        }
    }, {
        'url': 'https://medal.tv/games/cod%20cold%20war/clips/2mA60jWAGQCBH',
        'md5': '3d19d426fe0b2d91c26e412684e66a06',
        'info_dict': {
            'id': '2mA60jWAGQCBH',
            'ext': 'mp4',
            'title': 'Quad Cold',
            'description': 'Medal,https://medal.tv/desktop/',
            'uploader': 'MowgliSB',
            'timestamp': 1603165266,
            'upload_date': '20201020',
            'uploader_id': '10619174',
            'thumbnail': 'https://cdn.medal.tv/10619174/thumbnail-34934644-720p.jpg?t=1080p&c=202042&missing',
            'uploader_url': 'https://medal.tv/users/10619174',
            'comment_count': int,
            'view_count': int,
            'like_count': int,
            'duration': 23,
        }
    }, {
        'url': 'https://medal.tv/games/cod%20cold%20war/clips/2um24TWdty0NA',
        'md5': 'b6dc76b78195fff0b4f8bf4a33ec2148',
        'info_dict': {
            'id': '2um24TWdty0NA',
            'ext': 'mp4',
            'title': 'u tk me i tk u bigger',
            'description': 'Medal,https://medal.tv/desktop/',
            'uploader': 'Mimicc',
            'timestamp': 1605580939,
            'upload_date': '20201117',
            'uploader_id': '5156321',
            'thumbnail': 'https://cdn.medal.tv/5156321/thumbnail-36787208-360p.jpg?t=1080p&c=202046&missing',
            'uploader_url': 'https://medal.tv/users/5156321',
            'comment_count': int,
            'view_count': int,
            'like_count': int,
            'duration': 9,
        }
    }, {
        'url': 'https://medal.tv/games/valorant/clips/37rMeFpryCC-9',
        'only_matching': True,
    }, {
        'url': 'https://medal.tv/games/valorant/clips/2WRj40tpY_EU9',
        'only_matching': True,
    }]

    def _real_extract(self, url):
        video_id = self._match_id(url)
        path = self._match_valid_url(url).group('path')

        webpage = self._download_webpage(url, video_id)

        next_data = self._search_json(
            '<script[^>]*__NEXT_DATA__[^>]*>', webpage,
            'next data', video_id, end_pattern='</script>', fatal=False)
<<<<<<< HEAD

        build_id = next_data.get('buildId')
        if not build_id:
            raise ExtractorError(
                'Could not find build ID.', video_id=video_id)

        locale = next_data.get('locale', 'en')

        api_response = self._download_json(
            f'https://medal.tv/_next/data/{build_id}/{locale}/{path}/{video_id}.json', video_id)

=======

        build_id = next_data.get('buildId')
        if not build_id:
            raise ExtractorError(
                'Could not find build ID.', video_id=video_id)

        locale = next_data.get('locale', 'en')

        api_response = self._download_json(
            f'https://medal.tv/_next/data/{build_id}/{locale}/{path}/{video_id}.json', video_id)

>>>>>>> ab1de9cb
        clip = traverse_obj(api_response, ('pageProps', 'clip')) or {}
        if not clip:
            raise ExtractorError(
                'Could not find video information.', video_id=video_id)

        title = clip['contentTitle']

        source_width = int_or_none(clip.get('sourceWidth'))
        source_height = int_or_none(clip.get('sourceHeight'))

        aspect_ratio = source_width / source_height if source_width and source_height else 16 / 9

        def add_item(container, item_url, height, id_key='format_id', item_id=None):
            item_id = item_id or '%dp' % height
            if item_id not in item_url:
                return
            width = int(round(aspect_ratio * height))
            container.append({
                'url': item_url,
                id_key: item_id,
                'width': width,
                'height': height
            })

        formats = []
        thumbnails = []
        for k, v in clip.items():
            if not (v and isinstance(v, compat_str)):
                continue
            mobj = re.match(r'(contentUrl|thumbnail)(?:(\d+)p)?$', k)
            if not mobj:
                continue
            prefix = mobj.group(1)
            height = int_or_none(mobj.group(2))
            if prefix == 'contentUrl':
                add_item(
                    formats, v, height or source_height,
                    item_id=None if height else 'source')
            elif prefix == 'thumbnail':
                add_item(thumbnails, v, height, 'id')

        error = clip.get('error')
        if not formats and error:
            if error == 404:
                self.raise_no_formats(
                    'That clip does not exist.',
                    expected=True, video_id=video_id)
            else:
                self.raise_no_formats(
                    'An unknown error occurred ({0}).'.format(error),
                    video_id=video_id)

        # Necessary because the id of the author is not known in advance.
        # Won't raise an issue if no profile can be found as this is optional.
        author = traverse_obj(api_response, ('pageProps', 'profile')) or {}
        author_id = str_or_none(author.get('userId'))
        author_url = format_field(author_id, None, 'https://medal.tv/users/%s')

        return {
            'id': video_id,
            'title': title,
            'formats': formats,
            'thumbnails': thumbnails,
            'description': clip.get('contentDescription'),
            'uploader': author.get('displayName'),
            'timestamp': float_or_none(clip.get('created'), 1000),
            'uploader_id': author_id,
            'uploader_url': author_url,
            'duration': int_or_none(clip.get('videoLengthSeconds')),
            'view_count': int_or_none(clip.get('views')),
            'like_count': int_or_none(clip.get('likes')),
            'comment_count': int_or_none(clip.get('comments')),
        }<|MERGE_RESOLUTION|>--- conflicted
+++ resolved
@@ -87,7 +87,6 @@
         next_data = self._search_json(
             '<script[^>]*__NEXT_DATA__[^>]*>', webpage,
             'next data', video_id, end_pattern='</script>', fatal=False)
-<<<<<<< HEAD
 
         build_id = next_data.get('buildId')
         if not build_id:
@@ -99,19 +98,6 @@
         api_response = self._download_json(
             f'https://medal.tv/_next/data/{build_id}/{locale}/{path}/{video_id}.json', video_id)
 
-=======
-
-        build_id = next_data.get('buildId')
-        if not build_id:
-            raise ExtractorError(
-                'Could not find build ID.', video_id=video_id)
-
-        locale = next_data.get('locale', 'en')
-
-        api_response = self._download_json(
-            f'https://medal.tv/_next/data/{build_id}/{locale}/{path}/{video_id}.json', video_id)
-
->>>>>>> ab1de9cb
         clip = traverse_obj(api_response, ('pageProps', 'clip')) or {}
         if not clip:
             raise ExtractorError(
