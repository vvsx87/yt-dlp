--- conflicted
+++ resolved
@@ -475,16 +475,8 @@
 
 
     Subclasses of this should also be added to the list of extractors and
-<<<<<<< HEAD
-    should define _VALID_URL as a regexp, or list (or tuple) of regexps, and
-    re-define the _real_extract() and (optionally) _real_initialize() methods.
-    The list syntax for _VALID_URL simplifies matching disparate URL patterns
-    where conditional groups or subclass IEs would be needed to target the
-    different locations of the ID field with a single regexp.
-=======
     should define _VALID_URL as a regexp or a Sequence of regexps, and
     re-define the _real_extract() and (optionally) _real_initialize() methods.
->>>>>>> e59e2074
 
     Subclasses may also override suitable() if necessary, but ensure the function
     signature is preserved and that this function imports everything it needs
@@ -570,18 +562,12 @@
     def _match_valid_url(cls, url):
         if cls._VALID_URL is False:
             return None
-
         # This does not use has/getattr intentionally - we want to know whether
         # we have cached the regexp for *this* class, whereas getattr would also
         # match the superclass
         if '_VALID_URL_RE' not in cls.__dict__:
             cls._VALID_URL_RE = tuple(map(re.compile, variadic(cls._VALID_URL)))
-<<<<<<< HEAD
-        return next(filter(None, (
-            valid_url_re.match(url) for valid_url_re in cls._VALID_URL_RE)), None)
-=======
         return next(filter(None, (regex.match(url) for regex in cls._VALID_URL_RE)), None)
->>>>>>> e59e2074
 
     @classmethod
     def suitable(cls, url):
