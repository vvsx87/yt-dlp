--- conflicted
+++ resolved
@@ -1120,20 +1120,10 @@
 
     # Methods for following #608
     @staticmethod
-<<<<<<< HEAD
-    def url_result(url, ie=None, video_id=None, video_title=None, transparent=False, **kwargs):
-        """Returns a URL that points to a page that should be processed"""
-        # TODO: ie should be the class used for getting the info
-        video_info = {'_type': 'url_transparent' if transparent else 'url',
-                      'url': url,
-                      'ie_key': ie}
-        video_info.update(kwargs)
-=======
     def url_result(url, ie=None, video_id=None, video_title=None, *, url_transparent=False, **kwargs):
         """Returns a URL that points to a page that should be processed"""
         if ie is not None:
             kwargs['ie_key'] = ie if isinstance(ie, str) else ie.ie_key()
->>>>>>> 311b6615
         if video_id is not None:
             kwargs['id'] = video_id
         if video_title is not None:
@@ -1144,19 +1134,10 @@
             'url': url,
         }
 
-<<<<<<< HEAD
-    def playlist_from_matches(self, matches, playlist_id=None, playlist_title=None, getter=None, ie=None, url_transparent=False, **parent_info):
-        urls = orderedSet(
-            self.url_result(self._proto_relative_url(getter(m) if getter else m), ie, transparent=url_transparent, **parent_info)
-            for m in matches)
-        return self.playlist_result(
-            urls, playlist_id=playlist_id, playlist_title=playlist_title)
-=======
     def playlist_from_matches(self, matches, playlist_id=None, playlist_title=None, getter=None, ie=None, **kwargs):
         urls = (self.url_result(self._proto_relative_url(m), ie)
                 for m in orderedSet(map(getter, matches) if getter else matches))
         return self.playlist_result(urls, playlist_id, playlist_title, **kwargs)
->>>>>>> 311b6615
 
     @staticmethod
     def playlist_result(entries, playlist_id=None, playlist_title=None, playlist_description=None, *, multi_video=False, **kwargs):
