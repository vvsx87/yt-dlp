--- conflicted
+++ resolved
@@ -346,12 +346,8 @@
         return {
             'id': remove_start(media.get('id'), 'ContentItem-') or video_id,
             'display_id': video_id,
-<<<<<<< HEAD
             '_old_archive_ids': [make_archive_id('RaiPlayLive', video_id)] if not re.match(RaiBaseIE._UUID_RE, video_id) else None,
-            'title': title,
-=======
             'title': media.get('name'),
->>>>>>> e59e2074
             'alt_title': strip_or_none(alt_title or None),
             'description': media.get('description'),
             'uploader': strip_or_none(
@@ -374,31 +370,6 @@
         }
 
 
-<<<<<<< HEAD
-=======
-class RaiPlayLiveIE(RaiPlayIE):  # XXX: Do not subclass from concrete IE
-    _VALID_URL = r'(?P<base>https?://(?:www\.)?raiplay\.it/dirette/(?P<id>[^/?#&]+))'
-    _TESTS = [{
-        'url': 'http://www.raiplay.it/dirette/rainews24',
-        'info_dict': {
-            'id': 'd784ad40-e0ae-4a69-aa76-37519d238a9c',
-            'display_id': 'rainews24',
-            'ext': 'mp4',
-            'title': 're:^Diretta di Rai News 24 [0-9]{4}-[0-9]{2}-[0-9]{2} [0-9]{2}:[0-9]{2}$',
-            'description': 'md5:4d00bcf6dc98b27c6ec480de329d1497',
-            'uploader': 'Rai News 24',
-            'creator': 'Rai News 24',
-            'is_live': True,
-            'live_status': 'is_live',
-            'upload_date': '20090502',
-            'timestamp': 1241276220,
-            'formats': 'count:3',
-        },
-        'params': {'skip_download': True},
-    }]
-
-
->>>>>>> e59e2074
 class RaiPlayPlaylistIE(InfoExtractor):
     _VALID_URL = r'(?P<base>https?://(?:www\.)?raiplay\.it/programmi/(?P<id>[^/?#&]+))(?:/(?P<extra_id>[^?#&]+))?'
     _TESTS = [{
@@ -485,7 +456,6 @@
             'timestamp': 1638346620,
             'upload_date': '20211201',
         },
-<<<<<<< HEAD
         'params': {
             'skip_download': True,
         },
@@ -506,9 +476,6 @@
         'params': {
             'skip_download': 'live',
         },
-=======
-        'params': {'skip_download': True},
->>>>>>> e59e2074
     }]
 
     def _real_extract(self, url):
@@ -548,29 +515,6 @@
         }
 
 
-<<<<<<< HEAD
-=======
-class RaiPlaySoundLiveIE(RaiPlaySoundIE):  # XXX: Do not subclass from concrete IE
-    _VALID_URL = r'(?P<base>https?://(?:www\.)?raiplaysound\.it/(?P<id>[^/?#&]+)$)'
-    _TESTS = [{
-        'url': 'https://www.raiplaysound.it/radio2',
-        'info_dict': {
-            'id': 'b00a50e6-f404-4af6-8f8c-ff3b9af73a44',
-            'display_id': 'radio2',
-            'ext': 'mp4',
-            'title': r're:Rai Radio 2 \d+-\d+-\d+ \d+:\d+',
-            'thumbnail': r're:^https://www\.raiplaysound\.it/dl/img/.+\.png',
-            'uploader': 'rai radio 2',
-            'series': 'Rai Radio 2',
-            'creator': 'raiplaysound',
-            'is_live': True,
-            'live_status': 'is_live',
-        },
-        'params': {'skip_download': True},
-    }]
-
-
->>>>>>> e59e2074
 class RaiPlaySoundPlaylistIE(InfoExtractor):
     _VALID_URL = r'(?P<base>https?://(?:www\.)?raiplaysound\.it/(?:programmi|playlist|audiolibri)/(?P<id>[^/?#&]+))(?:/(?P<extra_id>[^?#&]+))?'
     _TESTS = [{
