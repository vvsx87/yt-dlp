--- conflicted
+++ resolved
@@ -137,11 +137,8 @@
 from .wimtv import WimTVIE
 from .tvp import TVPEmbedIE
 from .blogger import BloggerIE
-<<<<<<< HEAD
 from .mainstreaming import MainStreamingIE
-=======
 from .gfycat import GfycatIE
->>>>>>> 9f517bb1
 
 
 class GenericIE(InfoExtractor):
@@ -2387,8 +2384,8 @@
                 'timestamp': 1636788683.0,
                 'upload_date': '20211113'
             }
-<<<<<<< HEAD
-        }, {
+        },
+        {
             # MainStreaming player
             'url': 'https://www.lactv.it/2021/10/03/lac-news24-la-settimana-03-10-2021/',
             'info_dict': {
@@ -2400,7 +2397,6 @@
                 'thumbnail': r're:https?://[A-Za-z0-9-]*\.msvdn.net/image/\w+/poster',
                 'duration': 1512
             }
-=======
         },
         {
             # Multiple gfycat iframe embeds
@@ -2428,7 +2424,6 @@
                 'id': '?vid=2295'
             },
             'playlist_count': 9
->>>>>>> 9f517bb1
         }
     ]
 
@@ -3618,18 +3613,16 @@
         if tvp_urls:
             return self.playlist_from_matches(tvp_urls, video_id, video_title, ie=TVPEmbedIE.ie_key())
 
-<<<<<<< HEAD
         # Look for MainStreaming embeds
         mainstreaming_urls = MainStreamingIE._extract_urls(webpage)
         if mainstreaming_urls:
             return self.playlist_from_matches(mainstreaming_urls, video_id, video_title, ie=MainStreamingIE.ie_key())
 
-=======
         # Look for Gfycat Embeds
         gfycat_urls = GfycatIE._extract_urls(webpage)
         if gfycat_urls:
             return self.playlist_from_matches(gfycat_urls, video_id, video_title, ie=GfycatIE.ie_key())
->>>>>>> 9f517bb1
+
         # Look for HTML5 media
         entries = self._parse_html5_media_entries(url, webpage, video_id, m3u8_id='hls')
         if entries:
