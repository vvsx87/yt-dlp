import itertools

from .common import InfoExtractor
from ..utils import (
    determine_ext,
    extract_attributes,
    int_or_none,
    lowercase_escape,
    parse_qs,
    traverse_obj,
    try_get,
    url_or_none,
)


class YandexVideoIE(InfoExtractor):
    _VALID_URL = r'''(?x)
                    https?://
                        (?:
                            yandex\.ru(?:/(?:portal/(?:video|efir)|efir))?/?\?.*?stream_id=|
                            frontend\.vh\.yandex\.ru/player/
                        )
                        (?P<id>(?:[\da-f]{32}|[\w-]{12}))
                    '''
    _TESTS = [{
        'url': 'https://yandex.ru/portal/video?stream_id=4dbb36ec4e0526d58f9f2dc8f0ecf374',
        'info_dict': {
            'id': '4dbb36ec4e0526d58f9f2dc8f0ecf374',
            'ext': 'mp4',
            'title': 'Русский Вудсток - главный рок-фест в истории СССР / вДудь',
            'description': 'md5:7d6b8d4bc4a3b9a56499916c1ea5b5fa',
            'thumbnail': r're:^https?://',
            'timestamp': 1549972939,
            'duration': 5575,
            'age_limit': 18,
            'upload_date': '20190212',
            'view_count': int,
            'like_count': int,
            'dislike_count': int,
        },
        'params': {'skip_download': 'm3u8'},
    }, {
        'url': 'https://yandex.ru/portal/efir?stream_id=4dbb262b4fe5cf15a215de4f34eee34d&from=morda',
        'only_matching': True,
    }, {
        'url': 'https://yandex.ru/?stream_id=4dbb262b4fe5cf15a215de4f34eee34d',
        'only_matching': True,
    }, {
        'url': 'https://frontend.vh.yandex.ru/player/4dbb262b4fe5cf15a215de4f34eee34d?from=morda',
        'only_matching': True,
    }, {
        # vod-episode, series episode
        'url': 'https://yandex.ru/portal/video?stream_id=45b11db6e4b68797919c93751a938cee',
        'only_matching': True,
    }, {
        # episode, sports
        'url': 'https://yandex.ru/?stream_channel=1538487871&stream_id=4132a07f71fb0396be93d74b3477131d',
        'only_matching': True,
    }, {
        # DASH with DRM
        'url': 'https://yandex.ru/portal/video?from=morda&stream_id=485a92d94518d73a9d0ff778e13505f8',
        'only_matching': True,
    }, {
        'url': 'https://yandex.ru/efir?stream_active=watching&stream_id=v7a2dZ-v5mSI&from_block=efir_newtab',
        'only_matching': True,
    }]

    def _real_extract(self, url):
        video_id = self._match_id(url)

        player = try_get((self._download_json(
            'https://frontend.vh.yandex.ru/graphql', video_id, data=('''{
  player(content_id: "%s") {
    computed_title
    content_url
    description
    dislikes
    duration
    likes
    program_title
    release_date
    release_date_ut
    release_year
    restriction_age
    season
    start_time
    streams
    thumbnail
    title
    views_count
  }
}''' % video_id).encode(), fatal=False)), lambda x: x['player']['content'])
        if not player or player.get('error'):
            player = self._download_json(
                'https://frontend.vh.yandex.ru/v23/player/%s.json' % video_id,
                video_id, query={
                    'stream_options': 'hires',
                    'disable_trackings': 1,
                })
        content = player['content']

        title = content.get('title') or content['computed_title']

        formats = []
        streams = content.get('streams') or []
        streams.append({'url': content.get('content_url')})
        for stream in streams:
            content_url = url_or_none(stream.get('url'))
            if not content_url:
                continue
            ext = determine_ext(content_url)
            if ext == 'ismc':
                continue
            elif ext == 'm3u8':
                formats.extend(self._extract_m3u8_formats(
                    content_url, video_id, 'mp4',
                    'm3u8_native', m3u8_id='hls', fatal=False))
            elif ext == 'mpd':
                formats.extend(self._extract_mpd_formats(
                    content_url, video_id, mpd_id='dash', fatal=False))
            else:
                formats.append({'url': content_url})

        self._sort_formats(formats)

        timestamp = (int_or_none(content.get('release_date'))
                     or int_or_none(content.get('release_date_ut'))
                     or int_or_none(content.get('start_time')))
        season = content.get('season') or {}

        return {
            'id': video_id,
            'title': title,
            'description': content.get('description'),
            'thumbnail': content.get('thumbnail'),
            'timestamp': timestamp,
            'duration': int_or_none(content.get('duration')),
            'series': content.get('program_title'),
            'age_limit': int_or_none(content.get('restriction_age')),
            'view_count': int_or_none(content.get('views_count')),
            'like_count': int_or_none(content.get('likes')),
            'dislike_count': int_or_none(content.get('dislikes')),
            'season_number': int_or_none(season.get('season_number')),
            'season_id': season.get('id'),
            'release_year': int_or_none(content.get('release_year')),
            'formats': formats,
        }


class YandexVideoPreviewIE(InfoExtractor):
    _VALID_URL = r'https?://(?:www\.)?yandex\.\w{2,3}(?:\.(?:am|ge|il|tr))?/video/preview(?:/?\?.*?filmId=|/)(?P<id>\d+)'
    _TESTS = [{  # Odnoklassniki
        'url': 'https://yandex.ru/video/preview/?filmId=10682852472978372885&text=summer',
        'info_dict': {
            'id': '1352565459459',
            'ext': 'mp4',
            'like_count': int,
            'upload_date': '20191202',
            'age_limit': 0,
            'duration': 196,
            'thumbnail': 'https://i.mycdn.me/videoPreview?id=544866765315&type=37&idx=13&tkn=TY5qjLYZHxpmcnK8U2LgzYkgmaU&fn=external_8',
            'uploader_id': '481054701571',
            'title': 'LOFT - summer, summer, summer HD',
            'uploader': 'АРТЁМ КУДРОВ',
        },
    }, {  # youtube
        'url': 'https://yandex.ru/video/preview/?filmId=4479424425337895262&source=main_redirect&text=видео&utm_source=main_stripe_big',
        'only_matching': True,
    }, {  # YandexVideo
        'url': 'https://yandex.ru/video/preview/5275069442094787341',
        'only_matching': True,
    }, {  # youtube
        'url': 'https://yandex.ru/video/preview/?filmId=16658118429797832897&from=tabbar&p=1&text=%D0%BF%D1%80%D0%BE%D1%81%D0%BC%D0%BE%D1%82%D1%80+%D1%84%D1%80%D0%B0%D0%B3%D0%BC%D0%B5%D0%BD%D1%82%D0%B0+%D0%BC%D0%B0%D0%BB%D0%B5%D0%BD%D1%8C%D0%BA%D0%B8%D0%B9+%D0%BF%D1%80%D0%B8%D0%BD%D1%86+%D0%BC%D1%8B+%D0%B2+%D0%BE%D1%82%D0%B2%D0%B5%D1%82%D0%B5+%D0%B7%D0%B0+%D1%82%D0%B5%D1%85+%D0%BA%D0%BE%D0%B3%D0%BE+%D0%BF%D1%80%D0%B8%D1%80%D1%83%D1%87%D0%B8%D0%BB%D0%B8',
        'only_matching': True,
    }, {  # Odnoklassniki
        'url': 'https://yandex.ru/video/preview/?text=Francis%20Lai%20-%20Le%20Bon%20Et%20Les%20MC)chants&path=wizard&parent-reqid=1643208087979310-1481782809207673478-sas3-0931-2f9-sas-l7-balancer-8080-BAL-9380&wiz_type=vital&filmId=12508152936505397283',
        'only_matching': True,
    }, {  # Odnoklassniki
        'url': 'https://yandex.com/video/preview/?text=dossier%2051%20film%201978&path=yandex_search&parent-reqid=1664361087754492-8727541069609384458-sas2-0340-sas-l7-balancer-8080-BAL-8045&noreask=1&from_type=vast&filmId=5794987234584444632',
        'only_matching': True,
    }]

    def _real_extract(self, url):
        id = self._match_id(url)
        webpage = self._download_webpage(url, id)
        data_raw = self._search_regex(r'window.Ya.__inline_params__\s*=\s*JSON.parse\(\'([^"]+?\\u0022video\\u0022:[^"]+?})\'\);', webpage, 'data_raw')
        data_json = self._parse_json(data_raw, id, transform_source=lowercase_escape)
        return self.url_result(data_json['video']['url'])


class ZenYandexIE(InfoExtractor):
    _VALID_URL = r'https?://(zen\.yandex|dzen)\.ru(?:/video)?/(media|watch)/(?:(?:id/[^/]+/|[^/]+/)(?:[a-z0-9-]+)-)?(?P<id>[a-z0-9-]+)'
    _TESTS = [{
        'url': 'https://zen.yandex.ru/media/id/606fd806cc13cb3c58c05cf5/vot-eto-focus-dedy-morozy-na-gidrociklah-60c7c443da18892ebfe85ed7',
        'info_dict': {
            'id': '60c7c443da18892ebfe85ed7',
            'ext': 'mp4',
            'title': 'ВОТ ЭТО Focus. Деды Морозы на гидроциклах',
            'description': 'md5:f3db3d995763b9bbb7b56d4ccdedea89',
            'thumbnail': 're:^https://avatars.dzeninfra.ru/',
            'uploader': 'AcademeG DailyStream'
        },
        'params': {
            'skip_download': 'm3u8',
            'format': 'bestvideo',
        },
        'skip': 'The page does not exist',
    }, {
        'url': 'https://dzen.ru/media/id/606fd806cc13cb3c58c05cf5/vot-eto-focus-dedy-morozy-na-gidrociklah-60c7c443da18892ebfe85ed7',
        'info_dict': {
            'id': '60c7c443da18892ebfe85ed7',
            'ext': 'mp4',
            'title': 'ВОТ ЭТО Focus. Деды Морозы на гидроциклах',
            'description': 'md5:f3db3d995763b9bbb7b56d4ccdedea89',
<<<<<<< HEAD
            'thumbnail': 're:^https://avatars.dzeninfra.ru/',
            'uploader': 'AcademeG DailyStream'
=======
            'thumbnail': r're:^https://avatars\.',
            'uploader': 'AcademeG DailyStream',
            'upload_date': '20191111',
            'timestamp': 1573465585,
>>>>>>> 9be20e1b
        },
        'params': {
            'skip_download': 'm3u8',
            'format': 'bestvideo',
        },
    }, {
        'url': 'https://zen.yandex.ru/video/watch/6002240ff8b1af50bb2da5e3',
        'info_dict': {
            'id': '6002240ff8b1af50bb2da5e3',
            'ext': 'mp4',
            'title': 'Извержение вулкана из спичек: зрелищный опыт',
            'description': 'md5:053ad3c61b5596d510c9a199dc8ee633',
<<<<<<< HEAD
            'thumbnail': 're:^https://avatars.dzeninfra.ru/',
            'uploader': 'TechInsider',
        },
        'params': {
            'skip_download': 'm3u8',
        },
    }, {
        'url': 'https://dzen.ru/video/watch/6002240ff8b1af50bb2da5e3',
        'info_dict': {
            'id': '6002240ff8b1af50bb2da5e3',
            'ext': 'mp4',
            'title': 'Извержение вулкана из спичек: зрелищный опыт',
            'description': 'md5:053ad3c61b5596d510c9a199dc8ee633',
            'thumbnail': 're:^https://avatars.dzeninfra.ru/',
            'uploader': 'TechInsider',
=======
            'uploader': 'TechInsider',
            'timestamp': 1611378221,
            'upload_date': '20210123',
            'thumbnail': r're:https://avatars\.',
>>>>>>> 9be20e1b
        },
        'params': {
            'skip_download': 'm3u8',
        },
    }, {
        'url': 'https://zen.yandex.ru/media/id/606fd806cc13cb3c58c05cf5/novyi-samsung-fold-3-moskvich-barahlit-612f93b7f8d48e7e945792a2?from=channel&rid=2286618386.482.1630817595976.42360',
        'only_matching': True,
    }, {
        'url': 'https://dzen.ru/media/id/606fd806cc13cb3c58c05cf5/novyi-samsung-fold-3-moskvich-barahlit-612f93b7f8d48e7e945792a2?from=channel&rid=2286618386.482.1630817595976.42360',
        'only_matching': True,
    }]

    def _real_extract(self, url):
        id = self._match_id(url)
        webpage = self._download_webpage(url, id)
<<<<<<< HEAD
        data_json = self._parse_json(
            self._search_regex(r'it\s*=\s*({["\']host.+?});', webpage, 'pagelink'), id)
        url = data_json['retpath']
        id = self._match_id(url)

        webpage = self._download_webpage(url, id)
        data_json = self._parse_json(
            self._search_regex(r'data\s*=\s*({["\']_*serverState_*video.+?});', webpage, 'metadata'), id)
=======
        redirect = self._search_json(r'var it\s*=\s*', webpage, 'redirect', id, default={}).get('retpath')
        if redirect:
            webpage = self._download_webpage(redirect, id, note='Redirecting')
        data_json = self._search_json(
            r'data\s*=', webpage, 'metadata', id, contains_pattern=r'{["\']_*serverState_*video.+}')
>>>>>>> 9be20e1b
        serverstate = self._search_regex(r'(_+serverState_+video-site_[^_]+_+)',
                                         webpage, 'server state').replace('State', 'Settings')
        uploader = self._search_regex(r'(<a\s*class=["\']card-channel-link[^"\']+["\'][^>]+>)',
                                      webpage, 'uploader', default='<a>')
        uploader_name = extract_attributes(uploader).get('aria-label')
        video_json = try_get(data_json, lambda x: x[serverstate]['exportData']['video'], dict)
        stream_urls = try_get(video_json, lambda x: x['video']['streams'])
        formats = []
        for s_url in stream_urls:
            ext = determine_ext(s_url)
            if ext == 'mpd':
                formats.extend(self._extract_mpd_formats(s_url, id, mpd_id='dash'))
            elif ext == 'm3u8':
                formats.extend(self._extract_m3u8_formats(s_url, id, 'mp4'))
        self._sort_formats(formats)
        return {
            'id': id,
            'title': video_json.get('title') or self._og_search_title(webpage),
            'formats': formats,
            'duration': int_or_none(video_json.get('duration')),
            'view_count': int_or_none(video_json.get('views')),
            'timestamp': int_or_none(video_json.get('publicationDate')),
            'uploader': uploader_name or data_json.get('authorName') or try_get(data_json, lambda x: x['publisher']['name']),
            'description': self._og_search_description(webpage) or try_get(data_json, lambda x: x['og']['description']),
            'thumbnail': self._og_search_thumbnail(webpage) or try_get(data_json, lambda x: x['og']['imageUrl']),
        }


class ZenYandexChannelIE(InfoExtractor):
    _VALID_URL = r'https?://(zen\.yandex|dzen)\.ru/(?!media|video)(?:id/)?(?P<id>[a-z0-9-_]+)'
    _TESTS = [{
        'url': 'https://zen.yandex.ru/tok_media',
        'info_dict': {
            'id': 'tok_media',
            'description': 'md5:a9e5b3c247b7fe29fd21371a428bcf56',
            'title': 'СПЕКТР',
        },
        'playlist_mincount': 169,
    }, {
        'url': 'https://dzen.ru/tok_media',
        'info_dict': {
            'id': 'tok_media',
        },
        'playlist_mincount': 169,
    }, {
        'url': 'https://zen.yandex.ru/id/606fd806cc13cb3c58c05cf5',
        'info_dict': {
            'id': '606fd806cc13cb3c58c05cf5',
            'description': 'md5:517b7c97d8ca92e940f5af65448fd928',
            'title': 'AcademeG DailyStream',
        },
        'playlist_mincount': 657,
    }, {
<<<<<<< HEAD
        'url': 'https://dzen.ru/id/606fd806cc13cb3c58c05cf5',
        'info_dict': {
            'id': '606fd806cc13cb3c58c05cf5',
        },
        'playlist_mincount': 657,
    }]

    def _entries(self, id, url):
        webpage = self._download_webpage(url, id)
        data_json = self._parse_json(
            self._search_regex(r'it\s*=\s*({["\']host.+?});', webpage, 'pagelink'), id)
        url = data_json['retpath']

        webpage = self._download_webpage(url, id)
        data_json = self._parse_json(re.findall(r'var\s?data\s?=\s?({.+?})\s?;', webpage)[-1], id)
        for key in data_json.keys():
            if key.startswith('__serverState__'):
                data_json = data_json[key]
        items = list(try_get(data_json, lambda x: x['feed']['items'], dict).values())
        more = try_get(data_json, lambda x: x['links']['more']) or None
=======
        # Test that the playlist extractor finishes extracting when the
        # channel has less than one page
        'url': 'https://zen.yandex.ru/jony_me',
        'info_dict': {
            'id': 'jony_me',
            'description': 'md5:a2c62b4ef5cf3e3efb13d25f61f739e1',
            'title': 'JONY ',
        },
        'playlist_count': 20,
    }, {
        # Test that the playlist extractor finishes extracting when the
        # channel has more than one page of entries
        'url': 'https://zen.yandex.ru/tatyanareva',
        'info_dict': {
            'id': 'tatyanareva',
            'description': 'md5:296b588d60841c3756c9105f237b70c6',
            'title': 'Татьяна Рева',
            'entries': 'maxcount:200',
        },
        'playlist_count': 46,
    }]

    def _entries(self, item_id, server_state_json, server_settings_json):
        items = (traverse_obj(server_state_json, ('feed', 'items', ...))
                 or traverse_obj(server_settings_json, ('exportData', 'items', ...)))

        more = (traverse_obj(server_state_json, ('links', 'more'))
                or traverse_obj(server_settings_json, ('exportData', 'more', 'link')))

        next_page_id = None
>>>>>>> 9be20e1b
        for page in itertools.count(1):
            for item in items or []:
                if item.get('type') != 'gif':
                    continue
                video_id = traverse_obj(item, 'publication_id', 'publicationId') or ''
                yield self.url_result(item['link'], ZenYandexIE, video_id.split(':')[-1])

            current_page_id = next_page_id
            next_page_id = traverse_obj(parse_qs(more), ('next_page_id', -1))
            if not all((more, items, next_page_id, next_page_id != current_page_id)):
                break

            data = self._download_json(more, item_id, note=f'Downloading Page {page}')
            items, more = data.get('items'), traverse_obj(data, ('more', 'link'))

    def _real_extract(self, url):
        item_id = self._match_id(url)
        webpage = self._download_webpage(url, item_id)
        redirect = self._search_json(
            r'var it\s*=\s*', webpage, 'redirect', item_id, default={}).get('retpath')
        if redirect:
            webpage = self._download_webpage(redirect, id, note='Redirecting')
        data = self._search_json(
            r'var\s+data\s*=', webpage, 'channel data', item_id, contains_pattern=r'{\"__serverState__.+}')
        server_state_json = traverse_obj(data, lambda k, _: k.startswith('__serverState__'), get_all=False)
        server_settings_json = traverse_obj(data, lambda k, _: k.startswith('__serverSettings__'), get_all=False)

        return self.playlist_result(
            self._entries(item_id, server_state_json, server_settings_json),
            item_id, traverse_obj(server_state_json, ('channel', 'source', 'title')),
            traverse_obj(server_state_json, ('channel', 'source', 'description')))<|MERGE_RESOLUTION|>--- conflicted
+++ resolved
@@ -212,20 +212,12 @@
             'ext': 'mp4',
             'title': 'ВОТ ЭТО Focus. Деды Морозы на гидроциклах',
             'description': 'md5:f3db3d995763b9bbb7b56d4ccdedea89',
-<<<<<<< HEAD
-            'thumbnail': 're:^https://avatars.dzeninfra.ru/',
-            'uploader': 'AcademeG DailyStream'
-=======
-            'thumbnail': r're:^https://avatars\.',
+            'thumbnail': r're:^https://avatars\.dzeninfra\.ru/',
             'uploader': 'AcademeG DailyStream',
             'upload_date': '20191111',
             'timestamp': 1573465585,
->>>>>>> 9be20e1b
-        },
-        'params': {
-            'skip_download': 'm3u8',
-            'format': 'bestvideo',
-        },
+        },
+        'params': {'skip_download': 'm3u8'},
     }, {
         'url': 'https://zen.yandex.ru/video/watch/6002240ff8b1af50bb2da5e3',
         'info_dict': {
@@ -233,13 +225,12 @@
             'ext': 'mp4',
             'title': 'Извержение вулкана из спичек: зрелищный опыт',
             'description': 'md5:053ad3c61b5596d510c9a199dc8ee633',
-<<<<<<< HEAD
-            'thumbnail': 're:^https://avatars.dzeninfra.ru/',
+            'thumbnail': r're:^https://avatars\.dzeninfra\.ru/',
             'uploader': 'TechInsider',
-        },
-        'params': {
-            'skip_download': 'm3u8',
-        },
+            'timestamp': 1611378221,
+            'upload_date': '20210123',
+        },
+        'params': {'skip_download': 'm3u8'},
     }, {
         'url': 'https://dzen.ru/video/watch/6002240ff8b1af50bb2da5e3',
         'info_dict': {
@@ -249,16 +240,8 @@
             'description': 'md5:053ad3c61b5596d510c9a199dc8ee633',
             'thumbnail': 're:^https://avatars.dzeninfra.ru/',
             'uploader': 'TechInsider',
-=======
-            'uploader': 'TechInsider',
-            'timestamp': 1611378221,
-            'upload_date': '20210123',
-            'thumbnail': r're:https://avatars\.',
->>>>>>> 9be20e1b
-        },
-        'params': {
-            'skip_download': 'm3u8',
-        },
+        },
+        'params': {'skip_download': 'm3u8'},
     }, {
         'url': 'https://zen.yandex.ru/media/id/606fd806cc13cb3c58c05cf5/novyi-samsung-fold-3-moskvich-barahlit-612f93b7f8d48e7e945792a2?from=channel&rid=2286618386.482.1630817595976.42360',
         'only_matching': True,
@@ -270,22 +253,11 @@
     def _real_extract(self, url):
         id = self._match_id(url)
         webpage = self._download_webpage(url, id)
-<<<<<<< HEAD
-        data_json = self._parse_json(
-            self._search_regex(r'it\s*=\s*({["\']host.+?});', webpage, 'pagelink'), id)
-        url = data_json['retpath']
-        id = self._match_id(url)
-
-        webpage = self._download_webpage(url, id)
-        data_json = self._parse_json(
-            self._search_regex(r'data\s*=\s*({["\']_*serverState_*video.+?});', webpage, 'metadata'), id)
-=======
         redirect = self._search_json(r'var it\s*=\s*', webpage, 'redirect', id, default={}).get('retpath')
         if redirect:
             webpage = self._download_webpage(redirect, id, note='Redirecting')
         data_json = self._search_json(
             r'data\s*=', webpage, 'metadata', id, contains_pattern=r'{["\']_*serverState_*video.+}')
->>>>>>> 9be20e1b
         serverstate = self._search_regex(r'(_+serverState_+video-site_[^_]+_+)',
                                          webpage, 'server state').replace('State', 'Settings')
         uploader = self._search_regex(r'(<a\s*class=["\']card-channel-link[^"\']+["\'][^>]+>)',
@@ -339,28 +311,6 @@
         },
         'playlist_mincount': 657,
     }, {
-<<<<<<< HEAD
-        'url': 'https://dzen.ru/id/606fd806cc13cb3c58c05cf5',
-        'info_dict': {
-            'id': '606fd806cc13cb3c58c05cf5',
-        },
-        'playlist_mincount': 657,
-    }]
-
-    def _entries(self, id, url):
-        webpage = self._download_webpage(url, id)
-        data_json = self._parse_json(
-            self._search_regex(r'it\s*=\s*({["\']host.+?});', webpage, 'pagelink'), id)
-        url = data_json['retpath']
-
-        webpage = self._download_webpage(url, id)
-        data_json = self._parse_json(re.findall(r'var\s?data\s?=\s?({.+?})\s?;', webpage)[-1], id)
-        for key in data_json.keys():
-            if key.startswith('__serverState__'):
-                data_json = data_json[key]
-        items = list(try_get(data_json, lambda x: x['feed']['items'], dict).values())
-        more = try_get(data_json, lambda x: x['links']['more']) or None
-=======
         # Test that the playlist extractor finishes extracting when the
         # channel has less than one page
         'url': 'https://zen.yandex.ru/jony_me',
@@ -381,6 +331,12 @@
             'entries': 'maxcount:200',
         },
         'playlist_count': 46,
+    }, {
+        'url': 'https://dzen.ru/id/606fd806cc13cb3c58c05cf5',
+        'info_dict': {
+            'id': '606fd806cc13cb3c58c05cf5',
+        },
+        'playlist_mincount': 657,
     }]
 
     def _entries(self, item_id, server_state_json, server_settings_json):
@@ -391,7 +347,6 @@
                 or traverse_obj(server_settings_json, ('exportData', 'more', 'link')))
 
         next_page_id = None
->>>>>>> 9be20e1b
         for page in itertools.count(1):
             for item in items or []:
                 if item.get('type') != 'gif':
