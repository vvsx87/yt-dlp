import re

from .common import InfoExtractor
from ..compat import compat_parse_qs
from ..dependencies import websockets
<<<<<<< HEAD
from ..networking.common import Request
=======
from ..networking import Request
>>>>>>> d05b35d7
from ..utils import (
    ExtractorError,
    WebSocketsWrapper,
    js_to_json,
    traverse_obj,
    update_url_query,
    urlencode_postdata,
    urljoin,
)


class FC2IE(InfoExtractor):
    _VALID_URL = r'^(?:https?://video\.fc2\.com/(?:[^/]+/)*content/|fc2:)(?P<id>[^/]+)'
    IE_NAME = 'fc2'
    _NETRC_MACHINE = 'fc2'
    _TESTS = [{
        'url': 'http://video.fc2.com/en/content/20121103kUan1KHs',
        'md5': 'a6ebe8ebe0396518689d963774a54eb7',
        'info_dict': {
            'id': '20121103kUan1KHs',
            'ext': 'flv',
            'title': 'Boxing again with Puff',
        },
    }, {
        'url': 'http://video.fc2.com/en/content/20150125cEva0hDn/',
        'info_dict': {
            'id': '20150125cEva0hDn',
            'ext': 'mp4',
        },
        'params': {
            'username': 'ytdl@yt-dl.org',
            'password': '(snip)',
        },
        'skip': 'requires actual password',
    }, {
        'url': 'http://video.fc2.com/en/a/content/20130926eZpARwsF',
        'only_matching': True,
    }]

    def _login(self):
        username, password = self._get_login_info()
        if username is None or password is None:
            return False

        # Log in
        login_form_strs = {
            'email': username,
            'password': password,
            'done': 'video',
            'Submit': ' Login ',
        }

        login_data = urlencode_postdata(login_form_strs)
        request = Request(
            'https://secure.id.fc2.com/index.php?mode=login&switch_language=en', login_data)

        login_results = self._download_webpage(request, None, note='Logging in', errnote='Unable to log in')
        if 'mode=redirect&login=done' not in login_results:
            self.report_warning('unable to log in: bad username or password')
            return False

        # this is also needed
        login_redir = Request('http://id.fc2.com/?mode=redirect&login=done')
        self._download_webpage(
            login_redir, None, note='Login redirect', errnote='Login redirect failed')

        return True

    def _real_extract(self, url):
        video_id = self._match_id(url)
        self._login()
        webpage = None
        if not url.startswith('fc2:'):
            webpage = self._download_webpage(url, video_id)
            self.cookiejar.clear_session_cookies()  # must clear
            self._login()

        title, thumbnail, description = None, None, None
        if webpage is not None:
            title = self._html_search_regex(
                (r'<h2\s+class="videoCnt_title">([^<]+?)</h2>',
                 r'\s+href="[^"]+"\s*title="([^"]+?)"\s*rel="nofollow">\s*<img',
                 # there's two matches in the webpage
                 r'\s+href="[^"]+"\s*title="([^"]+?)"\s*rel="nofollow">\s*\1'),
                webpage,
                'title', fatal=False)
            thumbnail = self._og_search_thumbnail(webpage)
            description = self._og_search_description(webpage, default=None)

        vidplaylist = self._download_json(
            'https://video.fc2.com/api/v3/videoplaylist/%s?sh=1&fs=0' % video_id, video_id,
            note='Downloading info page')
        vid_url = traverse_obj(vidplaylist, ('playlist', 'nq'))
        if not vid_url:
            raise ExtractorError('Unable to extract video URL')
        vid_url = urljoin('https://video.fc2.com/', vid_url)

        return {
            'id': video_id,
            'title': title,
            'url': vid_url,
            'ext': 'mp4',
            'protocol': 'm3u8_native',
            'description': description,
            'thumbnail': thumbnail,
        }


class FC2EmbedIE(InfoExtractor):
    _VALID_URL = r'https?://video\.fc2\.com/flv2\.swf\?(?P<query>.+)'
    IE_NAME = 'fc2:embed'

    _TEST = {
        'url': 'http://video.fc2.com/flv2.swf?t=201404182936758512407645&i=20130316kwishtfitaknmcgd76kjd864hso93htfjcnaogz629mcgfs6rbfk0hsycma7shkf85937cbchfygd74&i=201403223kCqB3Ez&d=2625&sj=11&lang=ja&rel=1&from=11&cmt=1&tk=TlRBM09EQTNNekU9&tl=プリズン･ブレイク%20S1-01%20マイケル%20【吹替】',
        'md5': 'b8aae5334cb691bdb1193a88a6ab5d5a',
        'info_dict': {
            'id': '201403223kCqB3Ez',
            'ext': 'flv',
            'title': 'プリズン･ブレイク S1-01 マイケル 【吹替】',
            'thumbnail': r're:^https?://.*\.jpg$',
        },
    }

    def _real_extract(self, url):
        mobj = self._match_valid_url(url)
        query = compat_parse_qs(mobj.group('query'))

        video_id = query['i'][-1]
        title = query.get('tl', ['FC2 video %s' % video_id])[0]

        sj = query.get('sj', [None])[0]
        thumbnail = None
        if sj:
            # See thumbnailImagePath() in ServerConst.as of flv2.swf
            thumbnail = 'http://video%s-thumbnail.fc2.com/up/pic/%s.jpg' % (
                sj, '/'.join((video_id[:6], video_id[6:8], video_id[-2], video_id[-1], video_id)))

        return {
            '_type': 'url_transparent',
            'ie_key': FC2IE.ie_key(),
            'url': 'fc2:%s' % video_id,
            'title': title,
            'thumbnail': thumbnail,
        }


class FC2LiveIE(InfoExtractor):
    _VALID_URL = r'https?://live\.fc2\.com/(?P<id>\d+)'
    IE_NAME = 'fc2:live'

    _TESTS = [{
        'url': 'https://live.fc2.com/57892267/',
        'info_dict': {
            'id': '57892267',
            'title': 'どこまで・・・',
            'uploader': 'あつあげ',
            'uploader_id': '57892267',
            'thumbnail': r're:https?://.+fc2.+',
        },
        'skip': 'livestream',
    }]

    def _real_extract(self, url):
        if not websockets:
            raise ExtractorError('websockets library is not available. Please install it.', expected=True)
        video_id = self._match_id(url)
        webpage = self._download_webpage('https://live.fc2.com/%s/' % video_id, video_id)

        self._set_cookie('live.fc2.com', 'js-player_size', '1')

        member_api = self._download_json(
            'https://live.fc2.com/api/memberApi.php', video_id, data=urlencode_postdata({
                'channel': '1',
                'profile': '1',
                'user': '1',
                'streamid': video_id
            }), note='Requesting member info')

        control_server = self._download_json(
            'https://live.fc2.com/api/getControlServer.php', video_id, note='Downloading ControlServer data',
            data=urlencode_postdata({
                'channel_id': video_id,
                'mode': 'play',
                'orz': '',
                'channel_version': member_api['data']['channel_data']['version'],
                'client_version': '2.1.0\n [1]',
                'client_type': 'pc',
                'client_app': 'browser_hls',
                'ipv6': '',
            }), headers={'X-Requested-With': 'XMLHttpRequest'})
        self._set_cookie('live.fc2.com', 'l_ortkn', control_server['orz_raw'])

        ws_url = update_url_query(control_server['url'], {'control_token': control_server['control_token']})
        playlist_data = None

        self.to_screen('%s: Fetching HLS playlist info via WebSocket' % video_id)
        ws = WebSocketsWrapper(ws_url, {
            'Cookie': str(self._get_cookies('https://live.fc2.com/'))[12:],
            'Origin': 'https://live.fc2.com',
            'Accept': '*/*',
            'User-Agent': self.get_param('http_headers')['User-Agent'],
        })

        self.write_debug('Sending HLS server request')

        while True:
            recv = ws.recv()
            if not recv:
                continue
            data = self._parse_json(recv, video_id, fatal=False)
            if not data or not isinstance(data, dict):
                continue

            if data.get('name') == 'connect_complete':
                break
        ws.send(r'{"name":"get_hls_information","arguments":{},"id":1}')

        while True:
            recv = ws.recv()
            if not recv:
                continue
            data = self._parse_json(recv, video_id, fatal=False)
            if not data or not isinstance(data, dict):
                continue
            if data.get('name') == '_response_' and data.get('id') == 1:
                self.write_debug('Goodbye')
                playlist_data = data
                break
            self.write_debug('Server said: %s%s' % (recv[:100], '...' if len(recv) > 100 else ''))

        if not playlist_data:
            raise ExtractorError('Unable to fetch HLS playlist info via WebSocket')

        formats = []
        for name, playlists in playlist_data['arguments'].items():
            if not isinstance(playlists, list):
                continue
            for pl in playlists:
                if pl.get('status') == 0 and 'master_playlist' in pl.get('url'):
                    formats.extend(self._extract_m3u8_formats(
                        pl['url'], video_id, ext='mp4', m3u8_id=name, live=True,
                        headers={
                            'Origin': 'https://live.fc2.com',
                            'Referer': url,
                        }))

        for fmt in formats:
            fmt.update({
                'protocol': 'fc2_live',
                'ws': ws,
            })

        title = self._html_search_meta(('og:title', 'twitter:title'), webpage, 'live title', fatal=False)
        if not title:
            title = self._html_extract_title(webpage, 'html title', fatal=False)
            if title:
                # remove service name in <title>
                title = re.sub(r'\s+-\s+.+$', '', title)
        uploader = None
        if title:
            match = self._search_regex(r'^(.+?)\s*\[(.+?)\]$', title, 'title and uploader', default=None, group=(1, 2))
            if match and all(match):
                title, uploader = match

        live_info_view = self._search_regex(r'(?s)liveInfoView\s*:\s*({.+?}),\s*premiumStateView', webpage, 'user info', fatal=False) or None
        if live_info_view:
            # remove jQuery code from object literal
            live_info_view = re.sub(r'\$\(.+?\)[^,]+,', '"",', live_info_view)
            live_info_view = self._parse_json(js_to_json(live_info_view), video_id)

        return {
            'id': video_id,
            'title': title or traverse_obj(live_info_view, 'title'),
            'description': self._html_search_meta(
                ('og:description', 'twitter:description'),
                webpage, 'live description', fatal=False) or traverse_obj(live_info_view, 'info'),
            'formats': formats,
            'uploader': uploader or traverse_obj(live_info_view, 'name'),
            'uploader_id': video_id,
            'thumbnail': traverse_obj(live_info_view, 'thumb'),
            'is_live': True,
        }<|MERGE_RESOLUTION|>--- conflicted
+++ resolved
@@ -3,11 +3,7 @@
 from .common import InfoExtractor
 from ..compat import compat_parse_qs
 from ..dependencies import websockets
-<<<<<<< HEAD
-from ..networking.common import Request
-=======
 from ..networking import Request
->>>>>>> d05b35d7
 from ..utils import (
     ExtractorError,
     WebSocketsWrapper,
