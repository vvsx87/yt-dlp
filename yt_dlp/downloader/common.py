import contextlib
import errno
import os
import random
import re
import time

from ..minicurses import (
    BreaklineStatusPrinter,
    MultilineLogger,
    MultilinePrinter,
    QuietMultilinePrinter,
)
from ..utils import (
    LockingUnsupportedError,
    Namespace,
    decodeArgument,
    encodeFilename,
    error_to_compat_str,
    format_bytes,
    int_or_none,
    sanitize_open,
    shell_quote,
    timeconvert,
    timetuple_from_msec,
)


class FileDownloader:
    """File Downloader class.

    File downloader objects are the ones responsible of downloading the
    actual video file and writing it to disk.

    File downloaders accept a lot of parameters. In order not to saturate
    the object constructor with arguments, it receives a dictionary of
    options instead.

    Available options:

    verbose:            Print additional info to stdout.
    quiet:              Do not print messages to stdout.
    ratelimit:          Download speed limit, in bytes/sec.
    throttledratelimit: Assume the download is being throttled below this speed (bytes/sec)
    retries:            Number of times to retry for HTTP error 5xx
    file_access_retries:   Number of times to retry on file access error
    buffersize:         Size of download buffer in bytes.
    noresizebuffer:     Do not automatically resize the download buffer.
    continuedl:         Try to continue downloads if possible.
    noprogress:         Do not print the progress bar.
    nopart:             Do not use temporary .part files.
    updatetime:         Use the Last-modified header to set output file timestamps.
    test:               Download only first bytes to test the downloader.
    min_filesize:       Skip files smaller than this size
    max_filesize:       Skip files larger than this size
    xattr_set_filesize: Set ytdl.filesize user xattribute with expected size.
    external_downloader_args:  A dictionary of downloader keys (in lower case)
                        and a list of additional command-line arguments for the
                        executable. Use 'default' as the name for arguments to be
                        passed to all downloaders. For compatibility with youtube-dl,
                        a single list of args can also be used
    hls_use_mpegts:     Use the mpegts container for HLS videos.
    http_chunk_size:    Size of a chunk for chunk-based HTTP downloading. May be
                        useful for bypassing bandwidth throttling imposed by
                        a webserver (experimental)
    progress_template:  See YoutubeDL.py
    retry_sleep_functions: See YoutubeDL.py

    Subclasses of this one must re-define the real_download method.
    """

    _TEST_FILE_SIZE = 10241
    params = None

    def __init__(self, ydl, params):
        """Create a FileDownloader object with the given options."""
        self._set_ydl(ydl)
        self._progress_hooks = []
        self.params = params
        self._prepare_multiline_status()
        self.add_progress_hook(self.report_progress)

    def _set_ydl(self, ydl):
        self.ydl = ydl

        for func in (
            'deprecation_warning',
            'report_error',
            'report_file_already_downloaded',
            'report_warning',
            'to_console_title',
            'to_stderr',
            'trouble',
            'write_debug',
        ):
            setattr(self, func, getattr(ydl, func))

    def to_screen(self, *args, **kargs):
        self.ydl.to_screen(*args, quiet=self.params.get('quiet'), **kargs)

    @staticmethod
    def format_seconds(seconds):
        time = timetuple_from_msec(seconds * 1000)
        if time.hours > 99:
            return '--:--:--'
        if not time.hours:
            return '%02d:%02d' % time[1:-1]
        return '%02d:%02d:%02d' % time[:-1]

    @staticmethod
    def calc_percent(byte_counter, data_len):
        if data_len is None:
            return None
        return float(byte_counter) / float(data_len) * 100.0

    @staticmethod
    def format_percent(percent):
        if percent is None:
            return '---.-%'
        elif percent == 100:
            return '100%'
        return '%6s' % ('%3.1f%%' % percent)

    @staticmethod
    def calc_eta(start, now, total, current):
        if total is None:
            return None
        if now is None:
            now = time.time()
        dif = now - start
        if current == 0 or dif < 0.001:  # One millisecond
            return None
        rate = float(current) / dif
        return int((float(total) - float(current)) / rate)

    @staticmethod
    def format_eta(eta):
        if eta is None:
            return '--:--'
        return FileDownloader.format_seconds(eta)

    @staticmethod
    def calc_speed(start, now, bytes):
        dif = now - start
        if bytes == 0 or dif < 0.001:  # One millisecond
            return None
        return float(bytes) / dif

    @staticmethod
    def format_speed(speed):
        if speed is None:
            return '%10s' % '---b/s'
        return '%10s' % ('%s/s' % format_bytes(speed))

    @staticmethod
    def format_retries(retries):
        return 'inf' if retries == float('inf') else '%.0f' % retries

    @staticmethod
    def best_block_size(elapsed_time, bytes):
        new_min = max(bytes / 2.0, 1.0)
        new_max = min(max(bytes * 2.0, 1.0), 4194304)  # Do not surpass 4 MB
        if elapsed_time < 0.001:
            return int(new_max)
        rate = bytes / elapsed_time
        if rate > new_max:
            return int(new_max)
        if rate < new_min:
            return int(new_min)
        return int(rate)

    @staticmethod
    def parse_bytes(bytestr):
        """Parse a string indicating a byte quantity into an integer."""
        matchobj = re.match(r'(?i)^(\d+(?:\.\d+)?)([kMGTPEZY]?)$', bytestr)
        if matchobj is None:
            return None
        number = float(matchobj.group(1))
        multiplier = 1024.0 ** 'bkmgtpezy'.index(matchobj.group(2).lower())
        return int(round(number * multiplier))

<<<<<<< HEAD
    def _to_screen(self, *args, **kargs):
        self.ydl.to_screen(*args, quiet=self.params.get('quiet'), **kargs)

    def to_screen(self, *args, **kargs):
        self._to_screen(*args, **kargs)

    def to_stderr(self, message):
        self.ydl.to_stderr(message)

    def to_console_title(self, message):
        self.ydl.to_console_title(message)

    def trouble(self, *args, **kargs):
        self.ydl.trouble(*args, **kargs)

    def report_warning(self, *args, **kargs):
        self.ydl.report_warning(*args, **kargs)

    def report_error(self, *args, **kargs):
        self.ydl.report_error(*args, **kargs)

    def write_debug(self, *args, **kargs):
        self.ydl.write_debug(*args, **kargs)

=======
>>>>>>> ca04e1bf
    def slow_down(self, start_time, now, byte_counter):
        """Sleep if the download speed is over the rate limit."""
        rate_limit = self.params.get('ratelimit')
        if rate_limit is None or byte_counter == 0:
            return
        if now is None:
            now = time.time()
        elapsed = now - start_time
        if elapsed <= 0.0:
            return
        speed = float(byte_counter) / elapsed
        if speed > rate_limit:
            sleep_time = float(byte_counter) / rate_limit - elapsed
            if sleep_time > 0:
                time.sleep(sleep_time)

    def temp_name(self, filename):
        """Returns a temporary filename for the given filename."""
        if self.params.get('nopart', False) or filename == '-' or \
                (os.path.exists(encodeFilename(filename)) and not os.path.isfile(encodeFilename(filename))):
            return filename
        return filename + '.part'

    def undo_temp_name(self, filename):
        if filename.endswith('.part'):
            return filename[:-len('.part')]
        return filename

    def ytdl_filename(self, filename):
        return filename + '.ytdl'

    def wrap_file_access(action, *, fatal=False):
        def outer(func):
            def inner(self, *args, **kwargs):
                file_access_retries = self.params.get('file_access_retries', 0)
                retry = 0
                while True:
                    try:
                        return func(self, *args, **kwargs)
                    except OSError as err:
                        retry = retry + 1
                        if retry > file_access_retries or err.errno not in (errno.EACCES, errno.EINVAL):
                            if not fatal:
                                self.report_error(f'unable to {action} file: {err}')
                                return
                            raise
                        self.to_screen(
                            f'[download] Unable to {action} file due to file access error. '
                            f'Retrying (attempt {retry} of {self.format_retries(file_access_retries)}) ...')
                        if not self.sleep_retry('file_access', retry):
                            time.sleep(0.01)
            return inner
        return outer

    @wrap_file_access('open', fatal=True)
    def sanitize_open(self, filename, open_mode):
        f, filename = sanitize_open(filename, open_mode)
        if not getattr(f, 'locked', None):
            self.write_debug(f'{LockingUnsupportedError.msg}. Proceeding without locking', only_once=True)
        return f, filename

    @wrap_file_access('remove')
    def try_remove(self, filename):
        os.remove(filename)

    @wrap_file_access('rename')
    def try_rename(self, old_filename, new_filename):
        if old_filename == new_filename:
            return
        os.replace(old_filename, new_filename)

    def try_utime(self, filename, last_modified_hdr):
        """Try to set the last-modified time of the given file."""
        if last_modified_hdr is None:
            return
        if not os.path.isfile(encodeFilename(filename)):
            return
        timestr = last_modified_hdr
        if timestr is None:
            return
        filetime = timeconvert(timestr)
        if filetime is None:
            return filetime
        # Ignore obviously invalid dates
        if filetime == 0:
            return
        with contextlib.suppress(Exception):
            os.utime(filename, (time.time(), filetime))
        return filetime

    def report_destination(self, filename):
        """Report destination filename."""
        self.to_screen('[download] Destination: ' + filename)

    def _prepare_multiline_status(self, lines=1):
        if self.params.get('noprogress'):
            self._multiline = QuietMultilinePrinter()
        elif self.ydl.params.get('logger'):
            self._multiline = MultilineLogger(self.ydl.params['logger'], lines)
        elif self.params.get('progress_with_newline'):
            self._multiline = BreaklineStatusPrinter(self.ydl._out_files['screen'], lines)
        else:
            self._multiline = MultilinePrinter(self.ydl._out_files['screen'], lines, not self.params.get('quiet'))
        self._multiline.allow_colors = self._multiline._HAVE_FULLCAP and not self.params.get('no_color')

    def _finish_multiline_status(self):
        self._multiline.end()

    ProgressStyles = Namespace(
        downloaded_bytes='light blue',
        percent='light blue',
        eta='yellow',
        speed='green',
        elapsed='bold white',
        total_bytes='',
        total_bytes_estimate='',
    )

    def _report_progress_status(self, s, default_template):
        for name, style in self.ProgressStyles._asdict().items():
            name = f'_{name}_str'
            if name not in s:
                continue
            s[name] = self._format_progress(s[name], style)
        s['_default_template'] = default_template % s

        progress_dict = s.copy()
        progress_dict.pop('info_dict')
        progress_dict = {'info': s['info_dict'], 'progress': progress_dict}

        progress_template = self.params.get('progress_template', {})
        self._multiline.print_at_line(self.ydl.evaluate_outtmpl(
            progress_template.get('download') or '[download] %(progress._default_template)s',
            progress_dict), s.get('progress_idx') or 0)
        self.to_console_title(self.ydl.evaluate_outtmpl(
            progress_template.get('download-title') or 'yt-dlp %(progress._default_template)s',
            progress_dict))

    def _format_progress(self, *args, **kwargs):
        return self.ydl._format_text(
            self._multiline.stream, self._multiline.allow_colors, *args, **kwargs)

    def report_progress(self, s):
        if s['status'] == 'finished':
            if self.params.get('noprogress'):
                self.to_screen('[download] Download completed')
            msg_template = '100%%'
            if s.get('total_bytes') is not None:
                s['_total_bytes_str'] = format_bytes(s['total_bytes'])
                msg_template += ' of %(_total_bytes_str)s'
            if s.get('elapsed') is not None:
                s['_elapsed_str'] = self.format_seconds(s['elapsed'])
                msg_template += ' in %(_elapsed_str)s'
            s['_percent_str'] = self.format_percent(100)
            self._report_progress_status(s, msg_template)
            return

        if s['status'] != 'downloading':
            return

        if s.get('eta') is not None:
            s['_eta_str'] = self.format_eta(s['eta'])
        else:
            s['_eta_str'] = 'Unknown'

        if s.get('total_bytes') and s.get('downloaded_bytes') is not None:
            s['_percent_str'] = self.format_percent(100 * s['downloaded_bytes'] / s['total_bytes'])
        elif s.get('total_bytes_estimate') and s.get('downloaded_bytes') is not None:
            s['_percent_str'] = self.format_percent(100 * s['downloaded_bytes'] / s['total_bytes_estimate'])
        else:
            if s.get('downloaded_bytes') == 0:
                s['_percent_str'] = self.format_percent(0)
            else:
                s['_percent_str'] = 'Unknown %'

        if s.get('speed') is not None:
            s['_speed_str'] = self.format_speed(s['speed'])
        else:
            s['_speed_str'] = 'Unknown speed'

        if s.get('total_bytes') is not None:
            s['_total_bytes_str'] = format_bytes(s['total_bytes'])
            msg_template = '%(_percent_str)s of %(_total_bytes_str)s at %(_speed_str)s ETA %(_eta_str)s'
        elif s.get('total_bytes_estimate') is not None:
            s['_total_bytes_estimate_str'] = format_bytes(s['total_bytes_estimate'])
            msg_template = '%(_percent_str)s of ~%(_total_bytes_estimate_str)s at %(_speed_str)s ETA %(_eta_str)s'
        else:
            if s.get('downloaded_bytes') is not None:
                s['_downloaded_bytes_str'] = format_bytes(s['downloaded_bytes'])
                if s.get('elapsed'):
                    s['_elapsed_str'] = self.format_seconds(s['elapsed'])
                    msg_template = '%(_downloaded_bytes_str)s at %(_speed_str)s (%(_elapsed_str)s)'
                else:
                    msg_template = '%(_downloaded_bytes_str)s at %(_speed_str)s'
            else:
                msg_template = '%(_percent_str)s at %(_speed_str)s ETA %(_eta_str)s'
        if s.get('fragment_index') and s.get('fragment_count'):
            msg_template += ' (frag %(fragment_index)s/%(fragment_count)s)'
        elif s.get('fragment_index'):
            msg_template += ' (frag %(fragment_index)s)'
        self._report_progress_status(s, msg_template)

    def report_resuming_byte(self, resume_len):
        """Report attempt to resume at given byte."""
        self.to_screen('[download] Resuming download at byte %s' % resume_len)

    def report_retry(self, err, count, retries):
        """Report retry in case of HTTP error 5xx"""
        self._to_screen(
            '[download] Got server HTTP error: %s. Retrying (attempt %d of %s) ...'
            % (error_to_compat_str(err), count, self.format_retries(retries)))
        self.sleep_retry('http', count)

    def report_unable_to_resume(self):
        """Report it was impossible to resume download."""
        self.to_screen('[download] Unable to resume')

    def sleep_retry(self, retry_type, count):
        sleep_func = self.params.get('retry_sleep_functions', {}).get(retry_type)
        delay = int_or_none(sleep_func(n=count)) if sleep_func else None
        if delay:
            self._to_screen(f'Sleeping {delay} seconds ...')
            time.sleep(delay)
        return sleep_func is not None

    @staticmethod
    def supports_manifest(manifest):
        """ Whether the downloader can download the fragments from the manifest.
        Redefine in subclasses if needed. """
        pass

    def download(self, filename, info_dict, subtitle=False):
        """Download to a filename using the info from info_dict
        Return True on success and False otherwise
        """

        nooverwrites_and_exists = (
            not self.params.get('overwrites', True)
            and os.path.exists(encodeFilename(filename))
        )

        if not hasattr(filename, 'write'):
            continuedl_and_exists = (
                self.params.get('continuedl', True)
                and os.path.isfile(encodeFilename(filename))
                and not self.params.get('nopart', False)
            )

            # Check file already present
            if filename != '-' and (nooverwrites_and_exists or continuedl_and_exists):
                self.report_file_already_downloaded(filename)
                self._hook_progress({
                    'filename': filename,
                    'status': 'finished',
                    'total_bytes': os.path.getsize(encodeFilename(filename)),
                }, info_dict)
                self._finish_multiline_status()
                return True, False

        if subtitle:
            sleep_interval = self.params.get('sleep_interval_subtitles') or 0
        else:
            min_sleep_interval = self.params.get('sleep_interval') or 0
            sleep_interval = random.uniform(
                min_sleep_interval, self.params.get('max_sleep_interval') or min_sleep_interval)
        if sleep_interval > 0:
            self.to_screen(f'[download] Sleeping {sleep_interval:.2f} seconds ...')
            time.sleep(sleep_interval)

        ret = self.real_download(filename, info_dict)
        self._finish_multiline_status()
        return ret, True

    def real_download(self, filename, info_dict):
        """Real download process. Redefine in subclasses."""
        raise NotImplementedError('This method must be implemented by subclasses')

    def _hook_progress(self, status, info_dict):
        if not self._progress_hooks:
            return
        status['info_dict'] = info_dict
        # youtube-dl passes the same status object to all the hooks.
        # Some third party scripts seems to be relying on this.
        # So keep this behavior if possible
        for ph in self._progress_hooks:
            ph(status)

    def add_progress_hook(self, ph):
        # See YoutubeDl.py (search for progress_hooks) for a description of
        # this interface
        self._progress_hooks.append(ph)

    def _debug_cmd(self, args, exe=None):
        if not self.params.get('verbose', False):
            return

        str_args = [decodeArgument(a) for a in args]

        if exe is None:
            exe = os.path.basename(str_args[0])

        self.write_debug(f'{exe} command line: {shell_quote(str_args)}')<|MERGE_RESOLUTION|>--- conflicted
+++ resolved
@@ -98,6 +98,8 @@
     def to_screen(self, *args, **kargs):
         self.ydl.to_screen(*args, quiet=self.params.get('quiet'), **kargs)
 
+    __to_screen = to_screen
+
     @staticmethod
     def format_seconds(seconds):
         time = timetuple_from_msec(seconds * 1000)
@@ -179,33 +181,6 @@
         multiplier = 1024.0 ** 'bkmgtpezy'.index(matchobj.group(2).lower())
         return int(round(number * multiplier))
 
-<<<<<<< HEAD
-    def _to_screen(self, *args, **kargs):
-        self.ydl.to_screen(*args, quiet=self.params.get('quiet'), **kargs)
-
-    def to_screen(self, *args, **kargs):
-        self._to_screen(*args, **kargs)
-
-    def to_stderr(self, message):
-        self.ydl.to_stderr(message)
-
-    def to_console_title(self, message):
-        self.ydl.to_console_title(message)
-
-    def trouble(self, *args, **kargs):
-        self.ydl.trouble(*args, **kargs)
-
-    def report_warning(self, *args, **kargs):
-        self.ydl.report_warning(*args, **kargs)
-
-    def report_error(self, *args, **kargs):
-        self.ydl.report_error(*args, **kargs)
-
-    def write_debug(self, *args, **kargs):
-        self.ydl.write_debug(*args, **kargs)
-
-=======
->>>>>>> ca04e1bf
     def slow_down(self, start_time, now, byte_counter):
         """Sleep if the download speed is over the rate limit."""
         rate_limit = self.params.get('ratelimit')
@@ -414,7 +389,7 @@
 
     def report_retry(self, err, count, retries):
         """Report retry in case of HTTP error 5xx"""
-        self._to_screen(
+        self.__to_screen(
             '[download] Got server HTTP error: %s. Retrying (attempt %d of %s) ...'
             % (error_to_compat_str(err), count, self.format_retries(retries)))
         self.sleep_retry('http', count)
@@ -427,7 +402,7 @@
         sleep_func = self.params.get('retry_sleep_functions', {}).get(retry_type)
         delay = int_or_none(sleep_func(n=count)) if sleep_func else None
         if delay:
-            self._to_screen(f'Sleeping {delay} seconds ...')
+            self.__to_screen(f'Sleeping {delay} seconds ...')
             time.sleep(delay)
         return sleep_func is not None
 
