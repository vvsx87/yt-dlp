--- conflicted
+++ resolved
@@ -1,19 +1,14 @@
 import json
 import time
-import urllib.error
 
 from .fragment import FragmentFD
-<<<<<<< HEAD
 from ..utils import (
+    HTTPError,
     RegexNotFoundError,
     dict_get,
     int_or_none,
     try_get,
-    HTTPError
 )
-=======
-from ..utils import RegexNotFoundError, dict_get, int_or_none, try_get
->>>>>>> 14f25df2
 
 
 class YoutubeLiveChatFD(FragmentFD):
@@ -138,11 +133,7 @@
                     elif info_dict['protocol'] == 'youtube_live_chat':
                         continuation_id, offset, click_tracking_params = parse_actions_live(live_chat_continuation)
                     return True, continuation_id, offset, click_tracking_params
-<<<<<<< HEAD
                 except HTTPError as err:
-=======
-                except urllib.error.HTTPError as err:
->>>>>>> 14f25df2
                     count += 1
                     if count <= fragment_retries:
                         self.report_retry_fragment(err, frag_index, count, fragment_retries)
