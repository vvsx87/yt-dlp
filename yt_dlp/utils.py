--- conflicted
+++ resolved
@@ -17,12 +17,6 @@
 import hmac
 import html.entities
 import html.parser
-<<<<<<< HEAD
-import importlib.util
-=======
-import http.client
-import http.cookiejar
->>>>>>> 8c53322c
 import inspect
 import itertools
 import json
@@ -5740,9 +5734,6 @@
             if format.get('acodec') != 'none' and format.get('abr') is None:
                 format['abr'] = format.get('tbr') - format.get('vbr', 0)
 
-<<<<<<< HEAD
-        return tuple(self._calculate_field_preference(format, field) for field in self._order)
-=======
         return tuple(self._calculate_field_preference(format, field) for field in self._order)
 
 
@@ -5755,5 +5746,4 @@
     from .plugins import load_plugins
     ret = load_plugins(name, suffix)
     namespace.update(ret)
-    return ret
->>>>>>> 8c53322c
+    return ret