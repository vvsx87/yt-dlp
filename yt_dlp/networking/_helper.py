from __future__ import annotations

import contextlib
import functools
import socket
import ssl
import sys
import typing
import urllib.parse
import urllib.request
import socket

from .exceptions import RequestError, UnsupportedRequest
from ..dependencies import certifi
from ..socks import ProxyType, sockssocket
from ..utils import format_field, traverse_obj

if typing.TYPE_CHECKING:
    from collections.abc import Iterable

    from ..utils.networking import HTTPHeaderDict


def ssl_load_certs(context: ssl.SSLContext, use_certifi=True):
    if certifi and use_certifi:
        context.load_verify_locations(cafile=certifi.where())
    else:
        try:
            context.load_default_certs()
        # Work around the issue in load_default_certs when there are bad certificates. See:
        # https://github.com/yt-dlp/yt-dlp/issues/1060,
        # https://bugs.python.org/issue35665, https://bugs.python.org/issue45312
        except ssl.SSLError:
            # enum_certificates is not present in mingw python. See https://github.com/yt-dlp/yt-dlp/issues/1151
            if sys.platform == 'win32' and hasattr(ssl, 'enum_certificates'):
                for storename in ('CA', 'ROOT'):
                    ssl_load_windows_store_certs(context, storename)
            context.set_default_verify_paths()


def ssl_load_windows_store_certs(ssl_context, storename):
    # Code adapted from _load_windows_store_certs in https://github.com/python/cpython/blob/main/Lib/ssl.py
    try:
        certs = [cert for cert, encoding, trust in ssl.enum_certificates(storename)
                 if encoding == 'x509_asn' and (
                     trust is True or ssl.Purpose.SERVER_AUTH.oid in trust)]
    except PermissionError:
        return
    for cert in certs:
        with contextlib.suppress(ssl.SSLError):
            ssl_context.load_verify_locations(cadata=cert)


def make_socks_proxy_opts(socks_proxy):
    url_components = urllib.parse.urlparse(socks_proxy)
    if url_components.scheme.lower() == 'socks5':
        socks_type = ProxyType.SOCKS5
        rdns = False
    elif url_components.scheme.lower() == 'socks5h':
        socks_type = ProxyType.SOCKS5
        rdns = True
    elif url_components.scheme.lower() == 'socks4':
        socks_type = ProxyType.SOCKS4
        rdns = False
    elif url_components.scheme.lower() == 'socks4a':
        socks_type = ProxyType.SOCKS4A
        rdns = True
    else:
        raise ValueError(f'Unknown SOCKS proxy version: {url_components.scheme.lower()}')

    def unquote_if_non_empty(s):
        if not s:
            return s
        return urllib.parse.unquote_plus(s)
    return {
        'proxytype': socks_type,
        'addr': url_components.hostname,
        'port': url_components.port or 1080,
        'rdns': rdns,
        'username': unquote_if_non_empty(url_components.username),
        'password': unquote_if_non_empty(url_components.password),
    }


def select_proxy(url, proxies):
    """Unified proxy selector for all backends"""
    url_components = urllib.parse.urlparse(url)
    if 'no' in proxies:
        hostport = url_components.hostname + format_field(url_components.port, None, ':%s')
        if urllib.request.proxy_bypass_environment(hostport, {'no': proxies['no']}):
            return
        elif urllib.request.proxy_bypass(hostport):  # check system settings
            return

    return traverse_obj(proxies, url_components.scheme or 'http', 'all')


def get_redirect_method(method, status):
    """Unified redirect method handling"""

    # A 303 must either use GET or HEAD for subsequent request
    # https://datatracker.ietf.org/doc/html/rfc7231#section-6.4.4
    if status == 303 and method != 'HEAD':
        method = 'GET'
    # 301 and 302 redirects are commonly turned into a GET from a POST
    # for subsequent requests by browsers, so we'll do the same.
    # https://datatracker.ietf.org/doc/html/rfc7231#section-6.4.2
    # https://datatracker.ietf.org/doc/html/rfc7231#section-6.4.3
    if status in (301, 302) and method == 'POST':
        method = 'GET'
    return method


def make_ssl_context(
    verify=True,
    client_certificate=None,
    client_certificate_key=None,
    client_certificate_password=None,
    legacy_support=False,
    use_certifi=True,
):
    context = ssl.SSLContext(ssl.PROTOCOL_TLS_CLIENT)
    context.check_hostname = verify
    context.verify_mode = ssl.CERT_REQUIRED if verify else ssl.CERT_NONE

    # Some servers may reject requests if ALPN extension is not sent. See:
    # https://github.com/python/cpython/issues/85140
    # https://github.com/yt-dlp/yt-dlp/issues/3878
    with contextlib.suppress(NotImplementedError):
        context.set_alpn_protocols(['http/1.1'])
    if verify:
        ssl_load_certs(context, use_certifi)

    if legacy_support:
        context.options |= 4  # SSL_OP_LEGACY_SERVER_CONNECT
        context.set_ciphers('DEFAULT')  # compat

    elif ssl.OPENSSL_VERSION_INFO >= (1, 1, 1) and not ssl.OPENSSL_VERSION.startswith('LibreSSL'):
        # Use the default SSL ciphers and minimum TLS version settings from Python 3.10 [1].
        # This is to ensure consistent behavior across Python versions and libraries, and help avoid fingerprinting
        # in some situations [2][3].
        # Python 3.10 only supports OpenSSL 1.1.1+ [4]. Because this change is likely
        # untested on older versions, we only apply this to OpenSSL 1.1.1+ to be safe.
        # LibreSSL is excluded until further investigation due to cipher support issues [5][6].
        # 1. https://github.com/python/cpython/commit/e983252b516edb15d4338b0a47631b59ef1e2536
        # 2. https://github.com/yt-dlp/yt-dlp/issues/4627
        # 3. https://github.com/yt-dlp/yt-dlp/pull/5294
        # 4. https://peps.python.org/pep-0644/
        # 5. https://peps.python.org/pep-0644/#libressl-support
        # 6. https://github.com/yt-dlp/yt-dlp/commit/5b9f253fa0aee996cf1ed30185d4b502e00609c4#commitcomment-89054368
        context.set_ciphers(
            '@SECLEVEL=2:ECDH+AESGCM:ECDH+CHACHA20:ECDH+AES:DHE+AES:!aNULL:!eNULL:!aDSS:!SHA1:!AESCCM')
        context.minimum_version = ssl.TLSVersion.TLSv1_2

    if client_certificate:
        try:
            context.load_cert_chain(
                client_certificate, keyfile=client_certificate_key,
                password=client_certificate_password)
        except ssl.SSLError:
            raise RequestError('Unable to load client certificate')

        if getattr(context, 'post_handshake_auth', None) is not None:
            context.post_handshake_auth = True
    return context


class InstanceStoreMixin:
    def __init__(self, **kwargs):
        self.__instances = []
        super().__init__(**kwargs)  # So that both MRO works

    @staticmethod
    def _create_instance(**kwargs):
        raise NotImplementedError

    def _get_instance(self, **kwargs):
        for key, instance in self.__instances:
            if key == kwargs:
                return instance

        instance = self._create_instance(**kwargs)
        self.__instances.append((kwargs, instance))
        return instance

    def _close_instance(self, instance):
        if callable(getattr(instance, 'close', None)):
            instance.close()

    def _clear_instances(self):
        for _, instance in self.__instances:
            self._close_instance(instance)
        self.__instances.clear()


def add_accept_encoding_header(headers: HTTPHeaderDict, supported_encodings: Iterable[str]):
    if 'Accept-Encoding' not in headers:
        headers['Accept-Encoding'] = ', '.join(supported_encodings) or 'identity'


def wrap_request_errors(func):
    @functools.wraps(func)
    def wrapper(self, *args, **kwargs):
        try:
            return func(self, *args, **kwargs)
        except UnsupportedRequest as e:
            if e.handler is None:
                e.handler = self
            raise
    return wrapper


<<<<<<< HEAD
def create_connection(address, timeout=socket._GLOBAL_DEFAULT_TIMEOUT, source_address=None):
    # This is to workaround _create_connection() from socket where it will try all
    # address data from getaddrinfo() including IPv6. This filters the result from
    # getaddrinfo() based on the source_address value.
    # This is based on the cpython socket.create_connection() function.
    # https://github.com/python/cpython/blob/main/Lib/socket.py#L810
    if source_address is None:
        return socket.create_connection(address, timeout)
    host, port = address
    err = None
    addrs = socket.getaddrinfo(host, port, 0, socket.SOCK_STREAM)
    af = socket.AF_INET if '.' in source_address[0] else socket.AF_INET6
    ip_addrs = [addr for addr in addrs if addr[0] == af]
    if addrs and not ip_addrs:
        ip_version = 'v4' if af == socket.AF_INET else 'v6'
        raise OSError(
            "No remote IP%s addresses available for connect, can't use '%s' as source address"
            % (ip_version, source_address[0]))
    for res in ip_addrs:
        af, socktype, proto, canonname, sa = res
        sock = None
        try:
            sock = socket.socket(af, socktype, proto)
            if timeout is not socket._GLOBAL_DEFAULT_TIMEOUT:
                sock.settimeout(timeout)
            sock.bind(source_address)
            sock.connect(sa)
            err = None  # Explicitly break reference cycle
            return sock
        except OSError as _:
            err = _
            if sock is not None:
                sock.close()
    if err is not None:
        raise err
    else:
        raise OSError('getaddrinfo returns an empty list')
=======
def _socket_connect(ip_addr, timeout, source_address):
    af, socktype, proto, canonname, sa = ip_addr
    sock = socket.socket(af, socktype, proto)
    try:
        if timeout is not socket._GLOBAL_DEFAULT_TIMEOUT:
            sock.settimeout(timeout)
        if source_address:
            sock.bind(source_address)
        sock.connect(sa)
        return sock
    except socket.error:
        sock.close()
        raise


def create_socks_proxy_socket(dest_addr, proxy_args, proxy_ip_addr, timeout, source_address):
    af, socktype, proto, canonname, sa = proxy_ip_addr
    sock = sockssocket(af, socktype, proto)
    try:
        connect_proxy_args = proxy_args.copy()
        connect_proxy_args.update({'addr': sa[0], 'port': sa[1]})
        sock.setproxy(**connect_proxy_args)
        if timeout is not socket._GLOBAL_DEFAULT_TIMEOUT:  # noqa: E721
            sock.settimeout(timeout)
        if source_address:
            sock.bind(source_address)
        sock.connect(dest_addr)
        return sock
    except socket.error:
        sock.close()
        raise


def create_connection(
    address,
    timeout=socket._GLOBAL_DEFAULT_TIMEOUT,
    source_address=None,
    *,
    _create_socket_func=_socket_connect
):
    # Work around socket.create_connection() which tries all addresses from getaddrinfo() including IPv6.
    # This filters the addresses based on the given source_address.
    # Based on: https://github.com/python/cpython/blob/main/Lib/socket.py#L810
    host, port = address
    ip_addrs = socket.getaddrinfo(host, port, 0, socket.SOCK_STREAM)
    if not ip_addrs:
        raise socket.error('getaddrinfo returns an empty list')
    if source_address is not None:
        af = socket.AF_INET if ':' not in source_address[0] else socket.AF_INET6
        ip_addrs = [addr for addr in ip_addrs if addr[0] == af]
        if not ip_addrs:
            raise OSError(
                f'No remote IPv{4 if af == socket.AF_INET else 6} addresses available for connect. '
                f'Can\'t use "{source_address[0]}" as source address')

    err = None
    for ip_addr in ip_addrs:
        try:
            sock = _create_socket_func(ip_addr, timeout, source_address)
            # Explicitly break __traceback__ reference cycle
            # https://bugs.python.org/issue36820
            err = None
            return sock
        except socket.error as e:
            err = e

    try:
        raise err
    finally:
        # Explicitly break __traceback__ reference cycle
        # https://bugs.python.org/issue36820
        err = None
>>>>>>> a40e0b37
<|MERGE_RESOLUTION|>--- conflicted
+++ resolved
@@ -8,7 +8,6 @@
 import typing
 import urllib.parse
 import urllib.request
-import socket
 
 from .exceptions import RequestError, UnsupportedRequest
 from ..dependencies import certifi
@@ -210,45 +209,6 @@
     return wrapper
 
 
-<<<<<<< HEAD
-def create_connection(address, timeout=socket._GLOBAL_DEFAULT_TIMEOUT, source_address=None):
-    # This is to workaround _create_connection() from socket where it will try all
-    # address data from getaddrinfo() including IPv6. This filters the result from
-    # getaddrinfo() based on the source_address value.
-    # This is based on the cpython socket.create_connection() function.
-    # https://github.com/python/cpython/blob/main/Lib/socket.py#L810
-    if source_address is None:
-        return socket.create_connection(address, timeout)
-    host, port = address
-    err = None
-    addrs = socket.getaddrinfo(host, port, 0, socket.SOCK_STREAM)
-    af = socket.AF_INET if '.' in source_address[0] else socket.AF_INET6
-    ip_addrs = [addr for addr in addrs if addr[0] == af]
-    if addrs and not ip_addrs:
-        ip_version = 'v4' if af == socket.AF_INET else 'v6'
-        raise OSError(
-            "No remote IP%s addresses available for connect, can't use '%s' as source address"
-            % (ip_version, source_address[0]))
-    for res in ip_addrs:
-        af, socktype, proto, canonname, sa = res
-        sock = None
-        try:
-            sock = socket.socket(af, socktype, proto)
-            if timeout is not socket._GLOBAL_DEFAULT_TIMEOUT:
-                sock.settimeout(timeout)
-            sock.bind(source_address)
-            sock.connect(sa)
-            err = None  # Explicitly break reference cycle
-            return sock
-        except OSError as _:
-            err = _
-            if sock is not None:
-                sock.close()
-    if err is not None:
-        raise err
-    else:
-        raise OSError('getaddrinfo returns an empty list')
-=======
 def _socket_connect(ip_addr, timeout, source_address):
     af, socktype, proto, canonname, sa = ip_addr
     sock = socket.socket(af, socktype, proto)
@@ -320,5 +280,4 @@
     finally:
         # Explicitly break __traceback__ reference cycle
         # https://bugs.python.org/issue36820
-        err = None
->>>>>>> a40e0b37
+        err = None