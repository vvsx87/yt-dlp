#!/usr/bin/env python3
# coding: utf-8

from __future__ import absolute_import, unicode_literals

import collections
import contextlib
import copy
import datetime
import errno
import fileinput
import io
import itertools
import json
import locale
import operator
import os
import platform
import re
import shutil
import subprocess
import sys
import tempfile
import time
import tokenize
import traceback
import random

from string import ascii_letters
from zipimport import zipimporter

<<<<<<< HEAD
from .aes import crypto_name
=======
from .aes import compat_pycrypto_AES
>>>>>>> d4c0822c
from .compat import (
    compat_basestring,
    compat_get_terminal_size,
    compat_kwargs,
    compat_numeric_types,
    compat_os_name,
    compat_shlex_quote,
    compat_str,
    compat_tokenize_tokenize,
    compat_urllib_error,
    compat_urllib_request,
<<<<<<< HEAD
    compat_urllib_request_DataHandler
=======
    compat_urllib_request_DataHandler,
>>>>>>> d4c0822c
)
from .cookies import load_cookies
from .utils import (
    age_restricted,
    args_to_str,
    ContentTooShortError,
    date_from_str,
    DateRange,
    DEFAULT_OUTTMPL,
    determine_ext,
    determine_protocol,
    DOT_DESKTOP_LINK_TEMPLATE,
    DOT_URL_LINK_TEMPLATE,
    DOT_WEBLOC_LINK_TEMPLATE,
    DownloadError,
    encode_compat_str,
    encodeFilename,
    EntryNotInPlaylist,
    error_to_compat_str,
    ExistingVideoReached,
    expand_path,
    ExtractorError,
    float_or_none,
    format_bytes,
    format_field,
    STR_FORMAT_RE_TMPL,
    STR_FORMAT_TYPES,
    formatSeconds,
    GeoRestrictedError,
    HEADRequest,
    int_or_none,
    iri_to_uri,
    ISO3166Utils,
    LazyList,
    locked_file,
    make_dir,
    make_HTTPS_handler,
    MaxDownloadsReached,
    network_exceptions,
    orderedSet,
    OUTTMPL_TYPES,
    PagedList,
    parse_filesize,
    PerRequestProxyHandler,
    platform_name,
    PostProcessingError,
    preferredencoding,
    prepend_extension,
    process_communicate_or_kill,
    register_socks_protocols,
    RejectedVideoReached,
    render_table,
    replace_extension,
    SameFileError,
    sanitize_filename,
    sanitize_path,
    sanitize_url,
    sanitized_Request,
    std_headers,
    str_or_none,
    strftime_or_none,
    subtitles_filename,
    ThrottledDownload,
    to_high_limit_path,
    traverse_obj,
    try_get,
    UnavailableVideoError,
    url_basename,
    variadic,
    version_tuple,
    write_json_file,
    write_string,
    YoutubeDLCookieProcessor,
    YoutubeDLHandler,
    YoutubeDLRedirectHandler,
)
from .cache import Cache
from .extractor import (
    gen_extractor_classes,
    get_info_extractor,
    _LAZY_LOADER,
    _PLUGIN_CLASSES
)
from .extractor.openload import PhantomJSwrapper
from .downloader import (
    FFmpegFD,
    get_suitable_downloader,
    shorten_protocol_name
)
from .downloader.rtmp import rtmpdump_version
from .postprocessor import (
    get_postprocessor,
    FFmpegFixupDurationPP,
    FFmpegFixupM3u8PP,
    FFmpegFixupM4aPP,
    FFmpegFixupStretchedPP,
    FFmpegFixupTimestampPP,
    FFmpegMergerPP,
    FFmpegPostProcessor,
    MoveFilesAfterDownloadPP,
)
from .version import __version__

if compat_os_name == 'nt':
    import ctypes


class YoutubeDL(object):
    """YoutubeDL class.

    YoutubeDL objects are the ones responsible of downloading the
    actual video file and writing it to disk if the user has requested
    it, among some other tasks. In most cases there should be one per
    program. As, given a video URL, the downloader doesn't know how to
    extract all the needed information, task that InfoExtractors do, it
    has to pass the URL to one of them.

    For this, YoutubeDL objects have a method that allows
    InfoExtractors to be registered in a given order. When it is passed
    a URL, the YoutubeDL object handles it to the first InfoExtractor it
    finds that reports being able to handle it. The InfoExtractor extracts
    all the information about the video or videos the URL refers to, and
    YoutubeDL process the extracted information, possibly using a File
    Downloader to download the video.

    YoutubeDL objects accept a lot of parameters. In order not to saturate
    the object constructor with arguments, it receives a dictionary of
    options instead. These options are available through the params
    attribute for the InfoExtractors to use. The YoutubeDL also
    registers itself as the downloader in charge for the InfoExtractors
    that are added to it, so this is a "mutual registration".

    Available options:

    username:          Username for authentication purposes.
    password:          Password for authentication purposes.
    videopassword:     Password for accessing a video.
    ap_mso:            Adobe Pass multiple-system operator identifier.
    ap_username:       Multiple-system operator account username.
    ap_password:       Multiple-system operator account password.
    usenetrc:          Use netrc for authentication instead.
    verbose:           Print additional info to stdout.
    quiet:             Do not print messages to stdout.
    no_warnings:       Do not print out anything for warnings.
    forceprint:        A list of templates to force print
    forceurl:          Force printing final URL. (Deprecated)
    forcetitle:        Force printing title. (Deprecated)
    forceid:           Force printing ID. (Deprecated)
    forcethumbnail:    Force printing thumbnail URL. (Deprecated)
    forcedescription:  Force printing description. (Deprecated)
    forcefilename:     Force printing final filename. (Deprecated)
    forceduration:     Force printing duration. (Deprecated)
    forcejson:         Force printing info_dict as JSON.
    dump_single_json:  Force printing the info_dict of the whole playlist
                       (or video) as a single JSON line.
    force_write_download_archive: Force writing download archive regardless
                       of 'skip_download' or 'simulate'.
    simulate:          Do not download the video files. If unset (or None),
                       simulate only if listsubtitles, listformats or list_thumbnails is used
    format:            Video format code. see "FORMAT SELECTION" for more details.
    allow_unplayable_formats:   Allow unplayable formats to be extracted and downloaded.
    ignore_no_formats_error: Ignore "No video formats" error. Usefull for
                       extracting metadata even if the video is not actually
                       available for download (experimental)
    format_sort:       How to sort the video formats. see "Sorting Formats"
                       for more details.
    format_sort_force: Force the given format_sort. see "Sorting Formats"
                       for more details.
    allow_multiple_video_streams:   Allow multiple video streams to be merged
                       into a single file
    allow_multiple_audio_streams:   Allow multiple audio streams to be merged
                       into a single file
    check_formats      Whether to test if the formats are downloadable.
                       Can be True (check all), False (check none)
                       or None (check only if requested by extractor)
    paths:             Dictionary of output paths. The allowed keys are 'home'
                       'temp' and the keys of OUTTMPL_TYPES (in utils.py)
    outtmpl:           Dictionary of templates for output names. Allowed keys
                       are 'default' and the keys of OUTTMPL_TYPES (in utils.py).
                       For compatibility with youtube-dl, a single string can also be used
    outtmpl_na_placeholder: Placeholder for unavailable meta fields.
    restrictfilenames: Do not allow "&" and spaces in file names
    trim_file_name:    Limit length of filename (extension excluded)
    windowsfilenames:  Force the filenames to be windows compatible
    ignoreerrors:      Do not stop on download errors
                       (Default True when running yt-dlp,
                       but False when directly accessing YoutubeDL class)
    skip_playlist_after_errors: Number of allowed failures until the rest of
                       the playlist is skipped
    force_generic_extractor: Force downloader to use the generic extractor
    overwrites:        Overwrite all video and metadata files if True,
                       overwrite only non-video files if None
                       and don't overwrite any file if False
                       For compatibility with youtube-dl,
                       "nooverwrites" may also be used instead
    playliststart:     Playlist item to start at.
    playlistend:       Playlist item to end at.
    playlist_items:    Specific indices of playlist to download.
    playlistreverse:   Download playlist items in reverse order.
    playlistrandom:    Download playlist items in random order.
    matchtitle:        Download only matching titles.
    rejecttitle:       Reject downloads for matching titles.
    logger:            Log messages to a logging.Logger instance.
    logtostderr:       Log messages to stderr instead of stdout.
    writedescription:  Write the video description to a .description file
    writeinfojson:     Write the video description to a .info.json file
    clean_infojson:    Remove private fields from the infojson
    getcomments:       Extract video comments. This will not be written to disk
                       unless writeinfojson is also given
    writeannotations:  Write the video annotations to a .annotations.xml file
    writethumbnail:    Write the thumbnail image to a file
    allow_playlist_files: Whether to write playlists' description, infojson etc
                       also to disk when using the 'write*' options
    write_all_thumbnails:  Write all thumbnail formats to files
    writelink:         Write an internet shortcut file, depending on the
                       current platform (.url/.webloc/.desktop)
    writeurllink:      Write a Windows internet shortcut file (.url)
    writewebloclink:   Write a macOS internet shortcut file (.webloc)
    writedesktoplink:  Write a Linux internet shortcut file (.desktop)
    writesubtitles:    Write the video subtitles to a file
    writeautomaticsub: Write the automatically generated subtitles to a file
    allsubtitles:      Deprecated - Use subtitleslangs = ['all']
                       Downloads all the subtitles of the video
                       (requires writesubtitles or writeautomaticsub)
    listsubtitles:     Lists all available subtitles for the video
    subtitlesformat:   The format code for subtitles
    subtitleslangs:    List of languages of the subtitles to download (can be regex).
                       The list may contain "all" to refer to all the available
                       subtitles. The language can be prefixed with a "-" to
                       exclude it from the requested languages. Eg: ['all', '-live_chat']
    keepvideo:         Keep the video file after post-processing
    daterange:         A DateRange object, download only if the upload_date is in the range.
    skip_download:     Skip the actual download of the video file
    cachedir:          Location of the cache files in the filesystem.
                       False to disable filesystem cache.
    noplaylist:        Download single video instead of a playlist if in doubt.
    age_limit:         An integer representing the user's age in years.
                       Unsuitable videos for the given age are skipped.
    min_views:         An integer representing the minimum view count the video
                       must have in order to not be skipped.
                       Videos without view count information are always
                       downloaded. None for no limit.
    max_views:         An integer representing the maximum view count.
                       Videos that are more popular than that are not
                       downloaded.
                       Videos without view count information are always
                       downloaded. None for no limit.
    download_archive:  File name of a file where all downloads are recorded.
                       Videos already present in the file are not downloaded
                       again.
    break_on_existing: Stop the download process after attempting to download a
                       file that is in the archive.
    break_on_reject:   Stop the download process when encountering a video that
                       has been filtered out.
    cookiefile:        File name where cookies should be read from and dumped to
    cookiesfrombrowser: A tuple containing the name of the browser and the profile
                       name/path from where cookies are loaded.
                       Eg: ('chrome', ) or (vivaldi, 'default')
    nocheckcertificate:Do not verify SSL certificates
    prefer_insecure:   Use HTTP instead of HTTPS to retrieve information.
                       At the moment, this is only supported by YouTube.
    proxy:             URL of the proxy server to use
    geo_verification_proxy:  URL of the proxy to use for IP address verification
                       on geo-restricted sites.
    socket_timeout:    Time to wait for unresponsive hosts, in seconds
    bidi_workaround:   Work around buggy terminals without bidirectional text
                       support, using fridibi
    debug_printtraffic:Print out sent and received HTTP traffic
    include_ads:       Download ads as well
    default_search:    Prepend this string if an input url is not valid.
                       'auto' for elaborate guessing
    encoding:          Use this encoding instead of the system-specified.
    extract_flat:      Do not resolve URLs, return the immediate result.
                       Pass in 'in_playlist' to only show this behavior for
                       playlist items.
    postprocessors:    A list of dictionaries, each with an entry
                       * key:  The name of the postprocessor. See
                               yt_dlp/postprocessor/__init__.py for a list.
                       * when: When to run the postprocessor. Can be one of
                               pre_process|before_dl|post_process|after_move.
                               Assumed to be 'post_process' if not given
    post_hooks:        A list of functions that get called as the final step
                       for each video file, after all postprocessors have been
                       called. The filename will be passed as the only argument.
    progress_hooks:    A list of functions that get called on download
                       progress, with a dictionary with the entries
                       * status: One of "downloading", "error", or "finished".
                                 Check this first and ignore unknown values.
                       * info_dict: The extracted info_dict

                       If status is one of "downloading", or "finished", the
                       following properties may also be present:
                       * filename: The final filename (always present)
                       * tmpfilename: The filename we're currently writing to
                       * downloaded_bytes: Bytes on disk
                       * total_bytes: Size of the whole file, None if unknown
                       * total_bytes_estimate: Guess of the eventual file size,
                                               None if unavailable.
                       * elapsed: The number of seconds since download started.
                       * eta: The estimated time in seconds, None if unknown
                       * speed: The download speed in bytes/second, None if
                                unknown
                       * fragment_index: The counter of the currently
                                         downloaded video fragment.
                       * fragment_count: The number of fragments (= individual
                                         files that will be merged)

                       Progress hooks are guaranteed to be called at least once
                       (with status "finished") if the download is successful.
    merge_output_format: Extension to use when merging formats.
    final_ext:         Expected final extension; used to detect when the file was
                       already downloaded and converted. "merge_output_format" is
                       replaced by this extension when given
    fixup:             Automatically correct known faults of the file.
                       One of:
                       - "never": do nothing
                       - "warn": only emit a warning
                       - "detect_or_warn": check whether we can do anything
                                           about it, warn otherwise (default)
    source_address:    Client-side IP address to bind to.
    call_home:         Boolean, true iff we are allowed to contact the
                       yt-dlp servers for debugging. (BROKEN)
    sleep_interval_requests: Number of seconds to sleep between requests
                       during extraction
    sleep_interval:    Number of seconds to sleep before each download when
                       used alone or a lower bound of a range for randomized
                       sleep before each download (minimum possible number
                       of seconds to sleep) when used along with
                       max_sleep_interval.
    max_sleep_interval:Upper bound of a range for randomized sleep before each
                       download (maximum possible number of seconds to sleep).
                       Must only be used along with sleep_interval.
                       Actual sleep time will be a random float from range
                       [sleep_interval; max_sleep_interval].
    sleep_interval_subtitles: Number of seconds to sleep before each subtitle download
    listformats:       Print an overview of available video formats and exit.
    list_thumbnails:   Print a table of all thumbnails and exit.
    match_filter:      A function that gets called with the info_dict of
                       every video.
                       If it returns a message, the video is ignored.
                       If it returns None, the video is downloaded.
                       match_filter_func in utils.py is one example for this.
    no_color:          Do not emit color codes in output.
    geo_bypass:        Bypass geographic restriction via faking X-Forwarded-For
                       HTTP header
    geo_bypass_country:
                       Two-letter ISO 3166-2 country code that will be used for
                       explicit geographic restriction bypassing via faking
                       X-Forwarded-For HTTP header
    geo_bypass_ip_block:
                       IP range in CIDR notation that will be used similarly to
                       geo_bypass_country

    The following options determine which downloader is picked:
    external_downloader: A dictionary of protocol keys and the executable of the
                       external downloader to use for it. The allowed protocols
                       are default|http|ftp|m3u8|dash|rtsp|rtmp|mms.
                       Set the value to 'native' to use the native downloader
    hls_prefer_native: Deprecated - Use external_downloader = {'m3u8': 'native'}
                       or {'m3u8': 'ffmpeg'} instead.
                       Use the native HLS downloader instead of ffmpeg/avconv
                       if True, otherwise use ffmpeg/avconv if False, otherwise
                       use downloader suggested by extractor if None.
    compat_opts:       Compatibility options. See "Differences in default behavior".
                       The following options do not work when used through the API:
                       filename, abort-on-error, multistreams, no-live-chat,
                       no-clean-infojson, no-playlist-metafiles, no-keep-subs.
                       Refer __init__.py for their implementation

    The following parameters are not used by YoutubeDL itself, they are used by
    the downloader (see yt_dlp/downloader/common.py):
    nopart, updatetime, buffersize, ratelimit, throttledratelimit, min_filesize,
    max_filesize, test, noresizebuffer, retries, continuedl, noprogress, consoletitle,
    xattr_set_filesize, external_downloader_args, hls_use_mpegts, http_chunk_size.

    The following options are used by the post processors:
    prefer_ffmpeg:     If False, use avconv instead of ffmpeg if both are available,
                       otherwise prefer ffmpeg. (avconv support is deprecated)
    ffmpeg_location:   Location of the ffmpeg/avconv binary; either the path
                       to the binary or its containing directory.
    postprocessor_args: A dictionary of postprocessor/executable keys (in lower case)
                       and a list of additional command-line arguments for the
                       postprocessor/executable. The dict can also have "PP+EXE" keys
                       which are used when the given exe is used by the given PP.
                       Use 'default' as the name for arguments to passed to all PP
                       For compatibility with youtube-dl, a single list of args
                       can also be used

    The following options are used by the extractors:
    extractor_retries: Number of times to retry for known errors
    dynamic_mpd:       Whether to process dynamic DASH manifests (default: True)
    hls_split_discontinuity: Split HLS playlists to different formats at
                       discontinuities such as ad breaks (default: False)
    extractor_args:    A dictionary of arguments to be passed to the extractors.
                       See "EXTRACTOR ARGUMENTS" for details.
                       Eg: {'youtube': {'skip': ['dash', 'hls']}}
    youtube_include_dash_manifest: Deprecated - Use extractor_args instead.
                       If True (default), DASH manifests and related
                       data will be downloaded and processed by extractor.
                       You can reduce network I/O by disabling it if you don't
                       care about DASH. (only for youtube)
    youtube_include_hls_manifest: Deprecated - Use extractor_args instead.
                       If True (default), HLS manifests and related
                       data will be downloaded and processed by extractor.
                       You can reduce network I/O by disabling it if you don't
                       care about HLS. (only for youtube)
    """

    _NUMERIC_FIELDS = set((
        'width', 'height', 'tbr', 'abr', 'asr', 'vbr', 'fps', 'filesize', 'filesize_approx',
        'timestamp', 'upload_year', 'upload_month', 'upload_day',
        'duration', 'view_count', 'like_count', 'dislike_count', 'repost_count',
        'average_rating', 'comment_count', 'age_limit',
        'start_time', 'end_time',
        'chapter_number', 'season_number', 'episode_number',
        'track_number', 'disc_number', 'release_year',
        'playlist_index',
    ))

    params = None
    _ies = {}
    _pps = {'pre_process': [], 'before_dl': [], 'after_move': [], 'post_process': []}
    _printed_messages = set()
    _first_webpage_request = True
    _download_retcode = None
    _num_downloads = None
    _playlist_level = 0
    _playlist_urls = set()
    _screen_file = None

    def __init__(self, params=None, auto_init=True):
        """Create a FileDownloader object with the given options."""
        if params is None:
            params = {}
        self._ies = {}
        self._ies_instances = {}
        self._pps = {'pre_process': [], 'before_dl': [], 'after_move': [], 'post_process': []}
        self._printed_messages = set()
        self._first_webpage_request = True
        self._post_hooks = []
        self._progress_hooks = []
        self._download_retcode = 0
        self._num_downloads = 0
        self._screen_file = [sys.stdout, sys.stderr][params.get('logtostderr', False)]
        self._err_file = sys.stderr
        self.params = {
            # Default parameters
            'nocheckcertificate': False,
        }
        self.params.update(params)
        self.cache = Cache(self)

        if sys.version_info < (3, 6):
            self.report_warning(
                'Python version %d.%d is not supported! Please update to Python 3.6 or above' % sys.version_info[:2])

        if self.params.get('allow_unplayable_formats'):
            self.report_warning(
                'You have asked for unplayable formats to be listed/downloaded. '
                'This is a developer option intended for debugging. '
                'If you experience any issues while using this option, DO NOT open a bug report')

        def check_deprecated(param, option, suggestion):
            if self.params.get(param) is not None:
                self.report_warning('%s is deprecated. Use %s instead' % (option, suggestion))
                return True
            return False

        if check_deprecated('cn_verification_proxy', '--cn-verification-proxy', '--geo-verification-proxy'):
            if self.params.get('geo_verification_proxy') is None:
                self.params['geo_verification_proxy'] = self.params['cn_verification_proxy']

        check_deprecated('autonumber', '--auto-number', '-o "%(autonumber)s-%(title)s.%(ext)s"')
        check_deprecated('usetitle', '--title', '-o "%(title)s-%(id)s.%(ext)s"')
        check_deprecated('useid', '--id', '-o "%(id)s.%(ext)s"')

        for msg in self.params.get('warnings', []):
            self.report_warning(msg)

        if self.params.get('overwrites') is None:
            self.params.pop('overwrites', None)
        elif self.params.get('nooverwrites') is not None:
            # nooverwrites was unnecessarily changed to overwrites
            # in 0c3d0f51778b153f65c21906031c2e091fcfb641
            # This ensures compatibility with both keys
            self.params['overwrites'] = not self.params['nooverwrites']
        else:
            self.params['nooverwrites'] = not self.params['overwrites']

        if params.get('bidi_workaround', False):
            try:
                import pty
                master, slave = pty.openpty()
                width = compat_get_terminal_size().columns
                if width is None:
                    width_args = []
                else:
                    width_args = ['-w', str(width)]
                sp_kwargs = dict(
                    stdin=subprocess.PIPE,
                    stdout=slave,
                    stderr=self._err_file)
                try:
                    self._output_process = subprocess.Popen(
                        ['bidiv'] + width_args, **sp_kwargs
                    )
                except OSError:
                    self._output_process = subprocess.Popen(
                        ['fribidi', '-c', 'UTF-8'] + width_args, **sp_kwargs)
                self._output_channel = os.fdopen(master, 'rb')
            except OSError as ose:
                if ose.errno == errno.ENOENT:
                    self.report_warning('Could not find fribidi executable, ignoring --bidi-workaround . Make sure that  fribidi  is an executable file in one of the directories in your $PATH.')
                else:
                    raise

        if (sys.platform != 'win32'
                and sys.getfilesystemencoding() in ['ascii', 'ANSI_X3.4-1968']
                and not params.get('restrictfilenames', False)):
            # Unicode filesystem API will throw errors (#1474, #13027)
            self.report_warning(
                'Assuming --restrict-filenames since file system encoding '
                'cannot encode all characters. '
                'Set the LC_ALL environment variable to fix this.')
            self.params['restrictfilenames'] = True

        self.outtmpl_dict = self.parse_outtmpl()

        # Creating format selector here allows us to catch syntax errors before the extraction
        self.format_selector = (
            None if self.params.get('format') is None
            else self.build_format_selector(self.params['format']))

        self._setup_opener()

        """Preload the archive, if any is specified"""
        def preload_download_archive(fn):
            if fn is None:
                return False
            self.write_debug('Loading archive file %r\n' % fn)
            try:
                with locked_file(fn, 'r', encoding='utf-8') as archive_file:
                    for line in archive_file:
                        self.archive.add(line.strip())
            except IOError as ioe:
                if ioe.errno != errno.ENOENT:
                    raise
                return False
            return True

        self.archive = set()
        preload_download_archive(self.params.get('download_archive'))

        if auto_init:
            self.print_debug_header()
            self.add_default_info_extractors()

        for pp_def_raw in self.params.get('postprocessors', []):
            pp_def = dict(pp_def_raw)
            when = pp_def.pop('when', 'post_process')
            pp_class = get_postprocessor(pp_def.pop('key'))
            pp = pp_class(self, **compat_kwargs(pp_def))
            self.add_post_processor(pp, when=when)

        for ph in self.params.get('post_hooks', []):
            self.add_post_hook(ph)

        for ph in self.params.get('progress_hooks', []):
            self.add_progress_hook(ph)

        register_socks_protocols()

    def warn_if_short_id(self, argv):
        # short YouTube ID starting with dash?
        idxs = [
            i for i, a in enumerate(argv)
            if re.match(r'^-[0-9A-Za-z_-]{10}$', a)]
        if idxs:
            correct_argv = (
                ['yt-dlp']
                + [a for i, a in enumerate(argv) if i not in idxs]
                + ['--'] + [argv[i] for i in idxs]
            )
            self.report_warning(
                'Long argument string detected. '
                'Use -- to separate parameters and URLs, like this:\n%s\n' %
                args_to_str(correct_argv))

    def add_info_extractor(self, ie):
        """Add an InfoExtractor object to the end of the list."""
        ie_key = ie.ie_key()
        self._ies[ie_key] = ie
        if not isinstance(ie, type):
            self._ies_instances[ie_key] = ie
            ie.set_downloader(self)

    def _get_info_extractor_class(self, ie_key):
        ie = self._ies.get(ie_key)
        if ie is None:
            ie = get_info_extractor(ie_key)
            self.add_info_extractor(ie)
        return ie

    def get_info_extractor(self, ie_key):
        """
        Get an instance of an IE with name ie_key, it will try to get one from
        the _ies list, if there's no instance it will create a new one and add
        it to the extractor list.
        """
        ie = self._ies_instances.get(ie_key)
        if ie is None:
            ie = get_info_extractor(ie_key)()
            self.add_info_extractor(ie)
        return ie

    def add_default_info_extractors(self):
        """
        Add the InfoExtractors returned by gen_extractors to the end of the list
        """
        for ie in gen_extractor_classes():
            self.add_info_extractor(ie)

    def add_post_processor(self, pp, when='post_process'):
        """Add a PostProcessor object to the end of the chain."""
        self._pps[when].append(pp)
        pp.set_downloader(self)

    def add_post_hook(self, ph):
        """Add the post hook"""
        self._post_hooks.append(ph)

    def add_progress_hook(self, ph):
        """Add the progress hook (currently only for the file downloader)"""
        self._progress_hooks.append(ph)

    def _bidi_workaround(self, message):
        if not hasattr(self, '_output_channel'):
            return message

        assert hasattr(self, '_output_process')
        assert isinstance(message, compat_str)
        line_count = message.count('\n') + 1
        self._output_process.stdin.write((message + '\n').encode('utf-8'))
        self._output_process.stdin.flush()
        res = ''.join(self._output_channel.readline().decode('utf-8')
                      for _ in range(line_count))
        return res[:-len('\n')]

    def _write_string(self, message, out=None, only_once=False):
        if only_once:
            if message in self._printed_messages:
                return
            self._printed_messages.add(message)
        write_string(message, out=out, encoding=self.params.get('encoding'))

    def to_stdout(self, message, skip_eol=False, quiet=False):
        """Print message to stdout"""
        if self.params.get('logger'):
            self.params['logger'].debug(message)
        elif not quiet or self.params.get('verbose'):
            self._write_string(
                '%s%s' % (self._bidi_workaround(message), ('' if skip_eol else '\n')),
                self._err_file if quiet else self._screen_file)

    def to_stderr(self, message, only_once=False):
        """Print message to stderr"""
        assert isinstance(message, compat_str)
        if self.params.get('logger'):
            self.params['logger'].error(message)
        else:
            self._write_string('%s\n' % self._bidi_workaround(message), self._err_file, only_once=only_once)

    def to_console_title(self, message):
        if not self.params.get('consoletitle', False):
            return
        if compat_os_name == 'nt':
            if ctypes.windll.kernel32.GetConsoleWindow():
                # c_wchar_p() might not be necessary if `message` is
                # already of type unicode()
                ctypes.windll.kernel32.SetConsoleTitleW(ctypes.c_wchar_p(message))
        elif 'TERM' in os.environ:
            self._write_string('\033]0;%s\007' % message, self._screen_file)

    def save_console_title(self):
        if not self.params.get('consoletitle', False):
            return
        if self.params.get('simulate'):
            return
        if compat_os_name != 'nt' and 'TERM' in os.environ:
            # Save the title on stack
            self._write_string('\033[22;0t', self._screen_file)

    def restore_console_title(self):
        if not self.params.get('consoletitle', False):
            return
        if self.params.get('simulate'):
            return
        if compat_os_name != 'nt' and 'TERM' in os.environ:
            # Restore the title from stack
            self._write_string('\033[23;0t', self._screen_file)

    def __enter__(self):
        self.save_console_title()
        return self

    def __exit__(self, *args):
        self.restore_console_title()

        if self.params.get('cookiefile') is not None:
            self.cookiejar.save(ignore_discard=True, ignore_expires=True)

    def trouble(self, message=None, tb=None):
        """Determine action to take when a download problem appears.

        Depending on if the downloader has been configured to ignore
        download errors or not, this method may throw an exception or
        not when errors are found, after printing the message.

        tb, if given, is additional traceback information.
        """
        if message is not None:
            self.to_stderr(message)
        if self.params.get('verbose'):
            if tb is None:
                if sys.exc_info()[0]:  # if .trouble has been called from an except block
                    tb = ''
                    if hasattr(sys.exc_info()[1], 'exc_info') and sys.exc_info()[1].exc_info[0]:
                        tb += ''.join(traceback.format_exception(*sys.exc_info()[1].exc_info))
                    tb += encode_compat_str(traceback.format_exc())
                else:
                    tb_data = traceback.format_list(traceback.extract_stack())
                    tb = ''.join(tb_data)
            if tb:
                self.to_stderr(tb)
        if not self.params.get('ignoreerrors', False):
            if sys.exc_info()[0] and hasattr(sys.exc_info()[1], 'exc_info') and sys.exc_info()[1].exc_info[0]:
                exc_info = sys.exc_info()[1].exc_info
            else:
                exc_info = sys.exc_info()
            raise DownloadError(message, exc_info)
        self._download_retcode = 1

    def to_screen(self, message, skip_eol=False):
        """Print message to stdout if not in quiet mode"""
        self.to_stdout(
            message, skip_eol, quiet=self.params.get('quiet', False))

    def report_warning(self, message, only_once=False):
        '''
        Print the message to stderr, it will be prefixed with 'WARNING:'
        If stderr is a tty file the 'WARNING:' will be colored
        '''
        if self.params.get('logger') is not None:
            self.params['logger'].warning(message)
        else:
            if self.params.get('no_warnings'):
                return
            if not self.params.get('no_color') and self._err_file.isatty() and compat_os_name != 'nt':
                _msg_header = '\033[0;33mWARNING:\033[0m'
            else:
                _msg_header = 'WARNING:'
            warning_message = '%s %s' % (_msg_header, message)
            self.to_stderr(warning_message, only_once)

    def report_error(self, message, tb=None):
        '''
        Do the same as trouble, but prefixes the message with 'ERROR:', colored
        in red if stderr is a tty file.
        '''
        if not self.params.get('no_color') and self._err_file.isatty() and compat_os_name != 'nt':
            _msg_header = '\033[0;31mERROR:\033[0m'
        else:
            _msg_header = 'ERROR:'
        error_message = '%s %s' % (_msg_header, message)
        self.trouble(error_message, tb)

    def write_debug(self, message, only_once=False):
        '''Log debug message or Print message to stderr'''
        if not self.params.get('verbose', False):
            return
        message = '[debug] %s' % message
        if self.params.get('logger'):
            self.params['logger'].debug(message)
        else:
            self.to_stderr(message, only_once)

    def report_file_already_downloaded(self, file_name):
        """Report file has already been fully downloaded."""
        try:
            self.to_screen('[download] %s has already been downloaded' % file_name)
        except UnicodeEncodeError:
            self.to_screen('[download] The file has already been downloaded')

    def report_file_delete(self, file_name):
        """Report that existing file will be deleted."""
        try:
            self.to_screen('Deleting existing file %s' % file_name)
        except UnicodeEncodeError:
            self.to_screen('Deleting existing file')

    def raise_no_formats(self, info, forced=False):
        has_drm = info.get('__has_drm')
        msg = 'This video is DRM protected' if has_drm else 'No video formats found!'
        expected = self.params.get('ignore_no_formats_error')
        if forced or not expected:
            raise ExtractorError(msg, video_id=info['id'], ie=info['extractor'],
                                 expected=has_drm or expected)
        else:
            self.report_warning(msg)

    def parse_outtmpl(self):
        outtmpl_dict = self.params.get('outtmpl', {})
        if not isinstance(outtmpl_dict, dict):
            outtmpl_dict = {'default': outtmpl_dict}
        outtmpl_dict.update({
            k: v for k, v in DEFAULT_OUTTMPL.items()
            if not outtmpl_dict.get(k)})
        for key, val in outtmpl_dict.items():
            if isinstance(val, bytes):
                self.report_warning(
                    'Parameter outtmpl is bytes, but should be a unicode string. '
                    'Put  from __future__ import unicode_literals  at the top of your code file or consider switching to Python 3.x.')
        return outtmpl_dict

    def get_output_path(self, dir_type='', filename=None):
        paths = self.params.get('paths', {})
        assert isinstance(paths, dict)
        path = os.path.join(
            expand_path(paths.get('home', '').strip()),
            expand_path(paths.get(dir_type, '').strip()) if dir_type else '',
            filename or '')

        # Temporary fix for #4787
        # 'Treat' all problem characters by passing filename through preferredencoding
        # to workaround encoding issues with subprocess on python2 @ Windows
        if sys.version_info < (3, 0) and sys.platform == 'win32':
            path = encodeFilename(path, True).decode(preferredencoding())
        return sanitize_path(path, force=self.params.get('windowsfilenames'))

    @staticmethod
    def _outtmpl_expandpath(outtmpl):
        # expand_path translates '%%' into '%' and '$$' into '$'
        # correspondingly that is not what we want since we need to keep
        # '%%' intact for template dict substitution step. Working around
        # with boundary-alike separator hack.
        sep = ''.join([random.choice(ascii_letters) for _ in range(32)])
        outtmpl = outtmpl.replace('%%', '%{0}%'.format(sep)).replace('$$', '${0}$'.format(sep))

        # outtmpl should be expand_path'ed before template dict substitution
        # because meta fields may contain env variables we don't want to
        # be expanded. For example, for outtmpl "%(title)s.%(ext)s" and
        # title "Hello $PATH", we don't want `$PATH` to be expanded.
        return expand_path(outtmpl).replace(sep, '')

    @staticmethod
    def escape_outtmpl(outtmpl):
        ''' Escape any remaining strings like %s, %abc% etc. '''
        return re.sub(
            STR_FORMAT_RE_TMPL.format('', '(?![%(\0])'),
            lambda mobj: ('' if mobj.group('has_key') else '%') + mobj.group(0),
            outtmpl)

    @classmethod
    def validate_outtmpl(cls, outtmpl):
        ''' @return None or Exception object '''
        outtmpl = re.sub(
            STR_FORMAT_RE_TMPL.format('[^)]*', '[ljq]'),
            lambda mobj: f'{mobj.group(0)[:-1]}s',
            cls._outtmpl_expandpath(outtmpl))
        try:
            cls.escape_outtmpl(outtmpl) % collections.defaultdict(int)
            return None
        except ValueError as err:
            return err

    def prepare_outtmpl(self, outtmpl, info_dict, sanitize=None):
        """ Make the template and info_dict suitable for substitution : ydl.outtmpl_escape(outtmpl) % info_dict """
        info_dict.setdefault('epoch', int(time.time()))  # keep epoch consistent once set

        info_dict = dict(info_dict)  # Do not sanitize so as not to consume LazyList
        for key in ('__original_infodict', '__postprocessors'):
            info_dict.pop(key, None)
        info_dict['duration_string'] = (  # %(duration>%H-%M-%S)s is wrong if duration > 24hrs
            formatSeconds(info_dict['duration'], '-' if sanitize else ':')
            if info_dict.get('duration', None) is not None
            else None)
        info_dict['autonumber'] = self.params.get('autonumber_start', 1) - 1 + self._num_downloads
        if info_dict.get('resolution') is None:
            info_dict['resolution'] = self.format_resolution(info_dict, default=None)

        # For fields playlist_index and autonumber convert all occurrences
        # of %(field)s to %(field)0Nd for backward compatibility
        field_size_compat_map = {
            'playlist_index': len(str(info_dict.get('_last_playlist_index') or '')),
            'autonumber': self.params.get('autonumber_size') or 5,
        }

        TMPL_DICT = {}
        EXTERNAL_FORMAT_RE = re.compile(STR_FORMAT_RE_TMPL.format('[^)]*', f'[{STR_FORMAT_TYPES}ljq]'))
        MATH_FUNCTIONS = {
            '+': float.__add__,
            '-': float.__sub__,
        }
        # Field is of the form key1.key2...
        # where keys (except first) can be string, int or slice
        FIELD_RE = r'\w*(?:\.(?:\w+|{num}|{num}?(?::{num}?){{1,2}}))*'.format(num=r'(?:-?\d+)')
        MATH_FIELD_RE = r'''{field}|{num}'''.format(field=FIELD_RE, num=r'-?\d+(?:.\d+)?')
        MATH_OPERATORS_RE = r'(?:%s)' % '|'.join(map(re.escape, MATH_FUNCTIONS.keys()))
        INTERNAL_FORMAT_RE = re.compile(r'''(?x)
            (?P<negate>-)?
            (?P<fields>{field})
            (?P<maths>(?:{math_op}{math_field})*)
            (?:>(?P<strf_format>.+?))?
            (?:\|(?P<default>.*?))?
            $'''.format(field=FIELD_RE, math_op=MATH_OPERATORS_RE, math_field=MATH_FIELD_RE))

        def _traverse_infodict(k):
            k = k.split('.')
            if k[0] == '':
                k.pop(0)
            return traverse_obj(info_dict, k, is_user_input=True, traverse_string=True)

        def get_value(mdict):
            # Object traversal
            value = _traverse_infodict(mdict['fields'])
            # Negative
            if mdict['negate']:
                value = float_or_none(value)
                if value is not None:
                    value *= -1
            # Do maths
            offset_key = mdict['maths']
            if offset_key:
                value = float_or_none(value)
                operator = None
                while offset_key:
                    item = re.match(
                        MATH_FIELD_RE if operator else MATH_OPERATORS_RE,
                        offset_key).group(0)
                    offset_key = offset_key[len(item):]
                    if operator is None:
                        operator = MATH_FUNCTIONS[item]
                        continue
                    item, multiplier = (item[1:], -1) if item[0] == '-' else (item, 1)
                    offset = float_or_none(item)
                    if offset is None:
                        offset = float_or_none(_traverse_infodict(item))
                    try:
                        value = operator(value, multiplier * offset)
                    except (TypeError, ZeroDivisionError):
                        return None
                    operator = None
            # Datetime formatting
            if mdict['strf_format']:
                value = strftime_or_none(value, mdict['strf_format'])

            return value

        na = self.params.get('outtmpl_na_placeholder', 'NA')

        def _dumpjson_default(obj):
            if isinstance(obj, (set, LazyList)):
                return list(obj)
            raise TypeError(f'Object of type {type(obj).__name__} is not JSON serializable')

        def create_key(outer_mobj):
            if not outer_mobj.group('has_key'):
                return f'%{outer_mobj.group(0)}'
            key = outer_mobj.group('key')
            mobj = re.match(INTERNAL_FORMAT_RE, key)
            if mobj is None:
                value, default, mobj = None, na, {'fields': ''}
            else:
                mobj = mobj.groupdict()
                default = mobj['default'] if mobj['default'] is not None else na
                value = get_value(mobj)

            fmt = outer_mobj.group('format')
            if fmt == 's' and value is not None and key in field_size_compat_map.keys():
                fmt = '0{:d}d'.format(field_size_compat_map[key])

            value = default if value is None else value

            str_fmt = f'{fmt[:-1]}s'
            if fmt[-1] == 'l':
                value, fmt = ', '.join(variadic(value)), str_fmt
            elif fmt[-1] == 'j':
                value, fmt = json.dumps(value, default=_dumpjson_default), str_fmt
            elif fmt[-1] == 'q':
                value, fmt = compat_shlex_quote(str(value)), str_fmt
            elif fmt[-1] == 'c':
                value = str(value)
                if value is None:
                    value, fmt = default, 's'
                else:
                    value = value[0]
            elif fmt[-1] not in 'rs':  # numeric
                value = float_or_none(value)
                if value is None:
                    value, fmt = default, 's'

            if sanitize:
                if fmt[-1] == 'r':
                    # If value is an object, sanitize might convert it to a string
                    # So we convert it to repr first
                    value, fmt = repr(value), str_fmt
                if fmt[-1] in 'csr':
                    value = sanitize(mobj['fields'].split('.')[-1], value)

            key = '%s\0%s' % (key.replace('%', '%\0'), outer_mobj.group('format'))
            TMPL_DICT[key] = value
            return '{prefix}%({key}){fmt}'.format(key=key, fmt=fmt, prefix=outer_mobj.group('prefix'))

        return EXTERNAL_FORMAT_RE.sub(create_key, outtmpl), TMPL_DICT

    def _prepare_filename(self, info_dict, tmpl_type='default'):
        try:
            sanitize = lambda k, v: sanitize_filename(
                compat_str(v),
                restricted=self.params.get('restrictfilenames'),
                is_id=(k == 'id' or k.endswith('_id')))
            outtmpl = self.outtmpl_dict.get(tmpl_type, self.outtmpl_dict['default'])
            outtmpl, template_dict = self.prepare_outtmpl(outtmpl, info_dict, sanitize)
            outtmpl = self.escape_outtmpl(self._outtmpl_expandpath(outtmpl))
            filename = outtmpl % template_dict

            force_ext = OUTTMPL_TYPES.get(tmpl_type)
            if force_ext is not None:
                filename = replace_extension(filename, force_ext, info_dict.get('ext'))

            # https://github.com/blackjack4494/youtube-dlc/issues/85
            trim_file_name = self.params.get('trim_file_name', False)
            if trim_file_name:
                fn_groups = filename.rsplit('.')
                ext = fn_groups[-1]
                sub_ext = ''
                if len(fn_groups) > 2:
                    sub_ext = fn_groups[-2]
                filename = '.'.join(filter(None, [fn_groups[0][:trim_file_name], sub_ext, ext]))

            return filename
        except ValueError as err:
            self.report_error('Error in output template: ' + str(err) + ' (encoding: ' + repr(preferredencoding()) + ')')
            return None

    def prepare_filename(self, info_dict, dir_type='', warn=False):
        """Generate the output filename."""

        filename = self._prepare_filename(info_dict, dir_type or 'default')

        if warn:
            if not self.params.get('paths'):
                pass
            elif filename == '-':
                self.report_warning('--paths is ignored when an outputting to stdout', only_once=True)
            elif os.path.isabs(filename):
                self.report_warning('--paths is ignored since an absolute path is given in output template', only_once=True)
        if filename == '-' or not filename:
            return filename

        return self.get_output_path(dir_type, filename)

    def _match_entry(self, info_dict, incomplete=False, silent=False):
        """ Returns None if the file should be downloaded """

        video_title = info_dict.get('title', info_dict.get('id', 'video'))

        def check_filter():
            if 'title' in info_dict:
                # This can happen when we're just evaluating the playlist
                title = info_dict['title']
                matchtitle = self.params.get('matchtitle', False)
                if matchtitle:
                    if not re.search(matchtitle, title, re.IGNORECASE):
                        return '"' + title + '" title did not match pattern "' + matchtitle + '"'
                rejecttitle = self.params.get('rejecttitle', False)
                if rejecttitle:
                    if re.search(rejecttitle, title, re.IGNORECASE):
                        return '"' + title + '" title matched reject pattern "' + rejecttitle + '"'
            date = info_dict.get('upload_date')
            if date is not None:
                dateRange = self.params.get('daterange', DateRange())
                if date not in dateRange:
                    return '%s upload date is not in range %s' % (date_from_str(date).isoformat(), dateRange)
            view_count = info_dict.get('view_count')
            if view_count is not None:
                min_views = self.params.get('min_views')
                if min_views is not None and view_count < min_views:
                    return 'Skipping %s, because it has not reached minimum view count (%d/%d)' % (video_title, view_count, min_views)
                max_views = self.params.get('max_views')
                if max_views is not None and view_count > max_views:
                    return 'Skipping %s, because it has exceeded the maximum view count (%d/%d)' % (video_title, view_count, max_views)
            if age_restricted(info_dict.get('age_limit'), self.params.get('age_limit')):
                return 'Skipping "%s" because it is age restricted' % video_title

            match_filter = self.params.get('match_filter')
            if match_filter is not None:
                try:
                    ret = match_filter(info_dict, incomplete=incomplete)
                except TypeError:
                    # For backward compatibility
                    ret = None if incomplete else match_filter(info_dict)
                if ret is not None:
                    return ret
            return None

        if self.in_download_archive(info_dict):
            reason = '%s has already been recorded in the archive' % video_title
            break_opt, break_err = 'break_on_existing', ExistingVideoReached
        else:
            reason = check_filter()
            break_opt, break_err = 'break_on_reject', RejectedVideoReached
        if reason is not None:
            if not silent:
                self.to_screen('[download] ' + reason)
            if self.params.get(break_opt, False):
                raise break_err()
        return reason

    @staticmethod
    def add_extra_info(info_dict, extra_info):
        '''Set the keys from extra_info in info dict if they are missing'''
        for key, value in extra_info.items():
            info_dict.setdefault(key, value)

    def extract_info(self, url, download=True, ie_key=None, extra_info=None,
                     process=True, force_generic_extractor=False):
        """
        Return a list with a dictionary for each video extracted.

        Arguments:
        url -- URL to extract

        Keyword arguments:
        download -- whether to download videos during extraction
        ie_key -- extractor key hint
        extra_info -- dictionary containing the extra values to add to each result
        process -- whether to resolve all unresolved references (URLs, playlist items),
            must be True for download to work.
        force_generic_extractor -- force using the generic extractor
        """

        if extra_info is None:
            extra_info = {}

        if not ie_key and force_generic_extractor:
            ie_key = 'Generic'

        if ie_key:
            ies = {ie_key: self._get_info_extractor_class(ie_key)}
        else:
            ies = self._ies

        for ie_key, ie in ies.items():
            if not ie.suitable(url):
                continue

            if not ie.working():
                self.report_warning('The program functionality for this site has been marked as broken, '
                                    'and will probably not work.')

            temp_id = ie.get_temp_id(url)
            if temp_id is not None and self.in_download_archive({'id': temp_id, 'ie_key': ie_key}):
                self.to_screen("[%s] %s: has already been recorded in archive" % (
                               ie_key, temp_id))
                break
            return self.__extract_info(url, self.get_info_extractor(ie_key), download, extra_info, process)
        else:
            self.report_error('no suitable InfoExtractor for URL %s' % url)

    def __handle_extraction_exceptions(func):

        def wrapper(self, *args, **kwargs):
            try:
                return func(self, *args, **kwargs)
            except GeoRestrictedError as e:
                msg = e.msg
                if e.countries:
                    msg += '\nThis video is available in %s.' % ', '.join(
                        map(ISO3166Utils.short2full, e.countries))
                msg += '\nYou might want to use a VPN or a proxy server (with --proxy) to workaround.'
                self.report_error(msg)
            except ExtractorError as e:  # An error we somewhat expected
                self.report_error(compat_str(e), e.format_traceback())
            except ThrottledDownload:
                self.to_stderr('\r')
                self.report_warning('The download speed is below throttle limit. Re-extracting data')
                return wrapper(self, *args, **kwargs)
            except (MaxDownloadsReached, ExistingVideoReached, RejectedVideoReached, LazyList.IndexError):
                raise
            except Exception as e:
                if self.params.get('ignoreerrors', False):
                    self.report_error(error_to_compat_str(e), tb=encode_compat_str(traceback.format_exc()))
                else:
                    raise
        return wrapper

    @__handle_extraction_exceptions
    def __extract_info(self, url, ie, download, extra_info, process):
        ie_result = ie.extract(url)
        if ie_result is None:  # Finished already (backwards compatibility; listformats and friends should be moved here)
            return
        if isinstance(ie_result, list):
            # Backwards compatibility: old IE result format
            ie_result = {
                '_type': 'compat_list',
                'entries': ie_result,
            }
        if extra_info.get('original_url'):
            ie_result.setdefault('original_url', extra_info['original_url'])
        self.add_default_extra_info(ie_result, ie, url)
        if process:
            return self.process_ie_result(ie_result, download, extra_info)
        else:
            return ie_result

    def add_default_extra_info(self, ie_result, ie, url):
        if url is not None:
            self.add_extra_info(ie_result, {
                'webpage_url': url,
                'original_url': url,
                'webpage_url_basename': url_basename(url),
            })
        if ie is not None:
            self.add_extra_info(ie_result, {
                'extractor': ie.IE_NAME,
                'extractor_key': ie.ie_key(),
            })

    def process_ie_result(self, ie_result, download=True, extra_info=None):
        """
        Take the result of the ie(may be modified) and resolve all unresolved
        references (URLs, playlist items).

        It will also download the videos if 'download'.
        Returns the resolved ie_result.
        """
        if extra_info is None:
            extra_info = {}
        result_type = ie_result.get('_type', 'video')

        if result_type in ('url', 'url_transparent'):
            ie_result['url'] = sanitize_url(ie_result['url'])
            if ie_result.get('original_url'):
                extra_info.setdefault('original_url', ie_result['original_url'])

            extract_flat = self.params.get('extract_flat', False)
            if ((extract_flat == 'in_playlist' and 'playlist' in extra_info)
                    or extract_flat is True):
                info_copy = ie_result.copy()
                ie = try_get(ie_result.get('ie_key'), self.get_info_extractor)
                if not ie_result.get('id'):
                    info_copy['id'] = ie.get_temp_id(ie_result['url'])
                self.add_default_extra_info(info_copy, ie, ie_result['url'])
                self.add_extra_info(info_copy, extra_info)
                self.__forced_printings(info_copy, self.prepare_filename(info_copy), incomplete=True)
                if self.params.get('force_write_download_archive', False):
                    self.record_download_archive(info_copy)
                return ie_result

        if result_type == 'video':
            self.add_extra_info(ie_result, extra_info)
            ie_result = self.process_video_result(ie_result, download=download)
            additional_urls = (ie_result or {}).get('additional_urls')
            if additional_urls:
                # TODO: Improve MetadataParserPP to allow setting a list
                if isinstance(additional_urls, compat_str):
                    additional_urls = [additional_urls]
                self.to_screen(
                    '[info] %s: %d additional URL(s) requested' % (ie_result['id'], len(additional_urls)))
                self.write_debug('Additional URLs: "%s"' % '", "'.join(additional_urls))
                ie_result['additional_entries'] = [
                    self.extract_info(
                        url, download, extra_info,
                        force_generic_extractor=self.params.get('force_generic_extractor'))
                    for url in additional_urls
                ]
            return ie_result
        elif result_type == 'url':
            # We have to add extra_info to the results because it may be
            # contained in a playlist
            return self.extract_info(
                ie_result['url'], download,
                ie_key=ie_result.get('ie_key'),
                extra_info=extra_info)
        elif result_type == 'url_transparent':
            # Use the information from the embedding page
            info = self.extract_info(
                ie_result['url'], ie_key=ie_result.get('ie_key'),
                extra_info=extra_info, download=False, process=False)

            # extract_info may return None when ignoreerrors is enabled and
            # extraction failed with an error, don't crash and return early
            # in this case
            if not info:
                return info

            force_properties = dict(
                (k, v) for k, v in ie_result.items() if v is not None)
            for f in ('_type', 'url', 'id', 'extractor', 'extractor_key', 'ie_key'):
                if f in force_properties:
                    del force_properties[f]
            new_result = info.copy()
            new_result.update(force_properties)

            # Extracted info may not be a video result (i.e.
            # info.get('_type', 'video') != video) but rather an url or
            # url_transparent. In such cases outer metadata (from ie_result)
            # should be propagated to inner one (info). For this to happen
            # _type of info should be overridden with url_transparent. This
            # fixes issue from https://github.com/ytdl-org/youtube-dl/pull/11163.
            if new_result.get('_type') == 'url':
                new_result['_type'] = 'url_transparent'

            return self.process_ie_result(
                new_result, download=download, extra_info=extra_info)
        elif result_type in ('playlist', 'multi_video'):
            # Protect from infinite recursion due to recursively nested playlists
            # (see https://github.com/ytdl-org/youtube-dl/issues/27833)
            webpage_url = ie_result['webpage_url']
            if webpage_url in self._playlist_urls:
                self.to_screen(
                    '[download] Skipping already downloaded playlist: %s'
                    % ie_result.get('title') or ie_result.get('id'))
                return

            self._playlist_level += 1
            self._playlist_urls.add(webpage_url)
            self._sanitize_thumbnails(ie_result)
            try:
                return self.__process_playlist(ie_result, download)
            finally:
                self._playlist_level -= 1
                if not self._playlist_level:
                    self._playlist_urls.clear()
        elif result_type == 'compat_list':
            self.report_warning(
                'Extractor %s returned a compat_list result. '
                'It needs to be updated.' % ie_result.get('extractor'))

            def _fixup(r):
                self.add_extra_info(r, {
                    'extractor': ie_result['extractor'],
                    'webpage_url': ie_result['webpage_url'],
                    'webpage_url_basename': url_basename(ie_result['webpage_url']),
                    'extractor_key': ie_result['extractor_key'],
                })
                return r
            ie_result['entries'] = [
                self.process_ie_result(_fixup(r), download, extra_info)
                for r in ie_result['entries']
            ]
            return ie_result
        else:
            raise Exception('Invalid result type: %s' % result_type)

    def _ensure_dir_exists(self, path):
        return make_dir(path, self.report_error)

    def __process_playlist(self, ie_result, download):
        # We process each entry in the playlist
        playlist = ie_result.get('title') or ie_result.get('id')
        self.to_screen('[download] Downloading playlist: %s' % playlist)

        if 'entries' not in ie_result:
            raise EntryNotInPlaylist()
        incomplete_entries = bool(ie_result.get('requested_entries'))
        if incomplete_entries:
            def fill_missing_entries(entries, indexes):
                ret = [None] * max(*indexes)
                for i, entry in zip(indexes, entries):
                    ret[i - 1] = entry
                return ret
            ie_result['entries'] = fill_missing_entries(ie_result['entries'], ie_result['requested_entries'])

        playlist_results = []

        playliststart = self.params.get('playliststart', 1)
        playlistend = self.params.get('playlistend')
        # For backwards compatibility, interpret -1 as whole list
        if playlistend == -1:
            playlistend = None

        playlistitems_str = self.params.get('playlist_items')
        playlistitems = None
        if playlistitems_str is not None:
            def iter_playlistitems(format):
                for string_segment in format.split(','):
                    if '-' in string_segment:
                        start, end = string_segment.split('-')
                        for item in range(int(start), int(end) + 1):
                            yield int(item)
                    else:
                        yield int(string_segment)
            playlistitems = orderedSet(iter_playlistitems(playlistitems_str))

        ie_entries = ie_result['entries']
        msg = (
            'Downloading %d videos' if not isinstance(ie_entries, list)
            else 'Collected %d videos; downloading %%d of them' % len(ie_entries))

        if isinstance(ie_entries, list):
            def get_entry(i):
                return ie_entries[i - 1]
        else:
            if not isinstance(ie_entries, PagedList):
                ie_entries = LazyList(ie_entries)

            def get_entry(i):
                return YoutubeDL.__handle_extraction_exceptions(
                    lambda self, i: ie_entries[i - 1]
                )(self, i)

        entries = []
        for i in playlistitems or itertools.count(playliststart):
            if playlistitems is None and playlistend is not None and playlistend < i:
                break
            entry = None
            try:
                entry = get_entry(i)
                if entry is None:
                    raise EntryNotInPlaylist()
            except (IndexError, EntryNotInPlaylist):
                if incomplete_entries:
                    raise EntryNotInPlaylist()
                elif not playlistitems:
                    break
            entries.append(entry)
            try:
                if entry is not None:
                    self._match_entry(entry, incomplete=True, silent=True)
            except (ExistingVideoReached, RejectedVideoReached):
                break
        ie_result['entries'] = entries

        # Save playlist_index before re-ordering
        entries = [
            ((playlistitems[i - 1] if playlistitems else i + playliststart - 1), entry)
            for i, entry in enumerate(entries, 1)
            if entry is not None]
        n_entries = len(entries)

        if not playlistitems and (playliststart or playlistend):
            playlistitems = list(range(playliststart, playliststart + n_entries))
        ie_result['requested_entries'] = playlistitems

        if self.params.get('allow_playlist_files', True):
            ie_copy = {
                'playlist': playlist,
                'playlist_id': ie_result.get('id'),
                'playlist_title': ie_result.get('title'),
                'playlist_uploader': ie_result.get('uploader'),
                'playlist_uploader_id': ie_result.get('uploader_id'),
                'playlist_index': 0,
            }
            ie_copy.update(dict(ie_result))

            if self.params.get('writeinfojson', False):
                infofn = self.prepare_filename(ie_copy, 'pl_infojson')
                if not self._ensure_dir_exists(encodeFilename(infofn)):
                    return
                if not self.params.get('overwrites', True) and os.path.exists(encodeFilename(infofn)):
                    self.to_screen('[info] Playlist metadata is already present')
                else:
                    self.to_screen('[info] Writing playlist metadata as JSON to: ' + infofn)
                    try:
                        write_json_file(self.sanitize_info(ie_result, self.params.get('clean_infojson', True)), infofn)
                    except (OSError, IOError):
                        self.report_error('Cannot write playlist metadata to JSON file ' + infofn)

            # TODO: This should be passed to ThumbnailsConvertor if necessary
            self._write_thumbnails(ie_copy, self.prepare_filename(ie_copy, 'pl_thumbnail'))

            if self.params.get('writedescription', False):
                descfn = self.prepare_filename(ie_copy, 'pl_description')
                if not self._ensure_dir_exists(encodeFilename(descfn)):
                    return
                if not self.params.get('overwrites', True) and os.path.exists(encodeFilename(descfn)):
                    self.to_screen('[info] Playlist description is already present')
                elif ie_result.get('description') is None:
                    self.report_warning('There\'s no playlist description to write.')
                else:
                    try:
                        self.to_screen('[info] Writing playlist description to: ' + descfn)
                        with io.open(encodeFilename(descfn), 'w', encoding='utf-8') as descfile:
                            descfile.write(ie_result['description'])
                    except (OSError, IOError):
                        self.report_error('Cannot write playlist description file ' + descfn)
                        return

        if self.params.get('playlistreverse', False):
            entries = entries[::-1]
        if self.params.get('playlistrandom', False):
            random.shuffle(entries)

        x_forwarded_for = ie_result.get('__x_forwarded_for_ip')

        self.to_screen('[%s] playlist %s: %s' % (ie_result['extractor'], playlist, msg % n_entries))
        failures = 0
        max_failures = self.params.get('skip_playlist_after_errors') or float('inf')
        for i, entry_tuple in enumerate(entries, 1):
            playlist_index, entry = entry_tuple
            if 'playlist-index' in self.params.get('compat_opts', []):
                playlist_index = playlistitems[i - 1] if playlistitems else i + playliststart - 1
            self.to_screen('[download] Downloading video %s of %s' % (i, n_entries))
            # This __x_forwarded_for_ip thing is a bit ugly but requires
            # minimal changes
            if x_forwarded_for:
                entry['__x_forwarded_for_ip'] = x_forwarded_for
            extra = {
                'n_entries': n_entries,
                '_last_playlist_index': max(playlistitems) if playlistitems else (playlistend or n_entries),
                'playlist_index': playlist_index,
                'playlist_autonumber': i,
                'playlist': playlist,
                'playlist_id': ie_result.get('id'),
                'playlist_title': ie_result.get('title'),
                'playlist_uploader': ie_result.get('uploader'),
                'playlist_uploader_id': ie_result.get('uploader_id'),
                'extractor': ie_result['extractor'],
                'webpage_url': ie_result['webpage_url'],
                'webpage_url_basename': url_basename(ie_result['webpage_url']),
                'extractor_key': ie_result['extractor_key'],
            }

            if self._match_entry(entry, incomplete=True) is not None:
                continue

            entry_result = self.__process_iterable_entry(entry, download, extra)
            if not entry_result:
                failures += 1
            if failures >= max_failures:
                self.report_error(
                    'Skipping the remaining entries in playlist "%s" since %d items failed extraction' % (playlist, failures))
                break
            # TODO: skip failed (empty) entries?
            playlist_results.append(entry_result)
        ie_result['entries'] = playlist_results
        self.to_screen('[download] Finished downloading playlist: %s' % playlist)
        return ie_result

    @__handle_extraction_exceptions
    def __process_iterable_entry(self, entry, download, extra_info):
        return self.process_ie_result(
            entry, download=download, extra_info=extra_info)

    def _build_format_filter(self, filter_spec):
        " Returns a function to filter the formats according to the filter_spec "

        OPERATORS = {
            '<': operator.lt,
            '<=': operator.le,
            '>': operator.gt,
            '>=': operator.ge,
            '=': operator.eq,
            '!=': operator.ne,
        }
        operator_rex = re.compile(r'''(?x)\s*
            (?P<key>width|height|tbr|abr|vbr|asr|filesize|filesize_approx|fps)\s*
            (?P<op>%s)(?P<none_inclusive>\s*\?)?\s*
            (?P<value>[0-9.]+(?:[kKmMgGtTpPeEzZyY]i?[Bb]?)?)\s*
            ''' % '|'.join(map(re.escape, OPERATORS.keys())))
        m = operator_rex.fullmatch(filter_spec)
        if m:
            try:
                comparison_value = int(m.group('value'))
            except ValueError:
                comparison_value = parse_filesize(m.group('value'))
                if comparison_value is None:
                    comparison_value = parse_filesize(m.group('value') + 'B')
                if comparison_value is None:
                    raise ValueError(
                        'Invalid value %r in format specification %r' % (
                            m.group('value'), filter_spec))
            op = OPERATORS[m.group('op')]

        if not m:
            STR_OPERATORS = {
                '=': operator.eq,
                '^=': lambda attr, value: attr.startswith(value),
                '$=': lambda attr, value: attr.endswith(value),
                '*=': lambda attr, value: value in attr,
            }
            str_operator_rex = re.compile(r'''(?x)\s*
                (?P<key>[a-zA-Z0-9._-]+)\s*
                (?P<negation>!\s*)?(?P<op>%s)(?P<none_inclusive>\s*\?)?\s*
                (?P<value>[a-zA-Z0-9._-]+)\s*
                ''' % '|'.join(map(re.escape, STR_OPERATORS.keys())))
            m = str_operator_rex.fullmatch(filter_spec)
            if m:
                comparison_value = m.group('value')
                str_op = STR_OPERATORS[m.group('op')]
                if m.group('negation'):
                    op = lambda attr, value: not str_op(attr, value)
                else:
                    op = str_op

        if not m:
            raise SyntaxError('Invalid filter specification %r' % filter_spec)

        def _filter(f):
            actual_value = f.get(m.group('key'))
            if actual_value is None:
                return m.group('none_inclusive')
            return op(actual_value, comparison_value)
        return _filter

    def _default_format_spec(self, info_dict, download=True):

        def can_merge():
            merger = FFmpegMergerPP(self)
            return merger.available and merger.can_merge()

        prefer_best = (
            not self.params.get('simulate')
            and download
            and (
                not can_merge()
                or info_dict.get('is_live', False)
                or self.outtmpl_dict['default'] == '-'))
        compat = (
            prefer_best
            or self.params.get('allow_multiple_audio_streams', False)
            or 'format-spec' in self.params.get('compat_opts', []))

        return (
            'best/bestvideo+bestaudio' if prefer_best
            else 'bestvideo*+bestaudio/best' if not compat
            else 'bestvideo+bestaudio/best')

    def build_format_selector(self, format_spec):
        def syntax_error(note, start):
            message = (
                'Invalid format specification: '
                '{0}\n\t{1}\n\t{2}^'.format(note, format_spec, ' ' * start[1]))
            return SyntaxError(message)

        PICKFIRST = 'PICKFIRST'
        MERGE = 'MERGE'
        SINGLE = 'SINGLE'
        GROUP = 'GROUP'
        FormatSelector = collections.namedtuple('FormatSelector', ['type', 'selector', 'filters'])

        allow_multiple_streams = {'audio': self.params.get('allow_multiple_audio_streams', False),
                                  'video': self.params.get('allow_multiple_video_streams', False)}

        check_formats = self.params.get('check_formats')

        def _parse_filter(tokens):
            filter_parts = []
            for type, string, start, _, _ in tokens:
                if type == tokenize.OP and string == ']':
                    return ''.join(filter_parts)
                else:
                    filter_parts.append(string)

        def _remove_unused_ops(tokens):
            # Remove operators that we don't use and join them with the surrounding strings
            # for example: 'mp4' '-' 'baseline' '-' '16x9' is converted to 'mp4-baseline-16x9'
            ALLOWED_OPS = ('/', '+', ',', '(', ')')
            last_string, last_start, last_end, last_line = None, None, None, None
            for type, string, start, end, line in tokens:
                if type == tokenize.OP and string == '[':
                    if last_string:
                        yield tokenize.NAME, last_string, last_start, last_end, last_line
                        last_string = None
                    yield type, string, start, end, line
                    # everything inside brackets will be handled by _parse_filter
                    for type, string, start, end, line in tokens:
                        yield type, string, start, end, line
                        if type == tokenize.OP and string == ']':
                            break
                elif type == tokenize.OP and string in ALLOWED_OPS:
                    if last_string:
                        yield tokenize.NAME, last_string, last_start, last_end, last_line
                        last_string = None
                    yield type, string, start, end, line
                elif type in [tokenize.NAME, tokenize.NUMBER, tokenize.OP]:
                    if not last_string:
                        last_string = string
                        last_start = start
                        last_end = end
                    else:
                        last_string += string
            if last_string:
                yield tokenize.NAME, last_string, last_start, last_end, last_line

        def _parse_format_selection(tokens, inside_merge=False, inside_choice=False, inside_group=False):
            selectors = []
            current_selector = None
            for type, string, start, _, _ in tokens:
                # ENCODING is only defined in python 3.x
                if type == getattr(tokenize, 'ENCODING', None):
                    continue
                elif type in [tokenize.NAME, tokenize.NUMBER]:
                    current_selector = FormatSelector(SINGLE, string, [])
                elif type == tokenize.OP:
                    if string == ')':
                        if not inside_group:
                            # ')' will be handled by the parentheses group
                            tokens.restore_last_token()
                        break
                    elif inside_merge and string in ['/', ',']:
                        tokens.restore_last_token()
                        break
                    elif inside_choice and string == ',':
                        tokens.restore_last_token()
                        break
                    elif string == ',':
                        if not current_selector:
                            raise syntax_error('"," must follow a format selector', start)
                        selectors.append(current_selector)
                        current_selector = None
                    elif string == '/':
                        if not current_selector:
                            raise syntax_error('"/" must follow a format selector', start)
                        first_choice = current_selector
                        second_choice = _parse_format_selection(tokens, inside_choice=True)
                        current_selector = FormatSelector(PICKFIRST, (first_choice, second_choice), [])
                    elif string == '[':
                        if not current_selector:
                            current_selector = FormatSelector(SINGLE, 'best', [])
                        format_filter = _parse_filter(tokens)
                        current_selector.filters.append(format_filter)
                    elif string == '(':
                        if current_selector:
                            raise syntax_error('Unexpected "("', start)
                        group = _parse_format_selection(tokens, inside_group=True)
                        current_selector = FormatSelector(GROUP, group, [])
                    elif string == '+':
                        if not current_selector:
                            raise syntax_error('Unexpected "+"', start)
                        selector_1 = current_selector
                        selector_2 = _parse_format_selection(tokens, inside_merge=True)
                        if not selector_2:
                            raise syntax_error('Expected a selector', start)
                        current_selector = FormatSelector(MERGE, (selector_1, selector_2), [])
                    else:
                        raise syntax_error('Operator not recognized: "{0}"'.format(string), start)
                elif type == tokenize.ENDMARKER:
                    break
            if current_selector:
                selectors.append(current_selector)
            return selectors

        def _merge(formats_pair):
            format_1, format_2 = formats_pair

            formats_info = []
            formats_info.extend(format_1.get('requested_formats', (format_1,)))
            formats_info.extend(format_2.get('requested_formats', (format_2,)))

            if not allow_multiple_streams['video'] or not allow_multiple_streams['audio']:
                get_no_more = {'video': False, 'audio': False}
                for (i, fmt_info) in enumerate(formats_info):
                    if fmt_info.get('acodec') == fmt_info.get('vcodec') == 'none':
                        formats_info.pop(i)
                        continue
                    for aud_vid in ['audio', 'video']:
                        if not allow_multiple_streams[aud_vid] and fmt_info.get(aud_vid[0] + 'codec') != 'none':
                            if get_no_more[aud_vid]:
                                formats_info.pop(i)
                                break
                            get_no_more[aud_vid] = True

            if len(formats_info) == 1:
                return formats_info[0]

            video_fmts = [fmt_info for fmt_info in formats_info if fmt_info.get('vcodec') != 'none']
            audio_fmts = [fmt_info for fmt_info in formats_info if fmt_info.get('acodec') != 'none']

            the_only_video = video_fmts[0] if len(video_fmts) == 1 else None
            the_only_audio = audio_fmts[0] if len(audio_fmts) == 1 else None

            output_ext = self.params.get('merge_output_format')
            if not output_ext:
                if the_only_video:
                    output_ext = the_only_video['ext']
                elif the_only_audio and not video_fmts:
                    output_ext = the_only_audio['ext']
                else:
                    output_ext = 'mkv'

            new_dict = {
                'requested_formats': formats_info,
                'format': '+'.join(fmt_info.get('format') for fmt_info in formats_info),
                'format_id': '+'.join(fmt_info.get('format_id') for fmt_info in formats_info),
                'ext': output_ext,
            }

            if the_only_video:
                new_dict.update({
                    'width': the_only_video.get('width'),
                    'height': the_only_video.get('height'),
                    'resolution': the_only_video.get('resolution') or self.format_resolution(the_only_video),
                    'fps': the_only_video.get('fps'),
                    'vcodec': the_only_video.get('vcodec'),
                    'vbr': the_only_video.get('vbr'),
                    'stretched_ratio': the_only_video.get('stretched_ratio'),
                })

            if the_only_audio:
                new_dict.update({
                    'acodec': the_only_audio.get('acodec'),
                    'abr': the_only_audio.get('abr'),
                })

            return new_dict

        def _check_formats(formats):
            if not check_formats:
                yield from formats
                return
            for f in formats:
                self.to_screen('[info] Testing format %s' % f['format_id'])
                temp_file = tempfile.NamedTemporaryFile(
                    suffix='.tmp', delete=False,
                    dir=self.get_output_path('temp') or None)
                temp_file.close()
                try:
                    success, _ = self.dl(temp_file.name, f, test=True)
                except (DownloadError, IOError, OSError, ValueError) + network_exceptions:
                    success = False
                finally:
                    if os.path.exists(temp_file.name):
                        try:
                            os.remove(temp_file.name)
                        except OSError:
                            self.report_warning('Unable to delete temporary file "%s"' % temp_file.name)
                if success:
                    yield f
                else:
                    self.to_screen('[info] Unable to download format %s. Skipping...' % f['format_id'])

        def _build_selector_function(selector):
            if isinstance(selector, list):  # ,
                fs = [_build_selector_function(s) for s in selector]

                def selector_function(ctx):
                    for f in fs:
                        yield from f(ctx)
                return selector_function

            elif selector.type == GROUP:  # ()
                selector_function = _build_selector_function(selector.selector)

            elif selector.type == PICKFIRST:  # /
                fs = [_build_selector_function(s) for s in selector.selector]

                def selector_function(ctx):
                    for f in fs:
                        picked_formats = list(f(ctx))
                        if picked_formats:
                            return picked_formats
                    return []

            elif selector.type == MERGE:  # +
                selector_1, selector_2 = map(_build_selector_function, selector.selector)

                def selector_function(ctx):
                    for pair in itertools.product(
                            selector_1(copy.deepcopy(ctx)), selector_2(copy.deepcopy(ctx))):
                        yield _merge(pair)

            elif selector.type == SINGLE:  # atom
                format_spec = selector.selector or 'best'

                # TODO: Add allvideo, allaudio etc by generalizing the code with best/worst selector
                if format_spec == 'all':
                    def selector_function(ctx):
                        yield from _check_formats(ctx['formats'])
                elif format_spec == 'mergeall':
                    def selector_function(ctx):
                        formats = list(_check_formats(ctx['formats']))
                        if not formats:
                            return
                        merged_format = formats[-1]
                        for f in formats[-2::-1]:
                            merged_format = _merge((merged_format, f))
                        yield merged_format

                else:
                    format_fallback, format_reverse, format_idx = False, True, 1
                    mobj = re.match(
                        r'(?P<bw>best|worst|b|w)(?P<type>video|audio|v|a)?(?P<mod>\*)?(?:\.(?P<n>[1-9]\d*))?$',
                        format_spec)
                    if mobj is not None:
                        format_idx = int_or_none(mobj.group('n'), default=1)
                        format_reverse = mobj.group('bw')[0] == 'b'
                        format_type = (mobj.group('type') or [None])[0]
                        not_format_type = {'v': 'a', 'a': 'v'}.get(format_type)
                        format_modified = mobj.group('mod') is not None

                        format_fallback = not format_type and not format_modified  # for b, w
                        _filter_f = (
                            (lambda f: f.get('%scodec' % format_type) != 'none')
                            if format_type and format_modified  # bv*, ba*, wv*, wa*
                            else (lambda f: f.get('%scodec' % not_format_type) == 'none')
                            if format_type  # bv, ba, wv, wa
                            else (lambda f: f.get('vcodec') != 'none' and f.get('acodec') != 'none')
                            if not format_modified  # b, w
                            else lambda f: True)  # b*, w*
                        filter_f = lambda f: _filter_f(f) and (
                            f.get('vcodec') != 'none' or f.get('acodec') != 'none')
                    else:
                        filter_f = ((lambda f: f.get('ext') == format_spec)
                                    if format_spec in ['mp4', 'flv', 'webm', '3gp', 'm4a', 'mp3', 'ogg', 'aac', 'wav']  # extension
                                    else (lambda f: f.get('format_id') == format_spec))  # id

                    def selector_function(ctx):
                        formats = list(ctx['formats'])
                        matches = list(filter(filter_f, formats)) if filter_f is not None else formats
                        if format_fallback and ctx['incomplete_formats'] and not matches:
                            # for extractors with incomplete formats (audio only (soundcloud)
                            # or video only (imgur)) best/worst will fallback to
                            # best/worst {video,audio}-only format
                            matches = formats
                        matches = LazyList(_check_formats(matches[::-1 if format_reverse else 1]))
                        try:
                            yield matches[format_idx - 1]
                        except IndexError:
                            return

            filters = [self._build_format_filter(f) for f in selector.filters]

            def final_selector(ctx):
                ctx_copy = copy.deepcopy(ctx)
                for _filter in filters:
                    ctx_copy['formats'] = list(filter(_filter, ctx_copy['formats']))
                return selector_function(ctx_copy)
            return final_selector

        stream = io.BytesIO(format_spec.encode('utf-8'))
        try:
            tokens = list(_remove_unused_ops(compat_tokenize_tokenize(stream.readline)))
        except tokenize.TokenError:
            raise syntax_error('Missing closing/opening brackets or parenthesis', (0, len(format_spec)))

        class TokenIterator(object):
            def __init__(self, tokens):
                self.tokens = tokens
                self.counter = 0

            def __iter__(self):
                return self

            def __next__(self):
                if self.counter >= len(self.tokens):
                    raise StopIteration()
                value = self.tokens[self.counter]
                self.counter += 1
                return value

            next = __next__

            def restore_last_token(self):
                self.counter -= 1

        parsed_selector = _parse_format_selection(iter(TokenIterator(tokens)))
        return _build_selector_function(parsed_selector)

    def _calc_headers(self, info_dict):
        res = std_headers.copy()

        add_headers = info_dict.get('http_headers')
        if add_headers:
            res.update(add_headers)

        cookies = self._calc_cookies(info_dict)
        if cookies:
            res['Cookie'] = cookies

        if 'X-Forwarded-For' not in res:
            x_forwarded_for_ip = info_dict.get('__x_forwarded_for_ip')
            if x_forwarded_for_ip:
                res['X-Forwarded-For'] = x_forwarded_for_ip

        return res

    def _calc_cookies(self, info_dict):
        pr = sanitized_Request(info_dict['url'])
        self.cookiejar.add_cookie_header(pr)
        return pr.get_header('Cookie')

    def _sanitize_thumbnails(self, info_dict):
        thumbnails = info_dict.get('thumbnails')
        if thumbnails is None:
            thumbnail = info_dict.get('thumbnail')
            if thumbnail:
                info_dict['thumbnails'] = thumbnails = [{'url': thumbnail}]
        if thumbnails:
            thumbnails.sort(key=lambda t: (
                t.get('preference') if t.get('preference') is not None else -1,
                t.get('width') if t.get('width') is not None else -1,
                t.get('height') if t.get('height') is not None else -1,
                t.get('id') if t.get('id') is not None else '',
                t.get('url')))

            def thumbnail_tester():
                if self.params.get('check_formats'):
                    test_all = True
                    to_screen = lambda msg: self.to_screen(f'[info] {msg}')
                else:
                    test_all = False
                    to_screen = self.write_debug

                def test_thumbnail(t):
                    if not test_all and not t.get('_test_url'):
                        return True
                    to_screen('Testing thumbnail %s' % t['id'])
                    try:
                        self.urlopen(HEADRequest(t['url']))
                    except network_exceptions as err:
                        to_screen('Unable to connect to thumbnail %s URL "%s" - %s. Skipping...' % (
                            t['id'], t['url'], error_to_compat_str(err)))
                        return False
                    return True

                return test_thumbnail

            for i, t in enumerate(thumbnails):
                if t.get('id') is None:
                    t['id'] = '%d' % i
                if t.get('width') and t.get('height'):
                    t['resolution'] = '%dx%d' % (t['width'], t['height'])
                t['url'] = sanitize_url(t['url'])

            if self.params.get('check_formats') is not False:
                info_dict['thumbnails'] = LazyList(filter(thumbnail_tester(), thumbnails[::-1])).reverse()
            else:
                info_dict['thumbnails'] = thumbnails

    def process_video_result(self, info_dict, download=True):
        assert info_dict.get('_type', 'video') == 'video'

        if 'id' not in info_dict:
            raise ExtractorError('Missing "id" field in extractor result')
        if 'title' not in info_dict:
            raise ExtractorError('Missing "title" field in extractor result',
                                 video_id=info_dict['id'], ie=info_dict['extractor'])

        def report_force_conversion(field, field_not, conversion):
            self.report_warning(
                '"%s" field is not %s - forcing %s conversion, there is an error in extractor'
                % (field, field_not, conversion))

        def sanitize_string_field(info, string_field):
            field = info.get(string_field)
            if field is None or isinstance(field, compat_str):
                return
            report_force_conversion(string_field, 'a string', 'string')
            info[string_field] = compat_str(field)

        def sanitize_numeric_fields(info):
            for numeric_field in self._NUMERIC_FIELDS:
                field = info.get(numeric_field)
                if field is None or isinstance(field, compat_numeric_types):
                    continue
                report_force_conversion(numeric_field, 'numeric', 'int')
                info[numeric_field] = int_or_none(field)

        sanitize_string_field(info_dict, 'id')
        sanitize_numeric_fields(info_dict)

        if 'playlist' not in info_dict:
            # It isn't part of a playlist
            info_dict['playlist'] = None
            info_dict['playlist_index'] = None

        self._sanitize_thumbnails(info_dict)

        thumbnail = info_dict.get('thumbnail')
        thumbnails = info_dict.get('thumbnails')
        if thumbnail:
            info_dict['thumbnail'] = sanitize_url(thumbnail)
        elif thumbnails:
            info_dict['thumbnail'] = thumbnails[-1]['url']

        if info_dict.get('display_id') is None and 'id' in info_dict:
            info_dict['display_id'] = info_dict['id']

        for ts_key, date_key in (
                ('timestamp', 'upload_date'),
                ('release_timestamp', 'release_date'),
        ):
            if info_dict.get(date_key) is None and info_dict.get(ts_key) is not None:
                # Working around out-of-range timestamp values (e.g. negative ones on Windows,
                # see http://bugs.python.org/issue1646728)
                try:
                    upload_date = datetime.datetime.utcfromtimestamp(info_dict[ts_key])
                    info_dict[date_key] = upload_date.strftime('%Y%m%d')
                except (ValueError, OverflowError, OSError):
                    pass

        live_keys = ('is_live', 'was_live')
        live_status = info_dict.get('live_status')
        if live_status is None:
            for key in live_keys:
                if info_dict.get(key) is False:
                    continue
                if info_dict.get(key):
                    live_status = key
                break
            if all(info_dict.get(key) is False for key in live_keys):
                live_status = 'not_live'
        if live_status:
            info_dict['live_status'] = live_status
            for key in live_keys:
                if info_dict.get(key) is None:
                    info_dict[key] = (live_status == key)

        # Auto generate title fields corresponding to the *_number fields when missing
        # in order to always have clean titles. This is very common for TV series.
        for field in ('chapter', 'season', 'episode'):
            if info_dict.get('%s_number' % field) is not None and not info_dict.get(field):
                info_dict[field] = '%s %d' % (field.capitalize(), info_dict['%s_number' % field])

        for cc_kind in ('subtitles', 'automatic_captions'):
            cc = info_dict.get(cc_kind)
            if cc:
                for _, subtitle in cc.items():
                    for subtitle_format in subtitle:
                        if subtitle_format.get('url'):
                            subtitle_format['url'] = sanitize_url(subtitle_format['url'])
                        if subtitle_format.get('ext') is None:
                            subtitle_format['ext'] = determine_ext(subtitle_format['url']).lower()

        automatic_captions = info_dict.get('automatic_captions')
        subtitles = info_dict.get('subtitles')

        info_dict['requested_subtitles'] = self.process_subtitles(
            info_dict['id'], subtitles, automatic_captions)

        # We now pick which formats have to be downloaded
        if info_dict.get('formats') is None:
            # There's only one format available
            formats = [info_dict]
        else:
            formats = info_dict['formats']

        info_dict['__has_drm'] = any(f.get('has_drm') for f in formats)
        if not self.params.get('allow_unplayable_formats'):
            formats = [f for f in formats if not f.get('has_drm')]

        if not formats:
            self.raise_no_formats(info_dict)

        def is_wellformed(f):
            url = f.get('url')
            if not url:
                self.report_warning(
                    '"url" field is missing or empty - skipping format, '
                    'there is an error in extractor')
                return False
            if isinstance(url, bytes):
                sanitize_string_field(f, 'url')
            return True

        # Filter out malformed formats for better extraction robustness
        formats = list(filter(is_wellformed, formats))

        formats_dict = {}

        # We check that all the formats have the format and format_id fields
        for i, format in enumerate(formats):
            sanitize_string_field(format, 'format_id')
            sanitize_numeric_fields(format)
            format['url'] = sanitize_url(format['url'])
            if not format.get('format_id'):
                format['format_id'] = compat_str(i)
            else:
                # Sanitize format_id from characters used in format selector expression
                format['format_id'] = re.sub(r'[\s,/+\[\]()]', '_', format['format_id'])
            format_id = format['format_id']
            if format_id not in formats_dict:
                formats_dict[format_id] = []
            formats_dict[format_id].append(format)

        # Make sure all formats have unique format_id
        for format_id, ambiguous_formats in formats_dict.items():
            if len(ambiguous_formats) > 1:
                for i, format in enumerate(ambiguous_formats):
                    format['format_id'] = '%s-%d' % (format_id, i)

        for i, format in enumerate(formats):
            if format.get('format') is None:
                format['format'] = '{id} - {res}{note}'.format(
                    id=format['format_id'],
                    res=self.format_resolution(format),
                    note=format_field(format, 'format_note', ' (%s)'),
                )
            # Automatically determine file extension if missing
            if format.get('ext') is None:
                format['ext'] = determine_ext(format['url']).lower()
            # Automatically determine protocol if missing (useful for format
            # selection purposes)
            if format.get('protocol') is None:
                format['protocol'] = determine_protocol(format)
            # Add HTTP headers, so that external programs can use them from the
            # json output
            full_format_info = info_dict.copy()
            full_format_info.update(format)
            format['http_headers'] = self._calc_headers(full_format_info)
        # Remove private housekeeping stuff
        if '__x_forwarded_for_ip' in info_dict:
            del info_dict['__x_forwarded_for_ip']

        # TODO Central sorting goes here

        if not formats or formats[0] is not info_dict:
            # only set the 'formats' fields if the original info_dict list them
            # otherwise we end up with a circular reference, the first (and unique)
            # element in the 'formats' field in info_dict is info_dict itself,
            # which can't be exported to json
            info_dict['formats'] = formats

        info_dict, _ = self.pre_process(info_dict)

        if self.params.get('list_thumbnails'):
            self.list_thumbnails(info_dict)
        if self.params.get('listformats'):
            if not info_dict.get('formats') and not info_dict.get('url'):
                self.to_screen('%s has no formats' % info_dict['id'])
            else:
                self.list_formats(info_dict)
        if self.params.get('listsubtitles'):
            if 'automatic_captions' in info_dict:
                self.list_subtitles(
                    info_dict['id'], automatic_captions, 'automatic captions')
            self.list_subtitles(info_dict['id'], subtitles, 'subtitles')
        list_only = self.params.get('simulate') is None and (
            self.params.get('list_thumbnails') or self.params.get('listformats') or self.params.get('listsubtitles'))
        if list_only:
            # Without this printing, -F --print-json will not work
            self.__forced_printings(info_dict, self.prepare_filename(info_dict), incomplete=True)
            return

        format_selector = self.format_selector
        if format_selector is None:
            req_format = self._default_format_spec(info_dict, download=download)
            self.write_debug('Default format spec: %s' % req_format)
            format_selector = self.build_format_selector(req_format)

        # While in format selection we may need to have an access to the original
        # format set in order to calculate some metrics or do some processing.
        # For now we need to be able to guess whether original formats provided
        # by extractor are incomplete or not (i.e. whether extractor provides only
        # video-only or audio-only formats) for proper formats selection for
        # extractors with such incomplete formats (see
        # https://github.com/ytdl-org/youtube-dl/pull/5556).
        # Since formats may be filtered during format selection and may not match
        # the original formats the results may be incorrect. Thus original formats
        # or pre-calculated metrics should be passed to format selection routines
        # as well.
        # We will pass a context object containing all necessary additional data
        # instead of just formats.
        # This fixes incorrect format selection issue (see
        # https://github.com/ytdl-org/youtube-dl/issues/10083).
        incomplete_formats = (
            # All formats are video-only or
            all(f.get('vcodec') != 'none' and f.get('acodec') == 'none' for f in formats)
            # all formats are audio-only
            or all(f.get('vcodec') == 'none' and f.get('acodec') != 'none' for f in formats))

        ctx = {
            'formats': formats,
            'incomplete_formats': incomplete_formats,
        }

        formats_to_download = list(format_selector(ctx))
        if not formats_to_download:
            if not self.params.get('ignore_no_formats_error'):
                raise ExtractorError('Requested format is not available', expected=True,
                                     video_id=info_dict['id'], ie=info_dict['extractor'])
            else:
                self.report_warning('Requested format is not available')
                # Process what we can, even without any available formats.
                self.process_info(dict(info_dict))
        elif download:
            self.to_screen(
                '[info] %s: Downloading %d format(s): %s' % (
                    info_dict['id'], len(formats_to_download),
                    ", ".join([f['format_id'] for f in formats_to_download])))
            for fmt in formats_to_download:
                new_info = dict(info_dict)
                # Save a reference to the original info_dict so that it can be modified in process_info if needed
                new_info['__original_infodict'] = info_dict
                new_info.update(fmt)
                self.process_info(new_info)
        # We update the info dict with the best quality format (backwards compatibility)
        if formats_to_download:
            info_dict.update(formats_to_download[-1])
        return info_dict

    def process_subtitles(self, video_id, normal_subtitles, automatic_captions):
        """Select the requested subtitles and their format"""
        available_subs = {}
        if normal_subtitles and self.params.get('writesubtitles'):
            available_subs.update(normal_subtitles)
        if automatic_captions and self.params.get('writeautomaticsub'):
            for lang, cap_info in automatic_captions.items():
                if lang not in available_subs:
                    available_subs[lang] = cap_info

        if (not self.params.get('writesubtitles') and not
                self.params.get('writeautomaticsub') or not
                available_subs):
            return None

        all_sub_langs = available_subs.keys()
        if self.params.get('allsubtitles', False):
            requested_langs = all_sub_langs
        elif self.params.get('subtitleslangs', False):
            requested_langs = set()
            for lang in self.params.get('subtitleslangs'):
                if lang == 'all':
                    requested_langs.update(all_sub_langs)
                    continue
                discard = lang[0] == '-'
                if discard:
                    lang = lang[1:]
                current_langs = filter(re.compile(lang + '$').match, all_sub_langs)
                if discard:
                    for lang in current_langs:
                        requested_langs.discard(lang)
                else:
                    requested_langs.update(current_langs)
        elif 'en' in available_subs:
            requested_langs = ['en']
        else:
            requested_langs = [list(all_sub_langs)[0]]
        if requested_langs:
            self.write_debug('Downloading subtitles: %s' % ', '.join(requested_langs))

        formats_query = self.params.get('subtitlesformat', 'best')
        formats_preference = formats_query.split('/') if formats_query else []
        subs = {}
        for lang in requested_langs:
            formats = available_subs.get(lang)
            if formats is None:
                self.report_warning('%s subtitles not available for %s' % (lang, video_id))
                continue
            for ext in formats_preference:
                if ext == 'best':
                    f = formats[-1]
                    break
                matches = list(filter(lambda f: f['ext'] == ext, formats))
                if matches:
                    f = matches[-1]
                    break
            else:
                f = formats[-1]
                self.report_warning(
                    'No subtitle format found matching "%s" for language %s, '
                    'using %s' % (formats_query, lang, f['ext']))
            subs[lang] = f
        return subs

    def __forced_printings(self, info_dict, filename, incomplete):
        def print_mandatory(field, actual_field=None):
            if actual_field is None:
                actual_field = field
            if (self.params.get('force%s' % field, False)
                    and (not incomplete or info_dict.get(actual_field) is not None)):
                self.to_stdout(info_dict[actual_field])

        def print_optional(field):
            if (self.params.get('force%s' % field, False)
                    and info_dict.get(field) is not None):
                self.to_stdout(info_dict[field])

        info_dict = info_dict.copy()
        if filename is not None:
            info_dict['filename'] = filename
        if info_dict.get('requested_formats') is not None:
            # For RTMP URLs, also include the playpath
            info_dict['urls'] = '\n'.join(f['url'] + f.get('play_path', '') for f in info_dict['requested_formats'])
        elif 'url' in info_dict:
            info_dict['urls'] = info_dict['url'] + info_dict.get('play_path', '')

        if self.params.get('forceprint') or self.params.get('forcejson'):
            self.post_extract(info_dict)
        for tmpl in self.params.get('forceprint', []):
            if re.match(r'\w+$', tmpl):
                tmpl = '%({})s'.format(tmpl)
            tmpl, info_copy = self.prepare_outtmpl(tmpl, info_dict)
            self.to_stdout(self.escape_outtmpl(tmpl) % info_copy)

        print_mandatory('title')
        print_mandatory('id')
        print_mandatory('url', 'urls')
        print_optional('thumbnail')
        print_optional('description')
        print_optional('filename')
        if self.params.get('forceduration') and info_dict.get('duration') is not None:
            self.to_stdout(formatSeconds(info_dict['duration']))
        print_mandatory('format')

        if self.params.get('forcejson'):
            self.to_stdout(json.dumps(self.sanitize_info(info_dict)))

    def dl(self, name, info, subtitle=False, test=False):
        if not info.get('url'):
            self.raise_no_formats(info, True)

        if test:
            verbose = self.params.get('verbose')
            params = {
                'test': True,
                'quiet': not verbose,
                'verbose': verbose,
                'noprogress': not verbose,
                'nopart': True,
                'skip_unavailable_fragments': False,
                'keep_fragments': False,
                'overwrites': True,
                '_no_ytdl_file': True,
            }
        else:
            params = self.params
        fd = get_suitable_downloader(info, params, to_stdout=(name == '-'))(self, params)
        if not test:
            for ph in self._progress_hooks:
                fd.add_progress_hook(ph)
            urls = '", "'.join([f['url'] for f in info.get('requested_formats', [])] or [info['url']])
            self.write_debug('Invoking downloader on "%s"' % urls)
        new_info = dict(info)
        if new_info.get('http_headers') is None:
            new_info['http_headers'] = self._calc_headers(new_info)
        return fd.download(name, new_info, subtitle)

    def process_info(self, info_dict):
        """Process a single resolved IE result."""

        assert info_dict.get('_type', 'video') == 'video'

        max_downloads = self.params.get('max_downloads')
        if max_downloads is not None:
            if self._num_downloads >= int(max_downloads):
                raise MaxDownloadsReached()

        # TODO: backward compatibility, to be removed
        info_dict['fulltitle'] = info_dict['title']

        if 'format' not in info_dict and 'ext' in info_dict:
            info_dict['format'] = info_dict['ext']

        if self._match_entry(info_dict) is not None:
            return

        self.post_extract(info_dict)
        self._num_downloads += 1

        # info_dict['_filename'] needs to be set for backward compatibility
        info_dict['_filename'] = full_filename = self.prepare_filename(info_dict, warn=True)
        temp_filename = self.prepare_filename(info_dict, 'temp')
        files_to_move = {}

        # Forced printings
        self.__forced_printings(info_dict, full_filename, incomplete=('format' not in info_dict))

        if self.params.get('simulate'):
            if self.params.get('force_write_download_archive', False):
                self.record_download_archive(info_dict)

            # Do nothing else if in simulate mode
            return

        if full_filename is None:
            return

        if not self._ensure_dir_exists(encodeFilename(full_filename)):
            return
        if not self._ensure_dir_exists(encodeFilename(temp_filename)):
            return

        if self.params.get('writedescription', False):
            descfn = self.prepare_filename(info_dict, 'description')
            if not self._ensure_dir_exists(encodeFilename(descfn)):
                return
            if not self.params.get('overwrites', True) and os.path.exists(encodeFilename(descfn)):
                self.to_screen('[info] Video description is already present')
            elif info_dict.get('description') is None:
                self.report_warning('There\'s no description to write.')
            else:
                try:
                    self.to_screen('[info] Writing video description to: ' + descfn)
                    with io.open(encodeFilename(descfn), 'w', encoding='utf-8') as descfile:
                        descfile.write(info_dict['description'])
                except (OSError, IOError):
                    self.report_error('Cannot write description file ' + descfn)
                    return

        if self.params.get('writeannotations', False):
            annofn = self.prepare_filename(info_dict, 'annotation')
            if not self._ensure_dir_exists(encodeFilename(annofn)):
                return
            if not self.params.get('overwrites', True) and os.path.exists(encodeFilename(annofn)):
                self.to_screen('[info] Video annotations are already present')
            elif not info_dict.get('annotations'):
                self.report_warning('There are no annotations to write.')
            else:
                try:
                    self.to_screen('[info] Writing video annotations to: ' + annofn)
                    with io.open(encodeFilename(annofn), 'w', encoding='utf-8') as annofile:
                        annofile.write(info_dict['annotations'])
                except (KeyError, TypeError):
                    self.report_warning('There are no annotations to write.')
                except (OSError, IOError):
                    self.report_error('Cannot write annotations file: ' + annofn)
                    return

        subtitles_are_requested = any([self.params.get('writesubtitles', False),
                                       self.params.get('writeautomaticsub')])

        if subtitles_are_requested and info_dict.get('requested_subtitles'):
            # subtitles download errors are already managed as troubles in relevant IE
            # that way it will silently go on when used with unsupporting IE
            subtitles = info_dict['requested_subtitles']
            # ie = self.get_info_extractor(info_dict['extractor_key'])
            for sub_lang, sub_info in subtitles.items():
                sub_format = sub_info['ext']
                sub_filename = subtitles_filename(temp_filename, sub_lang, sub_format, info_dict.get('ext'))
                sub_filename_final = subtitles_filename(
                    self.prepare_filename(info_dict, 'subtitle'), sub_lang, sub_format, info_dict.get('ext'))
                if not self.params.get('overwrites', True) and os.path.exists(encodeFilename(sub_filename)):
                    self.to_screen('[info] Video subtitle %s.%s is already present' % (sub_lang, sub_format))
                    sub_info['filepath'] = sub_filename
                    files_to_move[sub_filename] = sub_filename_final
                else:
                    self.to_screen('[info] Writing video subtitles to: ' + sub_filename)
                    if sub_info.get('data') is not None:
                        try:
                            # Use newline='' to prevent conversion of newline characters
                            # See https://github.com/ytdl-org/youtube-dl/issues/10268
                            with io.open(encodeFilename(sub_filename), 'w', encoding='utf-8', newline='') as subfile:
                                subfile.write(sub_info['data'])
                            sub_info['filepath'] = sub_filename
                            files_to_move[sub_filename] = sub_filename_final
                        except (OSError, IOError):
                            self.report_error('Cannot write subtitles file ' + sub_filename)
                            return
                    else:
                        try:
                            self.dl(sub_filename, sub_info.copy(), subtitle=True)
                            sub_info['filepath'] = sub_filename
                            files_to_move[sub_filename] = sub_filename_final
                        except (ExtractorError, IOError, OSError, ValueError) + network_exceptions as err:
                            self.report_warning('Unable to download subtitle for "%s": %s' %
                                                (sub_lang, error_to_compat_str(err)))
                            continue

        if self.params.get('writeinfojson', False):
            infofn = self.prepare_filename(info_dict, 'infojson')
            if not self._ensure_dir_exists(encodeFilename(infofn)):
                return
            if not self.params.get('overwrites', True) and os.path.exists(encodeFilename(infofn)):
                self.to_screen('[info] Video metadata is already present')
            else:
                self.to_screen('[info] Writing video metadata as JSON to: ' + infofn)
                try:
                    write_json_file(self.sanitize_info(info_dict, self.params.get('clean_infojson', True)), infofn)
                except (OSError, IOError):
                    self.report_error('Cannot write video metadata to JSON file ' + infofn)
                    return
            info_dict['__infojson_filename'] = infofn

        for thumb_ext in self._write_thumbnails(info_dict, temp_filename):
            thumb_filename_temp = replace_extension(temp_filename, thumb_ext, info_dict.get('ext'))
            thumb_filename = replace_extension(
                self.prepare_filename(info_dict, 'thumbnail'), thumb_ext, info_dict.get('ext'))
            files_to_move[thumb_filename_temp] = thumb_filename

        # Write internet shortcut files
        url_link = webloc_link = desktop_link = False
        if self.params.get('writelink', False):
            if sys.platform == "darwin":  # macOS.
                webloc_link = True
            elif sys.platform.startswith("linux"):
                desktop_link = True
            else:  # if sys.platform in ['win32', 'cygwin']:
                url_link = True
        if self.params.get('writeurllink', False):
            url_link = True
        if self.params.get('writewebloclink', False):
            webloc_link = True
        if self.params.get('writedesktoplink', False):
            desktop_link = True

        if url_link or webloc_link or desktop_link:
            if 'webpage_url' not in info_dict:
                self.report_error('Cannot write internet shortcut file because the "webpage_url" field is missing in the media information')
                return
            ascii_url = iri_to_uri(info_dict['webpage_url'])

        def _write_link_file(extension, template, newline, embed_filename):
            linkfn = replace_extension(full_filename, extension, info_dict.get('ext'))
            if self.params.get('overwrites', True) and os.path.exists(encodeFilename(linkfn)):
                self.to_screen('[info] Internet shortcut is already present')
            else:
                try:
                    self.to_screen('[info] Writing internet shortcut to: ' + linkfn)
                    with io.open(encodeFilename(to_high_limit_path(linkfn)), 'w', encoding='utf-8', newline=newline) as linkfile:
                        template_vars = {'url': ascii_url}
                        if embed_filename:
                            template_vars['filename'] = linkfn[:-(len(extension) + 1)]
                        linkfile.write(template % template_vars)
                except (OSError, IOError):
                    self.report_error('Cannot write internet shortcut ' + linkfn)
                    return False
            return True

        if url_link:
            if not _write_link_file('url', DOT_URL_LINK_TEMPLATE, '\r\n', embed_filename=False):
                return
        if webloc_link:
            if not _write_link_file('webloc', DOT_WEBLOC_LINK_TEMPLATE, '\n', embed_filename=False):
                return
        if desktop_link:
            if not _write_link_file('desktop', DOT_DESKTOP_LINK_TEMPLATE, '\n', embed_filename=True):
                return

        try:
            info_dict, files_to_move = self.pre_process(info_dict, 'before_dl', files_to_move)
        except PostProcessingError as err:
            self.report_error('Preprocessing: %s' % str(err))
            return

        must_record_download_archive = False
        if self.params.get('skip_download', False):
            info_dict['filepath'] = temp_filename
            info_dict['__finaldir'] = os.path.dirname(os.path.abspath(encodeFilename(full_filename)))
            info_dict['__files_to_move'] = files_to_move
            info_dict = self.run_pp(MoveFilesAfterDownloadPP(self, False), info_dict)
        else:
            # Download
            info_dict.setdefault('__postprocessors', [])
            try:

                def existing_file(*filepaths):
                    ext = info_dict.get('ext')
                    final_ext = self.params.get('final_ext', ext)
                    existing_files = []
                    for file in orderedSet(filepaths):
                        if final_ext != ext:
                            converted = replace_extension(file, final_ext, ext)
                            if os.path.exists(encodeFilename(converted)):
                                existing_files.append(converted)
                        if os.path.exists(encodeFilename(file)):
                            existing_files.append(file)

                    if not existing_files or self.params.get('overwrites', False):
                        for file in orderedSet(existing_files):
                            self.report_file_delete(file)
                            os.remove(encodeFilename(file))
                        return None

                    info_dict['ext'] = os.path.splitext(existing_files[0])[1][1:]
                    return existing_files[0]

                success = True
                if info_dict.get('requested_formats') is not None:

                    def compatible_formats(formats):
                        # TODO: some formats actually allow this (mkv, webm, ogg, mp4), but not all of them.
                        video_formats = [format for format in formats if format.get('vcodec') != 'none']
                        audio_formats = [format for format in formats if format.get('acodec') != 'none']
                        if len(video_formats) > 2 or len(audio_formats) > 2:
                            return False

                        # Check extension
                        exts = set(format.get('ext') for format in formats)
                        COMPATIBLE_EXTS = (
                            set(('mp3', 'mp4', 'm4a', 'm4p', 'm4b', 'm4r', 'm4v', 'ismv', 'isma')),
                            set(('webm',)),
                        )
                        for ext_sets in COMPATIBLE_EXTS:
                            if ext_sets.issuperset(exts):
                                return True
                        # TODO: Check acodec/vcodec
                        return False

                    requested_formats = info_dict['requested_formats']
                    old_ext = info_dict['ext']
                    if self.params.get('merge_output_format') is None and not compatible_formats(requested_formats):
                        info_dict['ext'] = 'mkv'
                        self.report_warning(
                            'Requested formats are incompatible for merge and will be merged into mkv.')
                    new_ext = info_dict['ext']

                    def correct_ext(filename, ext=new_ext):
                        if filename == '-':
                            return filename
                        filename_real_ext = os.path.splitext(filename)[1][1:]
                        filename_wo_ext = (
                            os.path.splitext(filename)[0]
                            if filename_real_ext in (old_ext, new_ext)
                            else filename)
                        return '%s.%s' % (filename_wo_ext, ext)

                    # Ensure filename always has a correct extension for successful merge
                    full_filename = correct_ext(full_filename)
                    temp_filename = correct_ext(temp_filename)
                    dl_filename = existing_file(full_filename, temp_filename)
                    info_dict['__real_download'] = False

                    _protocols = set(determine_protocol(f) for f in requested_formats)
                    if len(_protocols) == 1:  # All requested formats have same protocol
                        info_dict['protocol'] = _protocols.pop()
                    directly_mergable = FFmpegFD.can_merge_formats(info_dict)
                    if dl_filename is not None:
                        self.report_file_already_downloaded(dl_filename)
                    elif (directly_mergable and get_suitable_downloader(
                            info_dict, self.params, to_stdout=(temp_filename == '-')) == FFmpegFD):
                        info_dict['url'] = '\n'.join(f['url'] for f in requested_formats)
                        success, real_download = self.dl(temp_filename, info_dict)
                        info_dict['__real_download'] = real_download
                    else:
                        downloaded = []
                        merger = FFmpegMergerPP(self)
                        if self.params.get('allow_unplayable_formats'):
                            self.report_warning(
                                'You have requested merging of multiple formats '
                                'while also allowing unplayable formats to be downloaded. '
                                'The formats won\'t be merged to prevent data corruption.')
                        elif not merger.available:
                            self.report_warning(
                                'You have requested merging of multiple formats but ffmpeg is not installed. '
                                'The formats won\'t be merged.')

                        if temp_filename == '-':
                            reason = ('using a downloader other than ffmpeg' if directly_mergable
                                      else 'but the formats are incompatible for simultaneous download' if merger.available
                                      else 'but ffmpeg is not installed')
                            self.report_warning(
                                f'You have requested downloading multiple formats to stdout {reason}. '
                                'The formats will be streamed one after the other')
                            fname = temp_filename
                        for f in requested_formats:
                            new_info = dict(info_dict)
                            del new_info['requested_formats']
                            new_info.update(f)
                            if temp_filename != '-':
                                fname = prepend_extension(
                                    correct_ext(temp_filename, new_info['ext']),
                                    'f%s' % f['format_id'], new_info['ext'])
                                if not self._ensure_dir_exists(fname):
                                    return
                                downloaded.append(fname)
                            partial_success, real_download = self.dl(fname, new_info)
                            info_dict['__real_download'] = info_dict['__real_download'] or real_download
                            success = success and partial_success
                        if merger.available and not self.params.get('allow_unplayable_formats'):
                            info_dict['__postprocessors'].append(merger)
                            info_dict['__files_to_merge'] = downloaded
                            # Even if there were no downloads, it is being merged only now
                            info_dict['__real_download'] = True
                        else:
                            for file in downloaded:
                                files_to_move[file] = None
                else:
                    # Just a single file
                    dl_filename = existing_file(full_filename, temp_filename)
                    if dl_filename is None or dl_filename == temp_filename:
                        # dl_filename == temp_filename could mean that the file was partially downloaded with --no-part.
                        # So we should try to resume the download
                        success, real_download = self.dl(temp_filename, info_dict)
                        info_dict['__real_download'] = real_download
                    else:
                        self.report_file_already_downloaded(dl_filename)

                dl_filename = dl_filename or temp_filename
                info_dict['__finaldir'] = os.path.dirname(os.path.abspath(encodeFilename(full_filename)))

            except network_exceptions as err:
                self.report_error('unable to download video data: %s' % error_to_compat_str(err))
                return
            except (OSError, IOError) as err:
                raise UnavailableVideoError(err)
            except (ContentTooShortError, ) as err:
                self.report_error('content too short (expected %s bytes and served %s)' % (err.expected, err.downloaded))
                return

            if success and full_filename != '-':

                def fixup():
                    do_fixup = True
                    fixup_policy = self.params.get('fixup')
                    vid = info_dict['id']

                    if fixup_policy in ('ignore', 'never'):
                        return
                    elif fixup_policy == 'warn':
                        do_fixup = False
                    elif fixup_policy != 'force':
                        assert fixup_policy in ('detect_or_warn', None)
                        if not info_dict.get('__real_download'):
                            do_fixup = False

                    def ffmpeg_fixup(cndn, msg, cls):
                        if not cndn:
                            return
                        if not do_fixup:
                            self.report_warning(f'{vid}: {msg}')
                            return
                        pp = cls(self)
                        if pp.available:
                            info_dict['__postprocessors'].append(pp)
                        else:
                            self.report_warning(f'{vid}: {msg}. Install ffmpeg to fix this automatically')

                    stretched_ratio = info_dict.get('stretched_ratio')
                    ffmpeg_fixup(
                        stretched_ratio not in (1, None),
                        f'Non-uniform pixel ratio {stretched_ratio}',
                        FFmpegFixupStretchedPP)

                    ffmpeg_fixup(
                        (info_dict.get('requested_formats') is None
                         and info_dict.get('container') == 'm4a_dash'
                         and info_dict.get('ext') == 'm4a'),
                        'writing DASH m4a. Only some players support this container',
                        FFmpegFixupM4aPP)

                    downloader = (get_suitable_downloader(info_dict, self.params).__name__
                                  if 'protocol' in info_dict else None)
                    ffmpeg_fixup(downloader == 'HlsFD', 'malformed AAC bitstream detected', FFmpegFixupM3u8PP)
                    ffmpeg_fixup(downloader == 'WebSocketFragmentFD', 'malformed timestamps detected', FFmpegFixupTimestampPP)
                    ffmpeg_fixup(downloader == 'WebSocketFragmentFD', 'malformed duration detected', FFmpegFixupDurationPP)

                fixup()
                try:
                    info_dict = self.post_process(dl_filename, info_dict, files_to_move)
                except PostProcessingError as err:
                    self.report_error('Postprocessing: %s' % str(err))
                    return
                try:
                    for ph in self._post_hooks:
                        ph(info_dict['filepath'])
                except Exception as err:
                    self.report_error('post hooks: %s' % str(err))
                    return
                must_record_download_archive = True

        if must_record_download_archive or self.params.get('force_write_download_archive', False):
            self.record_download_archive(info_dict)
        max_downloads = self.params.get('max_downloads')
        if max_downloads is not None and self._num_downloads >= int(max_downloads):
            raise MaxDownloadsReached()

    def download(self, url_list):
        """Download a given list of URLs."""
        outtmpl = self.outtmpl_dict['default']
        if (len(url_list) > 1
                and outtmpl != '-'
                and '%' not in outtmpl
                and self.params.get('max_downloads') != 1):
            raise SameFileError(outtmpl)

        for url in url_list:
            try:
                # It also downloads the videos
                res = self.extract_info(
                    url, force_generic_extractor=self.params.get('force_generic_extractor', False))
            except UnavailableVideoError:
                self.report_error('unable to download video')
            except MaxDownloadsReached:
                self.to_screen('[info] Maximum number of downloads reached')
                raise
            except ExistingVideoReached:
                self.to_screen('[info] Encountered a video that is already in the archive, stopping due to --break-on-existing')
                raise
            except RejectedVideoReached:
                self.to_screen('[info] Encountered a video that did not match filter, stopping due to --break-on-reject')
                raise
            else:
                if self.params.get('dump_single_json', False):
                    self.post_extract(res)
                    self.to_stdout(json.dumps(self.sanitize_info(res)))

        return self._download_retcode

    def download_with_info_file(self, info_filename):
        with contextlib.closing(fileinput.FileInput(
                [info_filename], mode='r',
                openhook=fileinput.hook_encoded('utf-8'))) as f:
            # FileInput doesn't have a read method, we can't call json.load
            info = self.sanitize_info(json.loads('\n'.join(f)), self.params.get('clean_infojson', True))
        try:
            self.process_ie_result(info, download=True)
        except (DownloadError, EntryNotInPlaylist, ThrottledDownload):
            webpage_url = info.get('webpage_url')
            if webpage_url is not None:
                self.report_warning('The info failed to download, trying with "%s"' % webpage_url)
                return self.download([webpage_url])
            else:
                raise
        return self._download_retcode

    @staticmethod
    def sanitize_info(info_dict, remove_private_keys=False):
        ''' Sanitize the infodict for converting to json '''
        if info_dict is None:
            return info_dict
        info_dict.setdefault('epoch', int(time.time()))
        remove_keys = {'__original_infodict'}  # Always remove this since this may contain a copy of the entire dict
        keep_keys = ['_type'],  # Always keep this to facilitate load-info-json
        if remove_private_keys:
            remove_keys |= {
                'requested_formats', 'requested_subtitles', 'requested_entries',
                'filepath', 'entries', 'original_url', 'playlist_autonumber',
            }
            empty_values = (None, {}, [], set(), tuple())
            reject = lambda k, v: k not in keep_keys and (
                k.startswith('_') or k in remove_keys or v in empty_values)
        else:
            reject = lambda k, v: k in remove_keys
        filter_fn = lambda obj: (
            list(map(filter_fn, obj)) if isinstance(obj, (LazyList, list, tuple, set))
            else obj if not isinstance(obj, dict)
            else dict((k, filter_fn(v)) for k, v in obj.items() if not reject(k, v)))
        return filter_fn(info_dict)

    @staticmethod
    def filter_requested_info(info_dict, actually_filter=True):
        ''' Alias of sanitize_info for backward compatibility '''
        return YoutubeDL.sanitize_info(info_dict, actually_filter)

    def run_pp(self, pp, infodict):
        files_to_delete = []
        if '__files_to_move' not in infodict:
            infodict['__files_to_move'] = {}
        files_to_delete, infodict = pp.run(infodict)
        if not files_to_delete:
            return infodict

        if self.params.get('keepvideo', False):
            for f in files_to_delete:
                infodict['__files_to_move'].setdefault(f, '')
        else:
            for old_filename in set(files_to_delete):
                self.to_screen('Deleting original file %s (pass -k to keep)' % old_filename)
                try:
                    os.remove(encodeFilename(old_filename))
                except (IOError, OSError):
                    self.report_warning('Unable to remove downloaded original file')
                if old_filename in infodict['__files_to_move']:
                    del infodict['__files_to_move'][old_filename]
        return infodict

    @staticmethod
    def post_extract(info_dict):
        def actual_post_extract(info_dict):
            if info_dict.get('_type') in ('playlist', 'multi_video'):
                for video_dict in info_dict.get('entries', {}):
                    actual_post_extract(video_dict or {})
                return

            post_extractor = info_dict.get('__post_extractor') or (lambda: {})
            extra = post_extractor().items()
            info_dict.update(extra)
            info_dict.pop('__post_extractor', None)

            original_infodict = info_dict.get('__original_infodict') or {}
            original_infodict.update(extra)
            original_infodict.pop('__post_extractor', None)

        actual_post_extract(info_dict or {})

    def pre_process(self, ie_info, key='pre_process', files_to_move=None):
        info = dict(ie_info)
        info['__files_to_move'] = files_to_move or {}
        for pp in self._pps[key]:
            info = self.run_pp(pp, info)
        return info, info.pop('__files_to_move', None)

    def post_process(self, filename, ie_info, files_to_move=None):
        """Run all the postprocessors on the given file."""
        info = dict(ie_info)
        info['filepath'] = filename
        info['__files_to_move'] = files_to_move or {}

        for pp in ie_info.get('__postprocessors', []) + self._pps['post_process']:
            info = self.run_pp(pp, info)
        info = self.run_pp(MoveFilesAfterDownloadPP(self), info)
        del info['__files_to_move']
        for pp in self._pps['after_move']:
            info = self.run_pp(pp, info)
        return info

    def _make_archive_id(self, info_dict):
        video_id = info_dict.get('id')
        if not video_id:
            return
        # Future-proof against any change in case
        # and backwards compatibility with prior versions
        extractor = info_dict.get('extractor_key') or info_dict.get('ie_key')  # key in a playlist
        if extractor is None:
            url = str_or_none(info_dict.get('url'))
            if not url:
                return
            # Try to find matching extractor for the URL and take its ie_key
            for ie_key, ie in self._ies.items():
                if ie.suitable(url):
                    extractor = ie_key
                    break
            else:
                return
        return '%s %s' % (extractor.lower(), video_id)

    def in_download_archive(self, info_dict):
        fn = self.params.get('download_archive')
        if fn is None:
            return False

        vid_id = self._make_archive_id(info_dict)
        if not vid_id:
            return False  # Incomplete video information

        return vid_id in self.archive

    def record_download_archive(self, info_dict):
        fn = self.params.get('download_archive')
        if fn is None:
            return
        vid_id = self._make_archive_id(info_dict)
        assert vid_id
        with locked_file(fn, 'a', encoding='utf-8') as archive_file:
            archive_file.write(vid_id + '\n')
        self.archive.add(vid_id)

    @staticmethod
    def format_resolution(format, default='unknown'):
        if format.get('vcodec') == 'none':
            if format.get('acodec') == 'none':
                return 'images'
            return 'audio only'
        if format.get('resolution') is not None:
            return format['resolution']
        if format.get('width') and format.get('height'):
            res = '%dx%d' % (format['width'], format['height'])
        elif format.get('height'):
            res = '%sp' % format['height']
        elif format.get('width'):
            res = '%dx?' % format['width']
        else:
            res = default
        return res

    def _format_note(self, fdict):
        res = ''
        if fdict.get('ext') in ['f4f', 'f4m']:
            res += '(unsupported) '
        if fdict.get('language'):
            if res:
                res += ' '
            res += '[%s] ' % fdict['language']
        if fdict.get('format_note') is not None:
            res += fdict['format_note'] + ' '
        if fdict.get('tbr') is not None:
            res += '%4dk ' % fdict['tbr']
        if fdict.get('container') is not None:
            if res:
                res += ', '
            res += '%s container' % fdict['container']
        if (fdict.get('vcodec') is not None
                and fdict.get('vcodec') != 'none'):
            if res:
                res += ', '
            res += fdict['vcodec']
            if fdict.get('vbr') is not None:
                res += '@'
        elif fdict.get('vbr') is not None and fdict.get('abr') is not None:
            res += 'video@'
        if fdict.get('vbr') is not None:
            res += '%4dk' % fdict['vbr']
        if fdict.get('fps') is not None:
            if res:
                res += ', '
            res += '%sfps' % fdict['fps']
        if fdict.get('acodec') is not None:
            if res:
                res += ', '
            if fdict['acodec'] == 'none':
                res += 'video only'
            else:
                res += '%-5s' % fdict['acodec']
        elif fdict.get('abr') is not None:
            if res:
                res += ', '
            res += 'audio'
        if fdict.get('abr') is not None:
            res += '@%3dk' % fdict['abr']
        if fdict.get('asr') is not None:
            res += ' (%5dHz)' % fdict['asr']
        if fdict.get('filesize') is not None:
            if res:
                res += ', '
            res += format_bytes(fdict['filesize'])
        elif fdict.get('filesize_approx') is not None:
            if res:
                res += ', '
            res += '~' + format_bytes(fdict['filesize_approx'])
        return res

    def list_formats(self, info_dict):
        formats = info_dict.get('formats', [info_dict])
        new_format = (
            'list-formats' not in self.params.get('compat_opts', [])
            and self.params.get('listformats_table', True) is not False)
        if new_format:
            table = [
                [
                    format_field(f, 'format_id'),
                    format_field(f, 'ext'),
                    self.format_resolution(f),
                    format_field(f, 'fps', '%d'),
                    '|',
                    format_field(f, 'filesize', ' %s', func=format_bytes) + format_field(f, 'filesize_approx', '~%s', func=format_bytes),
                    format_field(f, 'tbr', '%4dk'),
                    shorten_protocol_name(f.get('protocol', '').replace("native", "n")),
                    '|',
                    format_field(f, 'vcodec', default='unknown').replace('none', ''),
                    format_field(f, 'vbr', '%4dk'),
                    format_field(f, 'acodec', default='unknown').replace('none', ''),
                    format_field(f, 'abr', '%3dk'),
                    format_field(f, 'asr', '%5dHz'),
                    ', '.join(filter(None, (
                        'UNSUPPORTED' if f.get('ext') in ('f4f', 'f4m') else '',
                        format_field(f, 'language', '[%s]'),
                        format_field(f, 'format_note'),
                        format_field(f, 'container', ignore=(None, f.get('ext'))),
                    ))),
                ] for f in formats if f.get('preference') is None or f['preference'] >= -1000]
            header_line = ['ID', 'EXT', 'RESOLUTION', 'FPS', '|', ' FILESIZE', '  TBR', 'PROTO',
                           '|', 'VCODEC', '  VBR', 'ACODEC', ' ABR', ' ASR', 'MORE INFO']
        else:
            table = [
                [
                    format_field(f, 'format_id'),
                    format_field(f, 'ext'),
                    self.format_resolution(f),
                    self._format_note(f)]
                for f in formats
                if f.get('preference') is None or f['preference'] >= -1000]
            header_line = ['format code', 'extension', 'resolution', 'note']

        self.to_screen(
            '[info] Available formats for %s:' % info_dict['id'])
        self.to_stdout(render_table(
            header_line, table, delim=new_format, extraGap=(0 if new_format else 1), hideEmpty=new_format))

    def list_thumbnails(self, info_dict):
        thumbnails = list(info_dict.get('thumbnails'))
        if not thumbnails:
            self.to_screen('[info] No thumbnails present for %s' % info_dict['id'])
            return

        self.to_screen(
            '[info] Thumbnails for %s:' % info_dict['id'])
        self.to_stdout(render_table(
            ['ID', 'width', 'height', 'URL'],
            [[t['id'], t.get('width', 'unknown'), t.get('height', 'unknown'), t['url']] for t in thumbnails]))

    def list_subtitles(self, video_id, subtitles, name='subtitles'):
        if not subtitles:
            self.to_screen('%s has no %s' % (video_id, name))
            return
        self.to_screen(
            'Available %s for %s:' % (name, video_id))

        def _row(lang, formats):
            exts, names = zip(*((f['ext'], f.get('name') or 'unknown') for f in reversed(formats)))
            if len(set(names)) == 1:
                names = [] if names[0] == 'unknown' else names[:1]
            return [lang, ', '.join(names), ', '.join(exts)]

        self.to_stdout(render_table(
            ['Language', 'Name', 'Formats'],
            [_row(lang, formats) for lang, formats in subtitles.items()],
            hideEmpty=True))

    def urlopen(self, req):
        """ Start an HTTP download """
        if isinstance(req, compat_basestring):
            req = sanitized_Request(req)
        return self._opener.open(req, timeout=self._socket_timeout)

    def print_debug_header(self):
        if not self.params.get('verbose'):
            return

        stdout_encoding = getattr(
            sys.stdout, 'encoding', 'missing (%s)' % type(sys.stdout).__name__)
        encoding_str = (
            '[debug] Encodings: locale %s, fs %s, out %s, pref %s\n' % (
                locale.getpreferredencoding(),
                sys.getfilesystemencoding(),
                stdout_encoding,
                self.get_encoding()))
        write_string(encoding_str, encoding=None)

        source = (
            '(exe)' if hasattr(sys, 'frozen')
            else '(zip)' if isinstance(globals().get('__loader__'), zipimporter)
            else '(source)' if os.path.basename(sys.argv[0]) == '__main__.py'
            else '')
        self._write_string('[debug] yt-dlp version %s %s\n' % (__version__, source))
        if _LAZY_LOADER:
            self._write_string('[debug] Lazy loading extractors enabled\n')
        if _PLUGIN_CLASSES:
            self._write_string(
                '[debug] Plugin Extractors: %s\n' % [ie.ie_key() for ie in _PLUGIN_CLASSES])
        if self.params.get('compat_opts'):
            self._write_string(
                '[debug] Compatibility options: %s\n' % ', '.join(self.params.get('compat_opts')))
        try:
            sp = subprocess.Popen(
                ['git', 'rev-parse', '--short', 'HEAD'],
                stdout=subprocess.PIPE, stderr=subprocess.PIPE,
                cwd=os.path.dirname(os.path.abspath(__file__)))
            out, err = process_communicate_or_kill(sp)
            out = out.decode().strip()
            if re.match('[0-9a-f]+', out):
                self._write_string('[debug] Git HEAD: %s\n' % out)
        except Exception:
            try:
                sys.exc_clear()
            except Exception:
                pass

        def python_implementation():
            impl_name = platform.python_implementation()
            if impl_name == 'PyPy' and hasattr(sys, 'pypy_version_info'):
                return impl_name + ' version %d.%d.%d' % sys.pypy_version_info[:3]
            return impl_name

        self._write_string('[debug] Python version %s (%s %s) - %s\n' % (
            platform.python_version(),
            python_implementation(),
            platform.architecture()[0],
            platform_name()))

        exe_versions = FFmpegPostProcessor.get_versions(self)
        exe_versions['rtmpdump'] = rtmpdump_version()
        exe_versions['phantomjs'] = PhantomJSwrapper._version()
        exe_str = ', '.join(
            f'{exe} {v}' for exe, v in sorted(exe_versions.items()) if v
        ) or 'none'
        self._write_string('[debug] exe versions: %s\n' % exe_str)

        from .downloader.websocket import has_websockets
        from .postprocessor.embedthumbnail import has_mutagen
        from .cookies import SQLITE_AVAILABLE, KEYRING_AVAILABLE

        lib_str = ', '.join(sorted(filter(None, (
            crypto_name and crypto_name,
            has_websockets and 'websockets',
            has_mutagen and 'mutagen',
            SQLITE_AVAILABLE and 'sqlite',
            KEYRING_AVAILABLE and 'keyring',
        )))) or 'none'
        self._write_string('[debug] Optional libraries: %s\n' % lib_str)

        proxy_map = {}
        for handler in self._opener.handlers:
            if hasattr(handler, 'proxies'):
                proxy_map.update(handler.proxies)
        self._write_string('[debug] Proxy map: ' + compat_str(proxy_map) + '\n')

        if self.params.get('call_home', False):
            ipaddr = self.urlopen('https://yt-dl.org/ip').read().decode('utf-8')
            self._write_string('[debug] Public IP address: %s\n' % ipaddr)
            return
            latest_version = self.urlopen(
                'https://yt-dl.org/latest/version').read().decode('utf-8')
            if version_tuple(latest_version) > version_tuple(__version__):
                self.report_warning(
                    'You are using an outdated version (newest version: %s)! '
                    'See https://yt-dl.org/update if you need help updating.' %
                    latest_version)

    def _setup_opener(self):
        timeout_val = self.params.get('socket_timeout')
        self._socket_timeout = 600 if timeout_val is None else float(timeout_val)

        opts_cookiesfrombrowser = self.params.get('cookiesfrombrowser')
        opts_cookiefile = self.params.get('cookiefile')
        opts_proxy = self.params.get('proxy')

        self.cookiejar = load_cookies(opts_cookiefile, opts_cookiesfrombrowser, self)

        cookie_processor = YoutubeDLCookieProcessor(self.cookiejar)
        if opts_proxy is not None:
            if opts_proxy == '':
                proxies = {}
            else:
                proxies = {'http': opts_proxy, 'https': opts_proxy}
        else:
            proxies = compat_urllib_request.getproxies()
            # Set HTTPS proxy to HTTP one if given (https://github.com/ytdl-org/youtube-dl/issues/805)
            if 'http' in proxies and 'https' not in proxies:
                proxies['https'] = proxies['http']
        proxy_handler = PerRequestProxyHandler(proxies)

        debuglevel = 1 if self.params.get('debug_printtraffic') else 0
        https_handler = make_HTTPS_handler(self.params, debuglevel=debuglevel)
        ydlh = YoutubeDLHandler(self.params, debuglevel=debuglevel)
        redirect_handler = YoutubeDLRedirectHandler()
        data_handler = compat_urllib_request_DataHandler()

        # When passing our own FileHandler instance, build_opener won't add the
        # default FileHandler and allows us to disable the file protocol, which
        # can be used for malicious purposes (see
        # https://github.com/ytdl-org/youtube-dl/issues/8227)
        file_handler = compat_urllib_request.FileHandler()

        def file_open(*args, **kwargs):
            raise compat_urllib_error.URLError('file:// scheme is explicitly disabled in yt-dlp for security reasons')
        file_handler.file_open = file_open

        opener = compat_urllib_request.build_opener(
            proxy_handler, https_handler, cookie_processor, ydlh, redirect_handler, data_handler, file_handler)

        # Delete the default user-agent header, which would otherwise apply in
        # cases where our custom HTTP handler doesn't come into play
        # (See https://github.com/ytdl-org/youtube-dl/issues/1309 for details)
        opener.addheaders = []
        self._opener = opener

    def encode(self, s):
        if isinstance(s, bytes):
            return s  # Already encoded

        try:
            return s.encode(self.get_encoding())
        except UnicodeEncodeError as err:
            err.reason = err.reason + '. Check your system encoding configuration or use the --encoding option.'
            raise

    def get_encoding(self):
        encoding = self.params.get('encoding')
        if encoding is None:
            encoding = preferredencoding()
        return encoding

    def _write_thumbnails(self, info_dict, filename):  # return the extensions
        write_all = self.params.get('write_all_thumbnails', False)
        thumbnails = []
        if write_all or self.params.get('writethumbnail', False):
            thumbnails = info_dict.get('thumbnails') or []
        multiple = write_all and len(thumbnails) > 1

        ret = []
        for t in thumbnails[::-1]:
            thumb_ext = determine_ext(t['url'], 'jpg')
            suffix = '%s.' % t['id'] if multiple else ''
            thumb_display_id = '%s ' % t['id'] if multiple else ''
            thumb_filename = replace_extension(filename, suffix + thumb_ext, info_dict.get('ext'))

            if not self.params.get('overwrites', True) and os.path.exists(encodeFilename(thumb_filename)):
                ret.append(suffix + thumb_ext)
                t['filepath'] = thumb_filename
                self.to_screen('[%s] %s: Thumbnail %sis already present' %
                               (info_dict['extractor'], info_dict['id'], thumb_display_id))
            else:
                self.to_screen('[%s] %s: Downloading thumbnail %s ...' %
                               (info_dict['extractor'], info_dict['id'], thumb_display_id))
                try:
                    uf = self.urlopen(t['url'])
                    with open(encodeFilename(thumb_filename), 'wb') as thumbf:
                        shutil.copyfileobj(uf, thumbf)
                    ret.append(suffix + thumb_ext)
                    self.to_screen('[%s] %s: Writing thumbnail %sto: %s' %
                                   (info_dict['extractor'], info_dict['id'], thumb_display_id, thumb_filename))
                    t['filepath'] = thumb_filename
                except network_exceptions as err:
                    self.report_warning('Unable to download thumbnail "%s": %s' %
                                        (t['url'], error_to_compat_str(err)))
            if ret and not write_all:
                break
        return ret<|MERGE_RESOLUTION|>--- conflicted
+++ resolved
@@ -29,11 +29,7 @@
 from string import ascii_letters
 from zipimport import zipimporter
 
-<<<<<<< HEAD
-from .aes import crypto_name
-=======
 from .aes import compat_pycrypto_AES
->>>>>>> d4c0822c
 from .compat import (
     compat_basestring,
     compat_get_terminal_size,
@@ -45,11 +41,7 @@
     compat_tokenize_tokenize,
     compat_urllib_error,
     compat_urllib_request,
-<<<<<<< HEAD
-    compat_urllib_request_DataHandler
-=======
     compat_urllib_request_DataHandler,
->>>>>>> d4c0822c
 )
 from .cookies import load_cookies
 from .utils import (
@@ -3306,7 +3298,7 @@
         from .cookies import SQLITE_AVAILABLE, KEYRING_AVAILABLE
 
         lib_str = ', '.join(sorted(filter(None, (
-            crypto_name and crypto_name,
+            compat_pycrypto_AES and compat_pycrypto_AES.__name__.split('.')[0],
             has_websockets and 'websockets',
             has_mutagen and 'mutagen',
             SQLITE_AVAILABLE and 'sqlite',
