#!/usr/bin/env python3
# coding: utf-8

from __future__ import absolute_import, unicode_literals

import collections
import contextlib
import copy
import datetime
import errno
import fileinput
import functools
import io
import itertools
import json
import locale
import operator
import os
import platform
import re
import shutil
import subprocess
import sys
import tempfile
import time
import tokenize
import traceback
import random
import unicodedata

from string import ascii_letters

from .compat import (
    compat_basestring,
    compat_get_terminal_size,
    compat_kwargs,
    compat_numeric_types,
    compat_os_name,
    compat_pycrypto_AES,
    compat_shlex_quote,
    compat_str,
    compat_tokenize_tokenize,
    compat_urllib_error,
    compat_urllib_request,
    compat_urllib_request_DataHandler,
    windows_enable_vt_mode,
)
from .cookies import load_cookies
from .utils import (
    age_restricted,
    args_to_str,
    ContentTooShortError,
    date_from_str,
    DateRange,
    DEFAULT_OUTTMPL,
    determine_ext,
    determine_protocol,
    DOT_DESKTOP_LINK_TEMPLATE,
    DOT_URL_LINK_TEMPLATE,
    DOT_WEBLOC_LINK_TEMPLATE,
    DownloadError,
    encode_compat_str,
    encodeFilename,
    EntryNotInPlaylist,
    error_to_compat_str,
    ExistingVideoReached,
    expand_path,
    ExtractorError,
    float_or_none,
    format_bytes,
    format_field,
    formatSeconds,
    GeoRestrictedError,
    HEADRequest,
    int_or_none,
    iri_to_uri,
    ISO3166Utils,
    LazyList,
    locked_file,
    make_dir,
    make_HTTPS_handler,
    MaxDownloadsReached,
    network_exceptions,
    orderedSet,
    OUTTMPL_TYPES,
    PagedList,
    parse_filesize,
    PerRequestProxyHandler,
    platform_name,
    PostProcessingError,
    preferredencoding,
    prepend_extension,
    process_communicate_or_kill,
    register_socks_protocols,
    RejectedVideoReached,
    render_table,
    replace_extension,
    SameFileError,
    sanitize_filename,
    sanitize_path,
    sanitize_url,
    sanitized_Request,
    std_headers,
    STR_FORMAT_RE_TMPL,
    STR_FORMAT_TYPES,
    str_or_none,
    strftime_or_none,
    subtitles_filename,
    supports_terminal_sequences,
    TERMINAL_SEQUENCES,
    ThrottledDownload,
    to_high_limit_path,
    traverse_obj,
    try_get,
    UnavailableVideoError,
    url_basename,
    variadic,
    version_tuple,
    write_json_file,
    write_string,
    YoutubeDLCookieProcessor,
    YoutubeDLHandler,
    YoutubeDLRedirectHandler,
)
from .cache import Cache
from .extractor import (
    gen_extractor_classes,
    get_info_extractor,
    _LAZY_LOADER,
    _PLUGIN_CLASSES as plugin_extractors
)
from .extractor.openload import PhantomJSwrapper
from .downloader import (
    FFmpegFD,
    YoutubeDlFromStartDashFD,
    get_suitable_downloader,
    shorten_protocol_name
)
from .downloader.rtmp import rtmpdump_version
from .postprocessor import (
    get_postprocessor,
    EmbedThumbnailPP,
    FFmpegFixupDurationPP,
    FFmpegFixupM3u8PP,
    FFmpegFixupM4aPP,
    FFmpegFixupStretchedPP,
    FFmpegFixupTimestampPP,
    FFmpegMergerPP,
    FFmpegPostProcessor,
    MoveFilesAfterDownloadPP,
    _PLUGIN_CLASSES as plugin_postprocessors
)
from .update import detect_variant
from .version import __version__

if compat_os_name == 'nt':
    import ctypes


class YoutubeDL(object):
    """YoutubeDL class.

    YoutubeDL objects are the ones responsible of downloading the
    actual video file and writing it to disk if the user has requested
    it, among some other tasks. In most cases there should be one per
    program. As, given a video URL, the downloader doesn't know how to
    extract all the needed information, task that InfoExtractors do, it
    has to pass the URL to one of them.

    For this, YoutubeDL objects have a method that allows
    InfoExtractors to be registered in a given order. When it is passed
    a URL, the YoutubeDL object handles it to the first InfoExtractor it
    finds that reports being able to handle it. The InfoExtractor extracts
    all the information about the video or videos the URL refers to, and
    YoutubeDL process the extracted information, possibly using a File
    Downloader to download the video.

    YoutubeDL objects accept a lot of parameters. In order not to saturate
    the object constructor with arguments, it receives a dictionary of
    options instead. These options are available through the params
    attribute for the InfoExtractors to use. The YoutubeDL also
    registers itself as the downloader in charge for the InfoExtractors
    that are added to it, so this is a "mutual registration".

    Available options:

    username:          Username for authentication purposes.
    password:          Password for authentication purposes.
    videopassword:     Password for accessing a video.
    ap_mso:            Adobe Pass multiple-system operator identifier.
    ap_username:       Multiple-system operator account username.
    ap_password:       Multiple-system operator account password.
    usenetrc:          Use netrc for authentication instead.
    verbose:           Print additional info to stdout.
    quiet:             Do not print messages to stdout.
    no_warnings:       Do not print out anything for warnings.
    forceprint:        A list of templates to force print
    forceurl:          Force printing final URL. (Deprecated)
    forcetitle:        Force printing title. (Deprecated)
    forceid:           Force printing ID. (Deprecated)
    forcethumbnail:    Force printing thumbnail URL. (Deprecated)
    forcedescription:  Force printing description. (Deprecated)
    forcefilename:     Force printing final filename. (Deprecated)
    forceduration:     Force printing duration. (Deprecated)
    forcejson:         Force printing info_dict as JSON.
    dump_single_json:  Force printing the info_dict of the whole playlist
                       (or video) as a single JSON line.
    force_write_download_archive: Force writing download archive regardless
                       of 'skip_download' or 'simulate'.
    simulate:          Do not download the video files. If unset (or None),
                       simulate only if listsubtitles, listformats or list_thumbnails is used
    format:            Video format code. see "FORMAT SELECTION" for more details.
    allow_unplayable_formats:   Allow unplayable formats to be extracted and downloaded.
    ignore_no_formats_error: Ignore "No video formats" error. Usefull for
                       extracting metadata even if the video is not actually
                       available for download (experimental)
    format_sort:       How to sort the video formats. see "Sorting Formats"
                       for more details.
    format_sort_force: Force the given format_sort. see "Sorting Formats"
                       for more details.
    allow_multiple_video_streams:   Allow multiple video streams to be merged
                       into a single file
    allow_multiple_audio_streams:   Allow multiple audio streams to be merged
                       into a single file
    check_formats      Whether to test if the formats are downloadable.
                       Can be True (check all), False (check none)
                       or None (check only if requested by extractor)
    paths:             Dictionary of output paths. The allowed keys are 'home'
                       'temp' and the keys of OUTTMPL_TYPES (in utils.py)
    outtmpl:           Dictionary of templates for output names. Allowed keys
                       are 'default' and the keys of OUTTMPL_TYPES (in utils.py).
                       For compatibility with youtube-dl, a single string can also be used
    outtmpl_na_placeholder: Placeholder for unavailable meta fields.
    restrictfilenames: Do not allow "&" and spaces in file names
    trim_file_name:    Limit length of filename (extension excluded)
    windowsfilenames:  Force the filenames to be windows compatible
    ignoreerrors:      Do not stop on download/postprocessing errors.
                       Can be 'only_download' to ignore only download errors.
                       Default is 'only_download' for CLI, but False for API
    skip_playlist_after_errors: Number of allowed failures until the rest of
                       the playlist is skipped
    force_generic_extractor: Force downloader to use the generic extractor
    overwrites:        Overwrite all video and metadata files if True,
                       overwrite only non-video files if None
                       and don't overwrite any file if False
                       For compatibility with youtube-dl,
                       "nooverwrites" may also be used instead
    playliststart:     Playlist item to start at.
    playlistend:       Playlist item to end at.
    playlist_items:    Specific indices of playlist to download.
    playlistreverse:   Download playlist items in reverse order.
    playlistrandom:    Download playlist items in random order.
    matchtitle:        Download only matching titles.
    rejecttitle:       Reject downloads for matching titles.
    logger:            Log messages to a logging.Logger instance.
    logtostderr:       Log messages to stderr instead of stdout.
    consoletitle:       Display progress in console window's titlebar.
    writedescription:  Write the video description to a .description file
    writeinfojson:     Write the video description to a .info.json file
    clean_infojson:    Remove private fields from the infojson
    getcomments:       Extract video comments. This will not be written to disk
                       unless writeinfojson is also given
    writeannotations:  Write the video annotations to a .annotations.xml file
    writethumbnail:    Write the thumbnail image to a file
    allow_playlist_files: Whether to write playlists' description, infojson etc
                       also to disk when using the 'write*' options
    write_all_thumbnails:  Write all thumbnail formats to files
    writelink:         Write an internet shortcut file, depending on the
                       current platform (.url/.webloc/.desktop)
    writeurllink:      Write a Windows internet shortcut file (.url)
    writewebloclink:   Write a macOS internet shortcut file (.webloc)
    writedesktoplink:  Write a Linux internet shortcut file (.desktop)
    writesubtitles:    Write the video subtitles to a file
    writeautomaticsub: Write the automatically generated subtitles to a file
    allsubtitles:      Deprecated - Use subtitleslangs = ['all']
                       Downloads all the subtitles of the video
                       (requires writesubtitles or writeautomaticsub)
    listsubtitles:     Lists all available subtitles for the video
    subtitlesformat:   The format code for subtitles
    subtitleslangs:    List of languages of the subtitles to download (can be regex).
                       The list may contain "all" to refer to all the available
                       subtitles. The language can be prefixed with a "-" to
                       exclude it from the requested languages. Eg: ['all', '-live_chat']
    keepvideo:         Keep the video file after post-processing
    daterange:         A DateRange object, download only if the upload_date is in the range.
    skip_download:     Skip the actual download of the video file
    cachedir:          Location of the cache files in the filesystem.
                       False to disable filesystem cache.
    noplaylist:        Download single video instead of a playlist if in doubt.
    age_limit:         An integer representing the user's age in years.
                       Unsuitable videos for the given age are skipped.
    min_views:         An integer representing the minimum view count the video
                       must have in order to not be skipped.
                       Videos without view count information are always
                       downloaded. None for no limit.
    max_views:         An integer representing the maximum view count.
                       Videos that are more popular than that are not
                       downloaded.
                       Videos without view count information are always
                       downloaded. None for no limit.
    download_archive:  File name of a file where all downloads are recorded.
                       Videos already present in the file are not downloaded
                       again.
    break_on_existing: Stop the download process after attempting to download a
                       file that is in the archive.
    break_on_reject:   Stop the download process when encountering a video that
                       has been filtered out.
    cookiefile:        File name where cookies should be read from and dumped to
    cookiesfrombrowser: A tuple containing the name of the browser and the profile
                       name/path from where cookies are loaded.
                       Eg: ('chrome', ) or (vivaldi, 'default')
    nocheckcertificate:Do not verify SSL certificates
    prefer_insecure:   Use HTTP instead of HTTPS to retrieve information.
                       At the moment, this is only supported by YouTube.
    proxy:             URL of the proxy server to use
    geo_verification_proxy:  URL of the proxy to use for IP address verification
                       on geo-restricted sites.
    socket_timeout:    Time to wait for unresponsive hosts, in seconds
    bidi_workaround:   Work around buggy terminals without bidirectional text
                       support, using fridibi
    debug_printtraffic:Print out sent and received HTTP traffic
    include_ads:       Download ads as well
    default_search:    Prepend this string if an input url is not valid.
                       'auto' for elaborate guessing
    encoding:          Use this encoding instead of the system-specified.
    extract_flat:      Do not resolve URLs, return the immediate result.
                       Pass in 'in_playlist' to only show this behavior for
                       playlist items.
    postprocessors:    A list of dictionaries, each with an entry
                       * key:  The name of the postprocessor. See
                               yt_dlp/postprocessor/__init__.py for a list.
                       * when: When to run the postprocessor. Can be one of
                               pre_process|before_dl|post_process|after_move.
                               Assumed to be 'post_process' if not given
    post_hooks:        Deprecated - Register a custom postprocessor instead
                       A list of functions that get called as the final step
                       for each video file, after all postprocessors have been
                       called. The filename will be passed as the only argument.
    progress_hooks:    A list of functions that get called on download
                       progress, with a dictionary with the entries
                       * status: One of "downloading", "error", or "finished".
                                 Check this first and ignore unknown values.
                       * info_dict: The extracted info_dict

                       If status is one of "downloading", or "finished", the
                       following properties may also be present:
                       * filename: The final filename (always present)
                       * tmpfilename: The filename we're currently writing to
                       * downloaded_bytes: Bytes on disk
                       * total_bytes: Size of the whole file, None if unknown
                       * total_bytes_estimate: Guess of the eventual file size,
                                               None if unavailable.
                       * elapsed: The number of seconds since download started.
                       * eta: The estimated time in seconds, None if unknown
                       * speed: The download speed in bytes/second, None if
                                unknown
                       * fragment_index: The counter of the currently
                                         downloaded video fragment.
                       * fragment_count: The number of fragments (= individual
                                         files that will be merged)

                       Progress hooks are guaranteed to be called at least once
                       (with status "finished") if the download is successful.
    postprocessor_hooks:  A list of functions that get called on postprocessing
                       progress, with a dictionary with the entries
                       * status: One of "started", "processing", or "finished".
                                 Check this first and ignore unknown values.
                       * postprocessor: Name of the postprocessor
                       * info_dict: The extracted info_dict

                       Progress hooks are guaranteed to be called at least twice
                       (with status "started" and "finished") if the processing is successful.
    merge_output_format: Extension to use when merging formats.
    final_ext:         Expected final extension; used to detect when the file was
                       already downloaded and converted. "merge_output_format" is
                       replaced by this extension when given
    fixup:             Automatically correct known faults of the file.
                       One of:
                       - "never": do nothing
                       - "warn": only emit a warning
                       - "detect_or_warn": check whether we can do anything
                                           about it, warn otherwise (default)
    source_address:    Client-side IP address to bind to.
    call_home:         Boolean, true iff we are allowed to contact the
                       yt-dlp servers for debugging. (BROKEN)
    sleep_interval_requests: Number of seconds to sleep between requests
                       during extraction
    sleep_interval:    Number of seconds to sleep before each download when
                       used alone or a lower bound of a range for randomized
                       sleep before each download (minimum possible number
                       of seconds to sleep) when used along with
                       max_sleep_interval.
    max_sleep_interval:Upper bound of a range for randomized sleep before each
                       download (maximum possible number of seconds to sleep).
                       Must only be used along with sleep_interval.
                       Actual sleep time will be a random float from range
                       [sleep_interval; max_sleep_interval].
    sleep_interval_subtitles: Number of seconds to sleep before each subtitle download
    listformats:       Print an overview of available video formats and exit.
    list_thumbnails:   Print a table of all thumbnails and exit.
    match_filter:      A function that gets called with the info_dict of
                       every video.
                       If it returns a message, the video is ignored.
                       If it returns None, the video is downloaded.
                       match_filter_func in utils.py is one example for this.
    no_color:          Do not emit color codes in output.
    geo_bypass:        Bypass geographic restriction via faking X-Forwarded-For
                       HTTP header
    geo_bypass_country:
                       Two-letter ISO 3166-2 country code that will be used for
                       explicit geographic restriction bypassing via faking
                       X-Forwarded-For HTTP header
    geo_bypass_ip_block:
                       IP range in CIDR notation that will be used similarly to
                       geo_bypass_country

    The following options determine which downloader is picked:
    external_downloader: A dictionary of protocol keys and the executable of the
                       external downloader to use for it. The allowed protocols
                       are default|http|ftp|m3u8|dash|rtsp|rtmp|mms.
                       Set the value to 'native' to use the native downloader
    hls_prefer_native: Deprecated - Use external_downloader = {'m3u8': 'native'}
                       or {'m3u8': 'ffmpeg'} instead.
                       Use the native HLS downloader instead of ffmpeg/avconv
                       if True, otherwise use ffmpeg/avconv if False, otherwise
                       use downloader suggested by extractor if None.
    compat_opts:       Compatibility options. See "Differences in default behavior".
                       The following options do not work when used through the API:
                       filename, abort-on-error, multistreams, no-live-chat, format-sort
                       no-clean-infojson, no-playlist-metafiles, no-keep-subs.
                       Refer __init__.py for their implementation
    progress_template: Dictionary of templates for progress outputs.
                       Allowed keys are 'download', 'postprocess',
                       'download-title' (console title) and 'postprocess-title'.
                       The template is mapped on a dictionary with keys 'progress' and 'info'

    The following parameters are not used by YoutubeDL itself, they are used by
    the downloader (see yt_dlp/downloader/common.py):
    nopart, updatetime, buffersize, ratelimit, throttledratelimit, min_filesize,
    max_filesize, test, noresizebuffer, retries, fragment_retries, continuedl,
    noprogress, xattr_set_filesize, hls_use_mpegts, http_chunk_size,
    external_downloader_args.

    The following options are used by the post processors:
    prefer_ffmpeg:     If False, use avconv instead of ffmpeg if both are available,
                       otherwise prefer ffmpeg. (avconv support is deprecated)
    ffmpeg_location:   Location of the ffmpeg/avconv binary; either the path
                       to the binary or its containing directory.
    postprocessor_args: A dictionary of postprocessor/executable keys (in lower case)
                       and a list of additional command-line arguments for the
                       postprocessor/executable. The dict can also have "PP+EXE" keys
                       which are used when the given exe is used by the given PP.
                       Use 'default' as the name for arguments to passed to all PP
                       For compatibility with youtube-dl, a single list of args
                       can also be used

    The following options are used by the extractors:
    extractor_retries: Number of times to retry for known errors
    dynamic_mpd:       Whether to process dynamic DASH manifests (default: True)
    hls_split_discontinuity: Split HLS playlists to different formats at
                       discontinuities such as ad breaks (default: False)
    extractor_args:    A dictionary of arguments to be passed to the extractors.
                       See "EXTRACTOR ARGUMENTS" for details.
                       Eg: {'youtube': {'skip': ['dash', 'hls']}}
    youtube_include_dash_manifest: Deprecated - Use extractor_args instead.
                       If True (default), DASH manifests and related
                       data will be downloaded and processed by extractor.
                       You can reduce network I/O by disabling it if you don't
                       care about DASH. (only for youtube)
    youtube_include_hls_manifest: Deprecated - Use extractor_args instead.
                       If True (default), HLS manifests and related
                       data will be downloaded and processed by extractor.
                       You can reduce network I/O by disabling it if you don't
                       care about HLS. (only for youtube)
    """

    _NUMERIC_FIELDS = set((
        'width', 'height', 'tbr', 'abr', 'asr', 'vbr', 'fps', 'filesize', 'filesize_approx',
        'timestamp', 'release_timestamp',
        'duration', 'view_count', 'like_count', 'dislike_count', 'repost_count',
        'average_rating', 'comment_count', 'age_limit',
        'start_time', 'end_time',
        'chapter_number', 'season_number', 'episode_number',
        'track_number', 'disc_number', 'release_year',
    ))

    _format_selection_exts = {
        'audio': {'m4a', 'mp3', 'ogg', 'aac'},
        'video': {'mp4', 'flv', 'webm', '3gp'},
        'storyboards': {'mhtml'},
    }

    params = None
    _ies = {}
    _pps = {'pre_process': [], 'before_dl': [], 'after_move': [], 'post_process': []}
    _printed_messages = set()
    _first_webpage_request = True
    _download_retcode = None
    _num_downloads = None
    _playlist_level = 0
    _playlist_urls = set()
    _screen_file = None

    def __init__(self, params=None, auto_init=True):
        """Create a FileDownloader object with the given options.
        @param auto_init    Whether to load the default extractors and print header (if verbose).
                            Set to 'no_verbose_header' to not ptint the header
        """
        if params is None:
            params = {}
        self._ies = {}
        self._ies_instances = {}
        self._pps = {'pre_process': [], 'before_dl': [], 'after_move': [], 'post_process': []}
        self._printed_messages = set()
        self._first_webpage_request = True
        self._post_hooks = []
        self._progress_hooks = []
        self._postprocessor_hooks = []
        self._download_retcode = 0
        self._num_downloads = 0
        self._screen_file = [sys.stdout, sys.stderr][params.get('logtostderr', False)]
        self._err_file = sys.stderr
        self.params = params
        self.cache = Cache(self)

        windows_enable_vt_mode()
        # FIXME: This will break if we ever print color to stdout
        self.params['no_color'] = self.params.get('no_color') or not supports_terminal_sequences(self._err_file)

        if sys.version_info < (3, 6):
            self.report_warning(
                'Python version %d.%d is not supported! Please update to Python 3.6 or above' % sys.version_info[:2])

        if self.params.get('allow_unplayable_formats'):
            self.report_warning(
                f'You have asked for {self._color_text("unplayable formats", "blue")} to be listed/downloaded. '
                'This is a developer option intended for debugging. \n'
                '         If you experience any issues while using this option, '
                f'{self._color_text("DO NOT", "red")} open a bug report')

        def check_deprecated(param, option, suggestion):
            if self.params.get(param) is not None:
                self.report_warning('%s is deprecated. Use %s instead' % (option, suggestion))
                return True
            return False

        if check_deprecated('cn_verification_proxy', '--cn-verification-proxy', '--geo-verification-proxy'):
            if self.params.get('geo_verification_proxy') is None:
                self.params['geo_verification_proxy'] = self.params['cn_verification_proxy']

        check_deprecated('autonumber', '--auto-number', '-o "%(autonumber)s-%(title)s.%(ext)s"')
        check_deprecated('usetitle', '--title', '-o "%(title)s-%(id)s.%(ext)s"')
        check_deprecated('useid', '--id', '-o "%(id)s.%(ext)s"')

        for msg in self.params.get('warnings', []):
            self.report_warning(msg)

        if 'overwrites' not in self.params and self.params.get('nooverwrites') is not None:
            # nooverwrites was unnecessarily changed to overwrites
            # in 0c3d0f51778b153f65c21906031c2e091fcfb641
            # This ensures compatibility with both keys
            self.params['overwrites'] = not self.params['nooverwrites']
        elif self.params.get('overwrites') is None:
            self.params.pop('overwrites', None)
        else:
            self.params['nooverwrites'] = not self.params['overwrites']

        if params.get('bidi_workaround', False):
            try:
                import pty
                master, slave = pty.openpty()
                width = compat_get_terminal_size().columns
                if width is None:
                    width_args = []
                else:
                    width_args = ['-w', str(width)]
                sp_kwargs = dict(
                    stdin=subprocess.PIPE,
                    stdout=slave,
                    stderr=self._err_file)
                try:
                    self._output_process = subprocess.Popen(
                        ['bidiv'] + width_args, **sp_kwargs
                    )
                except OSError:
                    self._output_process = subprocess.Popen(
                        ['fribidi', '-c', 'UTF-8'] + width_args, **sp_kwargs)
                self._output_channel = os.fdopen(master, 'rb')
            except OSError as ose:
                if ose.errno == errno.ENOENT:
                    self.report_warning('Could not find fribidi executable, ignoring --bidi-workaround . Make sure that  fribidi  is an executable file in one of the directories in your $PATH.')
                else:
                    raise

        if (sys.platform != 'win32'
                and sys.getfilesystemencoding() in ['ascii', 'ANSI_X3.4-1968']
                and not params.get('restrictfilenames', False)):
            # Unicode filesystem API will throw errors (#1474, #13027)
            self.report_warning(
                'Assuming --restrict-filenames since file system encoding '
                'cannot encode all characters. '
                'Set the LC_ALL environment variable to fix this.')
            self.params['restrictfilenames'] = True

        self.outtmpl_dict = self.parse_outtmpl()

        # Creating format selector here allows us to catch syntax errors before the extraction
        self.format_selector = (
            None if self.params.get('format') is None
            else self.build_format_selector(self.params['format']))

        self._setup_opener()

        if auto_init:
            if auto_init != 'no_verbose_header':
                self.print_debug_header()
            self.add_default_info_extractors()

        for pp_def_raw in self.params.get('postprocessors', []):
            pp_def = dict(pp_def_raw)
            when = pp_def.pop('when', 'post_process')
            pp_class = get_postprocessor(pp_def.pop('key'))
            pp = pp_class(self, **compat_kwargs(pp_def))
            self.add_post_processor(pp, when=when)

        for ph in self.params.get('post_hooks', []):
            self.add_post_hook(ph)

        for ph in self.params.get('progress_hooks', []):
            self.add_progress_hook(ph)

        register_socks_protocols()

        def preload_download_archive(fn):
            """Preload the archive, if any is specified"""
            if fn is None:
                return False
            self.write_debug('Loading archive file %r\n' % fn)
            try:
                with locked_file(fn, 'r', encoding='utf-8') as archive_file:
                    for line in archive_file:
                        self.archive.add(line.strip())
            except IOError as ioe:
                if ioe.errno != errno.ENOENT:
                    raise
                return False
            return True

        self.archive = set()
        preload_download_archive(self.params.get('download_archive'))

    def warn_if_short_id(self, argv):
        # short YouTube ID starting with dash?
        idxs = [
            i for i, a in enumerate(argv)
            if re.match(r'^-[0-9A-Za-z_-]{10}$', a)]
        if idxs:
            correct_argv = (
                ['yt-dlp']
                + [a for i, a in enumerate(argv) if i not in idxs]
                + ['--'] + [argv[i] for i in idxs]
            )
            self.report_warning(
                'Long argument string detected. '
                'Use -- to separate parameters and URLs, like this:\n%s\n' %
                args_to_str(correct_argv))

    def add_info_extractor(self, ie):
        """Add an InfoExtractor object to the end of the list."""
        ie_key = ie.ie_key()
        self._ies[ie_key] = ie
        if not isinstance(ie, type):
            self._ies_instances[ie_key] = ie
            ie.set_downloader(self)

    def _get_info_extractor_class(self, ie_key):
        ie = self._ies.get(ie_key)
        if ie is None:
            ie = get_info_extractor(ie_key)
            self.add_info_extractor(ie)
        return ie

    def get_info_extractor(self, ie_key):
        """
        Get an instance of an IE with name ie_key, it will try to get one from
        the _ies list, if there's no instance it will create a new one and add
        it to the extractor list.
        """
        ie = self._ies_instances.get(ie_key)
        if ie is None:
            ie = get_info_extractor(ie_key)()
            self.add_info_extractor(ie)
        return ie

    def add_default_info_extractors(self):
        """
        Add the InfoExtractors returned by gen_extractors to the end of the list
        """
        for ie in gen_extractor_classes():
            self.add_info_extractor(ie)

    def add_post_processor(self, pp, when='post_process'):
        """Add a PostProcessor object to the end of the chain."""
        self._pps[when].append(pp)
        pp.set_downloader(self)

    def add_post_hook(self, ph):
        """Add the post hook"""
        self._post_hooks.append(ph)

    def add_progress_hook(self, ph):
        """Add the download progress hook"""
        self._progress_hooks.append(ph)

    def add_postprocessor_hook(self, ph):
        """Add the postprocessing progress hook"""
        self._postprocessor_hooks.append(ph)

    def _bidi_workaround(self, message):
        if not hasattr(self, '_output_channel'):
            return message

        assert hasattr(self, '_output_process')
        assert isinstance(message, compat_str)
        line_count = message.count('\n') + 1
        self._output_process.stdin.write((message + '\n').encode('utf-8'))
        self._output_process.stdin.flush()
        res = ''.join(self._output_channel.readline().decode('utf-8')
                      for _ in range(line_count))
        return res[:-len('\n')]

    def _write_string(self, message, out=None, only_once=False):
        if only_once:
            if message in self._printed_messages:
                return
            self._printed_messages.add(message)
        write_string(message, out=out, encoding=self.params.get('encoding'))

    def to_stdout(self, message, skip_eol=False, quiet=False):
        """Print message to stdout"""
        if self.params.get('logger'):
            self.params['logger'].debug(message)
        elif not quiet or self.params.get('verbose'):
            self._write_string(
                '%s%s' % (self._bidi_workaround(message), ('' if skip_eol else '\n')),
                self._err_file if quiet else self._screen_file)

    def to_stderr(self, message, only_once=False):
        """Print message to stderr"""
        assert isinstance(message, compat_str)
        if self.params.get('logger'):
            self.params['logger'].error(message)
        else:
            self._write_string('%s\n' % self._bidi_workaround(message), self._err_file, only_once=only_once)

    def to_console_title(self, message):
        if not self.params.get('consoletitle', False):
            return
        if compat_os_name == 'nt':
            if ctypes.windll.kernel32.GetConsoleWindow():
                # c_wchar_p() might not be necessary if `message` is
                # already of type unicode()
                ctypes.windll.kernel32.SetConsoleTitleW(ctypes.c_wchar_p(message))
        elif 'TERM' in os.environ:
            self._write_string('\033]0;%s\007' % message, self._screen_file)

    def save_console_title(self):
        if not self.params.get('consoletitle', False):
            return
        if self.params.get('simulate'):
            return
        if compat_os_name != 'nt' and 'TERM' in os.environ:
            # Save the title on stack
            self._write_string('\033[22;0t', self._screen_file)

    def restore_console_title(self):
        if not self.params.get('consoletitle', False):
            return
        if self.params.get('simulate'):
            return
        if compat_os_name != 'nt' and 'TERM' in os.environ:
            # Restore the title from stack
            self._write_string('\033[23;0t', self._screen_file)

    def __enter__(self):
        self.save_console_title()
        return self

    def __exit__(self, *args):
        self.restore_console_title()

        if self.params.get('cookiefile') is not None:
            self.cookiejar.save(ignore_discard=True, ignore_expires=True)

    def trouble(self, message=None, tb=None):
        """Determine action to take when a download problem appears.

        Depending on if the downloader has been configured to ignore
        download errors or not, this method may throw an exception or
        not when errors are found, after printing the message.

        tb, if given, is additional traceback information.
        """
        if message is not None:
            self.to_stderr(message)
        if self.params.get('verbose'):
            if tb is None:
                if sys.exc_info()[0]:  # if .trouble has been called from an except block
                    tb = ''
                    if hasattr(sys.exc_info()[1], 'exc_info') and sys.exc_info()[1].exc_info[0]:
                        tb += ''.join(traceback.format_exception(*sys.exc_info()[1].exc_info))
                    tb += encode_compat_str(traceback.format_exc())
                else:
                    tb_data = traceback.format_list(traceback.extract_stack())
                    tb = ''.join(tb_data)
            if tb:
                self.to_stderr(tb)
        if not self.params.get('ignoreerrors'):
            if sys.exc_info()[0] and hasattr(sys.exc_info()[1], 'exc_info') and sys.exc_info()[1].exc_info[0]:
                exc_info = sys.exc_info()[1].exc_info
            else:
                exc_info = sys.exc_info()
            raise DownloadError(message, exc_info)
        self._download_retcode = 1

    def to_screen(self, message, skip_eol=False):
        """Print message to stdout if not in quiet mode"""
        self.to_stdout(
            message, skip_eol, quiet=self.params.get('quiet', False))

    def _color_text(self, text, color):
        if self.params.get('no_color'):
            return text
        return f'{TERMINAL_SEQUENCES[color.upper()]}{text}{TERMINAL_SEQUENCES["RESET_STYLE"]}'

    def report_warning(self, message, only_once=False):
        '''
        Print the message to stderr, it will be prefixed with 'WARNING:'
        If stderr is a tty file the 'WARNING:' will be colored
        '''
        if self.params.get('logger') is not None:
            self.params['logger'].warning(message)
        else:
            if self.params.get('no_warnings'):
                return
            self.to_stderr(f'{self._color_text("WARNING:", "yellow")} {message}', only_once)

    def report_error(self, message, tb=None):
        '''
        Do the same as trouble, but prefixes the message with 'ERROR:', colored
        in red if stderr is a tty file.
        '''
        self.trouble(f'{self._color_text("ERROR:", "red")} {message}', tb)

    def write_debug(self, message, only_once=False):
        '''Log debug message or Print message to stderr'''
        if not self.params.get('verbose', False):
            return
        message = '[debug] %s' % message
        if self.params.get('logger'):
            self.params['logger'].debug(message)
        else:
            self.to_stderr(message, only_once)

    def report_file_already_downloaded(self, file_name):
        """Report file has already been fully downloaded."""
        try:
            self.to_screen('[download] %s has already been downloaded' % file_name)
        except UnicodeEncodeError:
            self.to_screen('[download] The file has already been downloaded')

    def report_file_delete(self, file_name):
        """Report that existing file will be deleted."""
        try:
            self.to_screen('Deleting existing file %s' % file_name)
        except UnicodeEncodeError:
            self.to_screen('Deleting existing file')

    def raise_no_formats(self, info, forced=False):
        has_drm = info.get('__has_drm')
        msg = 'This video is DRM protected' if has_drm else 'No video formats found!'
        expected = self.params.get('ignore_no_formats_error')
        if forced or not expected:
            raise ExtractorError(msg, video_id=info['id'], ie=info['extractor'],
                                 expected=has_drm or expected)
        else:
            self.report_warning(msg)

    def parse_outtmpl(self):
        outtmpl_dict = self.params.get('outtmpl', {})
        if not isinstance(outtmpl_dict, dict):
            outtmpl_dict = {'default': outtmpl_dict}
        outtmpl_dict.update({
            k: v for k, v in DEFAULT_OUTTMPL.items()
            if outtmpl_dict.get(k) is None})
        for key, val in outtmpl_dict.items():
            if isinstance(val, bytes):
                self.report_warning(
                    'Parameter outtmpl is bytes, but should be a unicode string. '
                    'Put  from __future__ import unicode_literals  at the top of your code file or consider switching to Python 3.x.')
        return outtmpl_dict

    def get_output_path(self, dir_type='', filename=None):
        paths = self.params.get('paths', {})
        assert isinstance(paths, dict)
        path = os.path.join(
            expand_path(paths.get('home', '').strip()),
            expand_path(paths.get(dir_type, '').strip()) if dir_type else '',
            filename or '')

        # Temporary fix for #4787
        # 'Treat' all problem characters by passing filename through preferredencoding
        # to workaround encoding issues with subprocess on python2 @ Windows
        if sys.version_info < (3, 0) and sys.platform == 'win32':
            path = encodeFilename(path, True).decode(preferredencoding())
        return sanitize_path(path, force=self.params.get('windowsfilenames'))

    @staticmethod
    def _outtmpl_expandpath(outtmpl):
        # expand_path translates '%%' into '%' and '$$' into '$'
        # correspondingly that is not what we want since we need to keep
        # '%%' intact for template dict substitution step. Working around
        # with boundary-alike separator hack.
        sep = ''.join([random.choice(ascii_letters) for _ in range(32)])
        outtmpl = outtmpl.replace('%%', '%{0}%'.format(sep)).replace('$$', '${0}$'.format(sep))

        # outtmpl should be expand_path'ed before template dict substitution
        # because meta fields may contain env variables we don't want to
        # be expanded. For example, for outtmpl "%(title)s.%(ext)s" and
        # title "Hello $PATH", we don't want `$PATH` to be expanded.
        return expand_path(outtmpl).replace(sep, '')

    @staticmethod
    def escape_outtmpl(outtmpl):
        ''' Escape any remaining strings like %s, %abc% etc. '''
        return re.sub(
            STR_FORMAT_RE_TMPL.format('', '(?![%(\0])'),
            lambda mobj: ('' if mobj.group('has_key') else '%') + mobj.group(0),
            outtmpl)

    @classmethod
    def validate_outtmpl(cls, outtmpl):
        ''' @return None or Exception object '''
        outtmpl = re.sub(
            STR_FORMAT_RE_TMPL.format('[^)]*', '[ljqBU]'),
            lambda mobj: f'{mobj.group(0)[:-1]}s',
            cls._outtmpl_expandpath(outtmpl))
        try:
            cls.escape_outtmpl(outtmpl) % collections.defaultdict(int)
            return None
        except ValueError as err:
            return err

    @staticmethod
    def _copy_infodict(info_dict):
        info_dict = dict(info_dict)
        for key in ('__original_infodict', '__postprocessors'):
            info_dict.pop(key, None)
        return info_dict

    def prepare_outtmpl(self, outtmpl, info_dict, sanitize=None):
        """ Make the outtmpl and info_dict suitable for substitution: ydl.escape_outtmpl(outtmpl) % info_dict """
        info_dict.setdefault('epoch', int(time.time()))  # keep epoch consistent once set

        info_dict = self._copy_infodict(info_dict)
        info_dict['duration_string'] = (  # %(duration>%H-%M-%S)s is wrong if duration > 24hrs
            formatSeconds(info_dict['duration'], '-' if sanitize else ':')
            if info_dict.get('duration', None) is not None
            else None)
        info_dict['autonumber'] = self.params.get('autonumber_start', 1) - 1 + self._num_downloads
        if info_dict.get('resolution') is None:
            info_dict['resolution'] = self.format_resolution(info_dict, default=None)

        # For fields playlist_index, playlist_autonumber and autonumber convert all occurrences
        # of %(field)s to %(field)0Nd for backward compatibility
        field_size_compat_map = {
            'playlist_index': len(str(info_dict.get('_last_playlist_index') or '')),
            'playlist_autonumber': len(str(info_dict.get('n_entries') or '')),
            'autonumber': self.params.get('autonumber_size') or 5,
        }

        TMPL_DICT = {}
        EXTERNAL_FORMAT_RE = re.compile(STR_FORMAT_RE_TMPL.format('[^)]*', f'[{STR_FORMAT_TYPES}ljqBU]'))
        MATH_FUNCTIONS = {
            '+': float.__add__,
            '-': float.__sub__,
        }
        # Field is of the form key1.key2...
        # where keys (except first) can be string, int or slice
        FIELD_RE = r'\w*(?:\.(?:\w+|{num}|{num}?(?::{num}?){{1,2}}))*'.format(num=r'(?:-?\d+)')
        MATH_FIELD_RE = r'''{field}|{num}'''.format(field=FIELD_RE, num=r'-?\d+(?:.\d+)?')
        MATH_OPERATORS_RE = r'(?:%s)' % '|'.join(map(re.escape, MATH_FUNCTIONS.keys()))
        INTERNAL_FORMAT_RE = re.compile(r'''(?x)
            (?P<negate>-)?
            (?P<fields>{field})
            (?P<maths>(?:{math_op}{math_field})*)
            (?:>(?P<strf_format>.+?))?
            (?P<alternate>(?<!\\),[^|)]+)?
            (?:\|(?P<default>.*?))?
            $'''.format(field=FIELD_RE, math_op=MATH_OPERATORS_RE, math_field=MATH_FIELD_RE))

        def _traverse_infodict(k):
            k = k.split('.')
            if k[0] == '':
                k.pop(0)
            return traverse_obj(info_dict, k, is_user_input=True, traverse_string=True)

        def get_value(mdict):
            # Object traversal
            value = _traverse_infodict(mdict['fields'])
            # Negative
            if mdict['negate']:
                value = float_or_none(value)
                if value is not None:
                    value *= -1
            # Do maths
            offset_key = mdict['maths']
            if offset_key:
                value = float_or_none(value)
                operator = None
                while offset_key:
                    item = re.match(
                        MATH_FIELD_RE if operator else MATH_OPERATORS_RE,
                        offset_key).group(0)
                    offset_key = offset_key[len(item):]
                    if operator is None:
                        operator = MATH_FUNCTIONS[item]
                        continue
                    item, multiplier = (item[1:], -1) if item[0] == '-' else (item, 1)
                    offset = float_or_none(item)
                    if offset is None:
                        offset = float_or_none(_traverse_infodict(item))
                    try:
                        value = operator(value, multiplier * offset)
                    except (TypeError, ZeroDivisionError):
                        return None
                    operator = None
            # Datetime formatting
            if mdict['strf_format']:
                value = strftime_or_none(value, mdict['strf_format'].replace('\\,', ','))

            return value

        na = self.params.get('outtmpl_na_placeholder', 'NA')

        def _dumpjson_default(obj):
            if isinstance(obj, (set, LazyList)):
                return list(obj)
            raise TypeError(f'Object of type {type(obj).__name__} is not JSON serializable')

        def create_key(outer_mobj):
            if not outer_mobj.group('has_key'):
                return outer_mobj.group(0)
            key = outer_mobj.group('key')
            mobj = re.match(INTERNAL_FORMAT_RE, key)
            initial_field = mobj.group('fields').split('.')[-1] if mobj else ''
            value, default = None, na
            while mobj:
                mobj = mobj.groupdict()
                default = mobj['default'] if mobj['default'] is not None else default
                value = get_value(mobj)
                if value is None and mobj['alternate']:
                    mobj = re.match(INTERNAL_FORMAT_RE, mobj['alternate'][1:])
                else:
                    break

            fmt = outer_mobj.group('format')
            if fmt == 's' and value is not None and key in field_size_compat_map.keys():
                fmt = '0{:d}d'.format(field_size_compat_map[key])

            value = default if value is None else value

            str_fmt = f'{fmt[:-1]}s'
            if fmt[-1] == 'l':  # list
                delim = '\n' if '#' in (outer_mobj.group('conversion') or '') else ', '
                value, fmt = delim.join(variadic(value)), str_fmt
            elif fmt[-1] == 'j':  # json
                value, fmt = json.dumps(value, default=_dumpjson_default), str_fmt
            elif fmt[-1] == 'q':  # quoted
                value, fmt = compat_shlex_quote(str(value)), str_fmt
            elif fmt[-1] == 'B':  # bytes
                value = f'%{str_fmt}'.encode('utf-8') % str(value).encode('utf-8')
                value, fmt = value.decode('utf-8', 'ignore'), 's'
            elif fmt[-1] == 'U':  # unicode normalized
                opts = outer_mobj.group('conversion') or ''
                value, fmt = unicodedata.normalize(
                    # "+" = compatibility equivalence, "#" = NFD
                    'NF%s%s' % ('K' if '+' in opts else '', 'D' if '#' in opts else 'C'),
                    value), str_fmt
            elif fmt[-1] == 'c':
                if value:
                    value = str(value)[0]
                else:
                    fmt = str_fmt
            elif fmt[-1] not in 'rs':  # numeric
                value = float_or_none(value)
                if value is None:
                    value, fmt = default, 's'

            if sanitize:
                if fmt[-1] == 'r':
                    # If value is an object, sanitize might convert it to a string
                    # So we convert it to repr first
                    value, fmt = repr(value), str_fmt
                if fmt[-1] in 'csr':
                    value = sanitize(initial_field, value)

            key = '%s\0%s' % (key.replace('%', '%\0'), outer_mobj.group('format'))
            TMPL_DICT[key] = value
            return '{prefix}%({key}){fmt}'.format(key=key, fmt=fmt, prefix=outer_mobj.group('prefix'))

        return EXTERNAL_FORMAT_RE.sub(create_key, outtmpl), TMPL_DICT

    def evaluate_outtmpl(self, outtmpl, info_dict, *args, **kwargs):
        outtmpl, info_dict = self.prepare_outtmpl(outtmpl, info_dict, *args, **kwargs)
        return self.escape_outtmpl(outtmpl) % info_dict

    def _prepare_filename(self, info_dict, tmpl_type='default'):
        try:
            sanitize = lambda k, v: sanitize_filename(
                compat_str(v),
                restricted=self.params.get('restrictfilenames'),
                is_id=(k == 'id' or k.endswith('_id')))
            outtmpl = self._outtmpl_expandpath(self.outtmpl_dict.get(tmpl_type, self.outtmpl_dict['default']))
            filename = self.evaluate_outtmpl(outtmpl, info_dict, sanitize)

            force_ext = OUTTMPL_TYPES.get(tmpl_type)
            if filename and force_ext is not None:
                filename = replace_extension(filename, force_ext, info_dict.get('ext'))

            # https://github.com/blackjack4494/youtube-dlc/issues/85
            trim_file_name = self.params.get('trim_file_name', False)
            if trim_file_name:
                fn_groups = filename.rsplit('.')
                ext = fn_groups[-1]
                sub_ext = ''
                if len(fn_groups) > 2:
                    sub_ext = fn_groups[-2]
                filename = '.'.join(filter(None, [fn_groups[0][:trim_file_name], sub_ext, ext]))

            return filename
        except ValueError as err:
            self.report_error('Error in output template: ' + str(err) + ' (encoding: ' + repr(preferredencoding()) + ')')
            return None

    def prepare_filename(self, info_dict, dir_type='', warn=False):
        """Generate the output filename."""

        filename = self._prepare_filename(info_dict, dir_type or 'default')
        if not filename and dir_type not in ('', 'temp'):
            return ''

        if warn:
            if not self.params.get('paths'):
                pass
            elif filename == '-':
                self.report_warning('--paths is ignored when an outputting to stdout', only_once=True)
            elif os.path.isabs(filename):
                self.report_warning('--paths is ignored since an absolute path is given in output template', only_once=True)
        if filename == '-' or not filename:
            return filename

        return self.get_output_path(dir_type, filename)

    def _match_entry(self, info_dict, incomplete=False, silent=False):
        """ Returns None if the file should be downloaded """

        video_title = info_dict.get('title', info_dict.get('id', 'video'))

        def check_filter():
            if 'title' in info_dict:
                # This can happen when we're just evaluating the playlist
                title = info_dict['title']
                matchtitle = self.params.get('matchtitle', False)
                if matchtitle:
                    if not re.search(matchtitle, title, re.IGNORECASE):
                        return '"' + title + '" title did not match pattern "' + matchtitle + '"'
                rejecttitle = self.params.get('rejecttitle', False)
                if rejecttitle:
                    if re.search(rejecttitle, title, re.IGNORECASE):
                        return '"' + title + '" title matched reject pattern "' + rejecttitle + '"'
            date = info_dict.get('upload_date')
            if date is not None:
                dateRange = self.params.get('daterange', DateRange())
                if date not in dateRange:
                    return '%s upload date is not in range %s' % (date_from_str(date).isoformat(), dateRange)
            view_count = info_dict.get('view_count')
            if view_count is not None:
                min_views = self.params.get('min_views')
                if min_views is not None and view_count < min_views:
                    return 'Skipping %s, because it has not reached minimum view count (%d/%d)' % (video_title, view_count, min_views)
                max_views = self.params.get('max_views')
                if max_views is not None and view_count > max_views:
                    return 'Skipping %s, because it has exceeded the maximum view count (%d/%d)' % (video_title, view_count, max_views)
            if age_restricted(info_dict.get('age_limit'), self.params.get('age_limit')):
                return 'Skipping "%s" because it is age restricted' % video_title

            match_filter = self.params.get('match_filter')
            if match_filter is not None:
                try:
                    ret = match_filter(info_dict, incomplete=incomplete)
                except TypeError:
                    # For backward compatibility
                    ret = None if incomplete else match_filter(info_dict)
                if ret is not None:
                    return ret
            return None

        if self.in_download_archive(info_dict):
            reason = '%s has already been recorded in the archive' % video_title
            break_opt, break_err = 'break_on_existing', ExistingVideoReached
        else:
            reason = check_filter()
            break_opt, break_err = 'break_on_reject', RejectedVideoReached
        if reason is not None:
            if not silent:
                self.to_screen('[download] ' + reason)
            if self.params.get(break_opt, False):
                raise break_err()
        return reason

    @staticmethod
    def add_extra_info(info_dict, extra_info):
        '''Set the keys from extra_info in info dict if they are missing'''
        for key, value in extra_info.items():
            info_dict.setdefault(key, value)

    def extract_info(self, url, download=True, ie_key=None, extra_info=None,
                     process=True, force_generic_extractor=False):
        """
        Return a list with a dictionary for each video extracted.

        Arguments:
        url -- URL to extract

        Keyword arguments:
        download -- whether to download videos during extraction
        ie_key -- extractor key hint
        extra_info -- dictionary containing the extra values to add to each result
        process -- whether to resolve all unresolved references (URLs, playlist items),
            must be True for download to work.
        force_generic_extractor -- force using the generic extractor
        """

        if extra_info is None:
            extra_info = {}

        if not ie_key and force_generic_extractor:
            ie_key = 'Generic'

        if ie_key:
            ies = {ie_key: self._get_info_extractor_class(ie_key)}
        else:
            ies = self._ies

        for ie_key, ie in ies.items():
            if not ie.suitable(url):
                continue

            if not ie.working():
                self.report_warning('The program functionality for this site has been marked as broken, '
                                    'and will probably not work.')

            temp_id = ie.get_temp_id(url)
            if temp_id is not None and self.in_download_archive({'id': temp_id, 'ie_key': ie_key}):
                self.to_screen("[%s] %s: has already been recorded in archive" % (
                               ie_key, temp_id))
                break
            return self.__extract_info(url, self.get_info_extractor(ie_key), download, extra_info, process)
        else:
            self.report_error('no suitable InfoExtractor for URL %s' % url)

    def __handle_extraction_exceptions(func):
        @functools.wraps(func)
        def wrapper(self, *args, **kwargs):
            try:
                return func(self, *args, **kwargs)
            except GeoRestrictedError as e:
                msg = e.msg
                if e.countries:
                    msg += '\nThis video is available in %s.' % ', '.join(
                        map(ISO3166Utils.short2full, e.countries))
                msg += '\nYou might want to use a VPN or a proxy server (with --proxy) to workaround.'
                self.report_error(msg)
            except ExtractorError as e:  # An error we somewhat expected
                self.report_error(compat_str(e), e.format_traceback())
            except ThrottledDownload:
                self.to_stderr('\r')
                self.report_warning('The download speed is below throttle limit. Re-extracting data')
                return wrapper(self, *args, **kwargs)
            except (MaxDownloadsReached, ExistingVideoReached, RejectedVideoReached, LazyList.IndexError):
                raise
            except Exception as e:
                if self.params.get('ignoreerrors'):
                    self.report_error(error_to_compat_str(e), tb=encode_compat_str(traceback.format_exc()))
                else:
                    raise
        return wrapper

    @__handle_extraction_exceptions
    def __extract_info(self, url, ie, download, extra_info, process):
        ie_result = ie.extract(url)
        if ie_result is None:  # Finished already (backwards compatibility; listformats and friends should be moved here)
            return
        if isinstance(ie_result, list):
            # Backwards compatibility: old IE result format
            ie_result = {
                '_type': 'compat_list',
                'entries': ie_result,
            }
        if extra_info.get('original_url'):
            ie_result.setdefault('original_url', extra_info['original_url'])
        self.add_default_extra_info(ie_result, ie, url)
        if process:
            return self.process_ie_result(ie_result, download, extra_info)
        else:
            return ie_result

    def add_default_extra_info(self, ie_result, ie, url):
        if url is not None:
            self.add_extra_info(ie_result, {
                'webpage_url': url,
                'original_url': url,
                'webpage_url_basename': url_basename(url),
            })
        if ie is not None:
            self.add_extra_info(ie_result, {
                'extractor': ie.IE_NAME,
                'extractor_key': ie.ie_key(),
            })

    def process_ie_result(self, ie_result, download=True, extra_info=None):
        """
        Take the result of the ie(may be modified) and resolve all unresolved
        references (URLs, playlist items).

        It will also download the videos if 'download'.
        Returns the resolved ie_result.
        """
        if extra_info is None:
            extra_info = {}
        result_type = ie_result.get('_type', 'video')

        if result_type in ('url', 'url_transparent'):
            ie_result['url'] = sanitize_url(ie_result['url'])
            if ie_result.get('original_url'):
                extra_info.setdefault('original_url', ie_result['original_url'])

            extract_flat = self.params.get('extract_flat', False)
            if ((extract_flat == 'in_playlist' and 'playlist' in extra_info)
                    or extract_flat is True):
                info_copy = ie_result.copy()
                ie = try_get(ie_result.get('ie_key'), self.get_info_extractor)
                if ie and not ie_result.get('id'):
                    info_copy['id'] = ie.get_temp_id(ie_result['url'])
                self.add_default_extra_info(info_copy, ie, ie_result['url'])
                self.add_extra_info(info_copy, extra_info)
                self.__forced_printings(info_copy, self.prepare_filename(info_copy), incomplete=True)
                if self.params.get('force_write_download_archive', False):
                    self.record_download_archive(info_copy)
                return ie_result

        if result_type == 'video':
            self.add_extra_info(ie_result, extra_info)
            ie_result = self.process_video_result(ie_result, download=download)
            additional_urls = (ie_result or {}).get('additional_urls')
            if additional_urls:
                # TODO: Improve MetadataParserPP to allow setting a list
                if isinstance(additional_urls, compat_str):
                    additional_urls = [additional_urls]
                self.to_screen(
                    '[info] %s: %d additional URL(s) requested' % (ie_result['id'], len(additional_urls)))
                self.write_debug('Additional URLs: "%s"' % '", "'.join(additional_urls))
                ie_result['additional_entries'] = [
                    self.extract_info(
                        url, download, extra_info,
                        force_generic_extractor=self.params.get('force_generic_extractor'))
                    for url in additional_urls
                ]
            return ie_result
        elif result_type == 'url':
            # We have to add extra_info to the results because it may be
            # contained in a playlist
            return self.extract_info(
                ie_result['url'], download,
                ie_key=ie_result.get('ie_key'),
                extra_info=extra_info)
        elif result_type == 'url_transparent':
            # Use the information from the embedding page
            info = self.extract_info(
                ie_result['url'], ie_key=ie_result.get('ie_key'),
                extra_info=extra_info, download=False, process=False)

            # extract_info may return None when ignoreerrors is enabled and
            # extraction failed with an error, don't crash and return early
            # in this case
            if not info:
                return info

            force_properties = dict(
                (k, v) for k, v in ie_result.items() if v is not None)
            for f in ('_type', 'url', 'id', 'extractor', 'extractor_key', 'ie_key'):
                if f in force_properties:
                    del force_properties[f]
            new_result = info.copy()
            new_result.update(force_properties)

            # Extracted info may not be a video result (i.e.
            # info.get('_type', 'video') != video) but rather an url or
            # url_transparent. In such cases outer metadata (from ie_result)
            # should be propagated to inner one (info). For this to happen
            # _type of info should be overridden with url_transparent. This
            # fixes issue from https://github.com/ytdl-org/youtube-dl/pull/11163.
            if new_result.get('_type') == 'url':
                new_result['_type'] = 'url_transparent'

            return self.process_ie_result(
                new_result, download=download, extra_info=extra_info)
        elif result_type in ('playlist', 'multi_video'):
            # Protect from infinite recursion due to recursively nested playlists
            # (see https://github.com/ytdl-org/youtube-dl/issues/27833)
            webpage_url = ie_result['webpage_url']
            if webpage_url in self._playlist_urls:
                self.to_screen(
                    '[download] Skipping already downloaded playlist: %s'
                    % ie_result.get('title') or ie_result.get('id'))
                return

            self._playlist_level += 1
            self._playlist_urls.add(webpage_url)
            self._sanitize_thumbnails(ie_result)
            try:
                return self.__process_playlist(ie_result, download)
            finally:
                self._playlist_level -= 1
                if not self._playlist_level:
                    self._playlist_urls.clear()
        elif result_type == 'compat_list':
            self.report_warning(
                'Extractor %s returned a compat_list result. '
                'It needs to be updated.' % ie_result.get('extractor'))

            def _fixup(r):
                self.add_extra_info(r, {
                    'extractor': ie_result['extractor'],
                    'webpage_url': ie_result['webpage_url'],
                    'webpage_url_basename': url_basename(ie_result['webpage_url']),
                    'extractor_key': ie_result['extractor_key'],
                })
                return r
            ie_result['entries'] = [
                self.process_ie_result(_fixup(r), download, extra_info)
                for r in ie_result['entries']
            ]
            return ie_result
        else:
            raise Exception('Invalid result type: %s' % result_type)

    def _ensure_dir_exists(self, path):
        return make_dir(path, self.report_error)

    def __process_playlist(self, ie_result, download):
        # We process each entry in the playlist
        playlist = ie_result.get('title') or ie_result.get('id')
        self.to_screen('[download] Downloading playlist: %s' % playlist)

        if 'entries' not in ie_result:
            raise EntryNotInPlaylist()
        incomplete_entries = bool(ie_result.get('requested_entries'))
        if incomplete_entries:
            def fill_missing_entries(entries, indexes):
                ret = [None] * max(*indexes)
                for i, entry in zip(indexes, entries):
                    ret[i - 1] = entry
                return ret
            ie_result['entries'] = fill_missing_entries(ie_result['entries'], ie_result['requested_entries'])

        playlist_results = []

        playliststart = self.params.get('playliststart', 1)
        playlistend = self.params.get('playlistend')
        # For backwards compatibility, interpret -1 as whole list
        if playlistend == -1:
            playlistend = None

        playlistitems_str = self.params.get('playlist_items')
        playlistitems = None
        if playlistitems_str is not None:
            def iter_playlistitems(format):
                for string_segment in format.split(','):
                    if '-' in string_segment:
                        start, end = string_segment.split('-')
                        for item in range(int(start), int(end) + 1):
                            yield int(item)
                    else:
                        yield int(string_segment)
            playlistitems = orderedSet(iter_playlistitems(playlistitems_str))

        ie_entries = ie_result['entries']
        msg = (
            'Downloading %d videos' if not isinstance(ie_entries, list)
            else 'Collected %d videos; downloading %%d of them' % len(ie_entries))

        if isinstance(ie_entries, list):
            def get_entry(i):
                return ie_entries[i - 1]
        else:
            if not isinstance(ie_entries, PagedList):
                ie_entries = LazyList(ie_entries)

            def get_entry(i):
                return YoutubeDL.__handle_extraction_exceptions(
                    lambda self, i: ie_entries[i - 1]
                )(self, i)

        entries = []
        items = playlistitems if playlistitems is not None else itertools.count(playliststart)
        for i in items:
            if i == 0:
                continue
            if playlistitems is None and playlistend is not None and playlistend < i:
                break
            entry = None
            try:
                entry = get_entry(i)
                if entry is None:
                    raise EntryNotInPlaylist()
            except (IndexError, EntryNotInPlaylist):
                if incomplete_entries:
                    raise EntryNotInPlaylist()
                elif not playlistitems:
                    break
            entries.append(entry)
            try:
                if entry is not None:
                    self._match_entry(entry, incomplete=True, silent=True)
            except (ExistingVideoReached, RejectedVideoReached):
                break
        ie_result['entries'] = entries

        # Save playlist_index before re-ordering
        entries = [
            ((playlistitems[i - 1] if playlistitems else i + playliststart - 1), entry)
            for i, entry in enumerate(entries, 1)
            if entry is not None]
        n_entries = len(entries)

        if not playlistitems and (playliststart or playlistend):
            playlistitems = list(range(playliststart, playliststart + n_entries))
        ie_result['requested_entries'] = playlistitems

        if self.params.get('allow_playlist_files', True):
            ie_copy = {
                'playlist': playlist,
                'playlist_id': ie_result.get('id'),
                'playlist_title': ie_result.get('title'),
                'playlist_uploader': ie_result.get('uploader'),
                'playlist_uploader_id': ie_result.get('uploader_id'),
                'playlist_index': 0,
            }
            ie_copy.update(dict(ie_result))

            if self._write_info_json('playlist', ie_result,
                                     self.prepare_filename(ie_copy, 'pl_infojson')) is None:
                return
            if self._write_description('playlist', ie_result,
                                       self.prepare_filename(ie_copy, 'pl_description')) is None:
                return
            # TODO: This should be passed to ThumbnailsConvertor if necessary
            self._write_thumbnails('playlist', ie_copy, self.prepare_filename(ie_copy, 'pl_thumbnail'))

        if self.params.get('playlistreverse', False):
            entries = entries[::-1]
        if self.params.get('playlistrandom', False):
            random.shuffle(entries)

        x_forwarded_for = ie_result.get('__x_forwarded_for_ip')

        self.to_screen('[%s] playlist %s: %s' % (ie_result['extractor'], playlist, msg % n_entries))
        failures = 0
        max_failures = self.params.get('skip_playlist_after_errors') or float('inf')
        for i, entry_tuple in enumerate(entries, 1):
            playlist_index, entry = entry_tuple
            if 'playlist-index' in self.params.get('compat_opts', []):
                playlist_index = playlistitems[i - 1] if playlistitems else i + playliststart - 1
            self.to_screen('[download] Downloading video %s of %s' % (i, n_entries))
            # This __x_forwarded_for_ip thing is a bit ugly but requires
            # minimal changes
            if x_forwarded_for:
                entry['__x_forwarded_for_ip'] = x_forwarded_for
            extra = {
                'n_entries': n_entries,
                '_last_playlist_index': max(playlistitems) if playlistitems else (playlistend or n_entries),
                'playlist_index': playlist_index,
                'playlist_autonumber': i,
                'playlist': playlist,
                'playlist_id': ie_result.get('id'),
                'playlist_title': ie_result.get('title'),
                'playlist_uploader': ie_result.get('uploader'),
                'playlist_uploader_id': ie_result.get('uploader_id'),
                'extractor': ie_result['extractor'],
                'webpage_url': ie_result['webpage_url'],
                'webpage_url_basename': url_basename(ie_result['webpage_url']),
                'extractor_key': ie_result['extractor_key'],
            }

            if self._match_entry(entry, incomplete=True) is not None:
                continue

            entry_result = self.__process_iterable_entry(entry, download, extra)
            if not entry_result:
                failures += 1
            if failures >= max_failures:
                self.report_error(
                    'Skipping the remaining entries in playlist "%s" since %d items failed extraction' % (playlist, failures))
                break
            # TODO: skip failed (empty) entries?
            playlist_results.append(entry_result)
        ie_result['entries'] = playlist_results
        self.to_screen('[download] Finished downloading playlist: %s' % playlist)
        return ie_result

    @__handle_extraction_exceptions
    def __process_iterable_entry(self, entry, download, extra_info):
        return self.process_ie_result(
            entry, download=download, extra_info=extra_info)

    def _build_format_filter(self, filter_spec):
        " Returns a function to filter the formats according to the filter_spec "

        OPERATORS = {
            '<': operator.lt,
            '<=': operator.le,
            '>': operator.gt,
            '>=': operator.ge,
            '=': operator.eq,
            '!=': operator.ne,
        }
        operator_rex = re.compile(r'''(?x)\s*
            (?P<key>width|height|tbr|abr|vbr|asr|filesize|filesize_approx|fps)\s*
            (?P<op>%s)(?P<none_inclusive>\s*\?)?\s*
            (?P<value>[0-9.]+(?:[kKmMgGtTpPeEzZyY]i?[Bb]?)?)\s*
            ''' % '|'.join(map(re.escape, OPERATORS.keys())))
        m = operator_rex.fullmatch(filter_spec)
        if m:
            try:
                comparison_value = int(m.group('value'))
            except ValueError:
                comparison_value = parse_filesize(m.group('value'))
                if comparison_value is None:
                    comparison_value = parse_filesize(m.group('value') + 'B')
                if comparison_value is None:
                    raise ValueError(
                        'Invalid value %r in format specification %r' % (
                            m.group('value'), filter_spec))
            op = OPERATORS[m.group('op')]

        if not m:
            STR_OPERATORS = {
                '=': operator.eq,
                '^=': lambda attr, value: attr.startswith(value),
                '$=': lambda attr, value: attr.endswith(value),
                '*=': lambda attr, value: value in attr,
            }
            str_operator_rex = re.compile(r'''(?x)\s*
                (?P<key>[a-zA-Z0-9._-]+)\s*
                (?P<negation>!\s*)?(?P<op>%s)(?P<none_inclusive>\s*\?)?\s*
                (?P<value>[a-zA-Z0-9._-]+)\s*
                ''' % '|'.join(map(re.escape, STR_OPERATORS.keys())))
            m = str_operator_rex.fullmatch(filter_spec)
            if m:
                comparison_value = m.group('value')
                str_op = STR_OPERATORS[m.group('op')]
                if m.group('negation'):
                    op = lambda attr, value: not str_op(attr, value)
                else:
                    op = str_op

        if not m:
            raise SyntaxError('Invalid filter specification %r' % filter_spec)

        def _filter(f):
            actual_value = f.get(m.group('key'))
            if actual_value is None:
                return m.group('none_inclusive')
            return op(actual_value, comparison_value)
        return _filter

    def _default_format_spec(self, info_dict, download=True):

        def can_merge():
            merger = FFmpegMergerPP(self)
            return merger.available and merger.can_merge()

        prefer_best = (
            not self.params.get('simulate')
            and download
            and (
                not can_merge()
                or info_dict.get('is_live', False)
                or self.outtmpl_dict['default'] == '-'))
        compat = (
            prefer_best
            or self.params.get('allow_multiple_audio_streams', False)
            or 'format-spec' in self.params.get('compat_opts', []))

        return (
            'best/bestvideo+bestaudio' if prefer_best
            else 'bestvideo*+bestaudio/best' if not compat
            else 'bestvideo+bestaudio/best')

    def build_format_selector(self, format_spec):
        def syntax_error(note, start):
            message = (
                'Invalid format specification: '
                '{0}\n\t{1}\n\t{2}^'.format(note, format_spec, ' ' * start[1]))
            return SyntaxError(message)

        PICKFIRST = 'PICKFIRST'
        MERGE = 'MERGE'
        SINGLE = 'SINGLE'
        GROUP = 'GROUP'
        FormatSelector = collections.namedtuple('FormatSelector', ['type', 'selector', 'filters'])

        allow_multiple_streams = {'audio': self.params.get('allow_multiple_audio_streams', False),
                                  'video': self.params.get('allow_multiple_video_streams', False)}

        check_formats = self.params.get('check_formats')

        def _parse_filter(tokens):
            filter_parts = []
            for type, string, start, _, _ in tokens:
                if type == tokenize.OP and string == ']':
                    return ''.join(filter_parts)
                else:
                    filter_parts.append(string)

        def _remove_unused_ops(tokens):
            # Remove operators that we don't use and join them with the surrounding strings
            # for example: 'mp4' '-' 'baseline' '-' '16x9' is converted to 'mp4-baseline-16x9'
            ALLOWED_OPS = ('/', '+', ',', '(', ')')
            last_string, last_start, last_end, last_line = None, None, None, None
            for type, string, start, end, line in tokens:
                if type == tokenize.OP and string == '[':
                    if last_string:
                        yield tokenize.NAME, last_string, last_start, last_end, last_line
                        last_string = None
                    yield type, string, start, end, line
                    # everything inside brackets will be handled by _parse_filter
                    for type, string, start, end, line in tokens:
                        yield type, string, start, end, line
                        if type == tokenize.OP and string == ']':
                            break
                elif type == tokenize.OP and string in ALLOWED_OPS:
                    if last_string:
                        yield tokenize.NAME, last_string, last_start, last_end, last_line
                        last_string = None
                    yield type, string, start, end, line
                elif type in [tokenize.NAME, tokenize.NUMBER, tokenize.OP]:
                    if not last_string:
                        last_string = string
                        last_start = start
                        last_end = end
                    else:
                        last_string += string
            if last_string:
                yield tokenize.NAME, last_string, last_start, last_end, last_line

        def _parse_format_selection(tokens, inside_merge=False, inside_choice=False, inside_group=False):
            selectors = []
            current_selector = None
            for type, string, start, _, _ in tokens:
                # ENCODING is only defined in python 3.x
                if type == getattr(tokenize, 'ENCODING', None):
                    continue
                elif type in [tokenize.NAME, tokenize.NUMBER]:
                    current_selector = FormatSelector(SINGLE, string, [])
                elif type == tokenize.OP:
                    if string == ')':
                        if not inside_group:
                            # ')' will be handled by the parentheses group
                            tokens.restore_last_token()
                        break
                    elif inside_merge and string in ['/', ',']:
                        tokens.restore_last_token()
                        break
                    elif inside_choice and string == ',':
                        tokens.restore_last_token()
                        break
                    elif string == ',':
                        if not current_selector:
                            raise syntax_error('"," must follow a format selector', start)
                        selectors.append(current_selector)
                        current_selector = None
                    elif string == '/':
                        if not current_selector:
                            raise syntax_error('"/" must follow a format selector', start)
                        first_choice = current_selector
                        second_choice = _parse_format_selection(tokens, inside_choice=True)
                        current_selector = FormatSelector(PICKFIRST, (first_choice, second_choice), [])
                    elif string == '[':
                        if not current_selector:
                            current_selector = FormatSelector(SINGLE, 'best', [])
                        format_filter = _parse_filter(tokens)
                        current_selector.filters.append(format_filter)
                    elif string == '(':
                        if current_selector:
                            raise syntax_error('Unexpected "("', start)
                        group = _parse_format_selection(tokens, inside_group=True)
                        current_selector = FormatSelector(GROUP, group, [])
                    elif string == '+':
                        if not current_selector:
                            raise syntax_error('Unexpected "+"', start)
                        selector_1 = current_selector
                        selector_2 = _parse_format_selection(tokens, inside_merge=True)
                        if not selector_2:
                            raise syntax_error('Expected a selector', start)
                        current_selector = FormatSelector(MERGE, (selector_1, selector_2), [])
                    else:
                        raise syntax_error('Operator not recognized: "{0}"'.format(string), start)
                elif type == tokenize.ENDMARKER:
                    break
            if current_selector:
                selectors.append(current_selector)
            return selectors

        def _merge(formats_pair):
            format_1, format_2 = formats_pair

            formats_info = []
            formats_info.extend(format_1.get('requested_formats', (format_1,)))
            formats_info.extend(format_2.get('requested_formats', (format_2,)))

            if not allow_multiple_streams['video'] or not allow_multiple_streams['audio']:
                get_no_more = {'video': False, 'audio': False}
                for (i, fmt_info) in enumerate(formats_info):
                    if fmt_info.get('acodec') == fmt_info.get('vcodec') == 'none':
                        formats_info.pop(i)
                        continue
                    for aud_vid in ['audio', 'video']:
                        if not allow_multiple_streams[aud_vid] and fmt_info.get(aud_vid[0] + 'codec') != 'none':
                            if get_no_more[aud_vid]:
                                formats_info.pop(i)
                                break
                            get_no_more[aud_vid] = True

            if len(formats_info) == 1:
                return formats_info[0]

            video_fmts = [fmt_info for fmt_info in formats_info if fmt_info.get('vcodec') != 'none']
            audio_fmts = [fmt_info for fmt_info in formats_info if fmt_info.get('acodec') != 'none']

            the_only_video = video_fmts[0] if len(video_fmts) == 1 else None
            the_only_audio = audio_fmts[0] if len(audio_fmts) == 1 else None

            output_ext = self.params.get('merge_output_format')
            if not output_ext:
                if the_only_video:
                    output_ext = the_only_video['ext']
                elif the_only_audio and not video_fmts:
                    output_ext = the_only_audio['ext']
                else:
                    output_ext = 'mkv'

            filtered = lambda *keys: filter(None, (traverse_obj(fmt, *keys) for fmt in formats_info))

            new_dict = {
                'requested_formats': formats_info,
                'format': '+'.join(filtered('format')),
                'format_id': '+'.join(filtered('format_id')),
                'ext': output_ext,
                'protocol': '+'.join(map(determine_protocol, formats_info)),
                'language': '+'.join(orderedSet(filtered('language'))),
                'format_note': '+'.join(orderedSet(filtered('format_note'))),
                'filesize_approx': sum(filtered('filesize', 'filesize_approx')),
                'tbr': sum(filtered('tbr', 'vbr', 'abr')),
            }

            if the_only_video:
                new_dict.update({
                    'width': the_only_video.get('width'),
                    'height': the_only_video.get('height'),
                    'resolution': the_only_video.get('resolution') or self.format_resolution(the_only_video),
                    'fps': the_only_video.get('fps'),
                    'vcodec': the_only_video.get('vcodec'),
                    'vbr': the_only_video.get('vbr'),
                    'stretched_ratio': the_only_video.get('stretched_ratio'),
                })

            if the_only_audio:
                new_dict.update({
                    'acodec': the_only_audio.get('acodec'),
                    'abr': the_only_audio.get('abr'),
                    'asr': the_only_audio.get('asr'),
                })

            return new_dict

        def _check_formats(formats):
            if not check_formats:
                yield from formats
                return
            for f in formats:
                self.to_screen('[info] Testing format %s' % f['format_id'])
                temp_file = tempfile.NamedTemporaryFile(
                    suffix='.tmp', delete=False,
                    dir=self.get_output_path('temp') or None)
                temp_file.close()
                try:
                    success, _ = self.dl(temp_file.name, f, test=True)
                except (DownloadError, IOError, OSError, ValueError) + network_exceptions:
                    success = False
                finally:
                    if os.path.exists(temp_file.name):
                        try:
                            os.remove(temp_file.name)
                        except OSError:
                            self.report_warning('Unable to delete temporary file "%s"' % temp_file.name)
                if success:
                    yield f
                else:
                    self.to_screen('[info] Unable to download format %s. Skipping...' % f['format_id'])

        def _build_selector_function(selector):
            if isinstance(selector, list):  # ,
                fs = [_build_selector_function(s) for s in selector]

                def selector_function(ctx):
                    for f in fs:
                        yield from f(ctx)
                return selector_function

            elif selector.type == GROUP:  # ()
                selector_function = _build_selector_function(selector.selector)

            elif selector.type == PICKFIRST:  # /
                fs = [_build_selector_function(s) for s in selector.selector]

                def selector_function(ctx):
                    for f in fs:
                        picked_formats = list(f(ctx))
                        if picked_formats:
                            return picked_formats
                    return []

            elif selector.type == MERGE:  # +
                selector_1, selector_2 = map(_build_selector_function, selector.selector)

                def selector_function(ctx):
                    for pair in itertools.product(
                            selector_1(copy.deepcopy(ctx)), selector_2(copy.deepcopy(ctx))):
                        yield _merge(pair)

            elif selector.type == SINGLE:  # atom
                format_spec = selector.selector or 'best'

                # TODO: Add allvideo, allaudio etc by generalizing the code with best/worst selector
                if format_spec == 'all':
                    def selector_function(ctx):
                        yield from _check_formats(ctx['formats'])
                elif format_spec == 'mergeall':
                    def selector_function(ctx):
                        formats = list(_check_formats(ctx['formats']))
                        if not formats:
                            return
                        merged_format = formats[-1]
                        for f in formats[-2::-1]:
                            merged_format = _merge((merged_format, f))
                        yield merged_format

                else:
                    format_fallback, format_reverse, format_idx = False, True, 1
                    mobj = re.match(
                        r'(?P<bw>best|worst|b|w)(?P<type>video|audio|v|a)?(?P<mod>\*)?(?:\.(?P<n>[1-9]\d*))?$',
                        format_spec)
                    if mobj is not None:
                        format_idx = int_or_none(mobj.group('n'), default=1)
                        format_reverse = mobj.group('bw')[0] == 'b'
                        format_type = (mobj.group('type') or [None])[0]
                        not_format_type = {'v': 'a', 'a': 'v'}.get(format_type)
                        format_modified = mobj.group('mod') is not None

                        format_fallback = not format_type and not format_modified  # for b, w
                        _filter_f = (
                            (lambda f: f.get('%scodec' % format_type) != 'none')
                            if format_type and format_modified  # bv*, ba*, wv*, wa*
                            else (lambda f: f.get('%scodec' % not_format_type) == 'none')
                            if format_type  # bv, ba, wv, wa
                            else (lambda f: f.get('vcodec') != 'none' and f.get('acodec') != 'none')
                            if not format_modified  # b, w
                            else lambda f: True)  # b*, w*
                        filter_f = lambda f: _filter_f(f) and (
                            f.get('vcodec') != 'none' or f.get('acodec') != 'none')
                    else:
                        if format_spec in self._format_selection_exts['audio']:
                            filter_f = lambda f: f.get('ext') == format_spec and f.get('acodec') != 'none'
                        elif format_spec in self._format_selection_exts['video']:
                            filter_f = lambda f: f.get('ext') == format_spec and f.get('acodec') != 'none' and f.get('vcodec') != 'none'
                        elif format_spec in self._format_selection_exts['storyboards']:
                            filter_f = lambda f: f.get('ext') == format_spec and f.get('acodec') == 'none' and f.get('vcodec') == 'none'
                        else:
                            filter_f = lambda f: f.get('format_id') == format_spec  # id

                    def selector_function(ctx):
                        formats = list(ctx['formats'])
                        matches = list(filter(filter_f, formats)) if filter_f is not None else formats
                        if format_fallback and ctx['incomplete_formats'] and not matches:
                            # for extractors with incomplete formats (audio only (soundcloud)
                            # or video only (imgur)) best/worst will fallback to
                            # best/worst {video,audio}-only format
                            matches = formats
                        matches = LazyList(_check_formats(matches[::-1 if format_reverse else 1]))
                        try:
                            yield matches[format_idx - 1]
                        except IndexError:
                            return

            filters = [self._build_format_filter(f) for f in selector.filters]

            def final_selector(ctx):
                ctx_copy = copy.deepcopy(ctx)
                for _filter in filters:
                    ctx_copy['formats'] = list(filter(_filter, ctx_copy['formats']))
                return selector_function(ctx_copy)
            return final_selector

        stream = io.BytesIO(format_spec.encode('utf-8'))
        try:
            tokens = list(_remove_unused_ops(compat_tokenize_tokenize(stream.readline)))
        except tokenize.TokenError:
            raise syntax_error('Missing closing/opening brackets or parenthesis', (0, len(format_spec)))

        class TokenIterator(object):
            def __init__(self, tokens):
                self.tokens = tokens
                self.counter = 0

            def __iter__(self):
                return self

            def __next__(self):
                if self.counter >= len(self.tokens):
                    raise StopIteration()
                value = self.tokens[self.counter]
                self.counter += 1
                return value

            next = __next__

            def restore_last_token(self):
                self.counter -= 1

        parsed_selector = _parse_format_selection(iter(TokenIterator(tokens)))
        return _build_selector_function(parsed_selector)

    def _calc_headers(self, info_dict):
        res = std_headers.copy()

        add_headers = info_dict.get('http_headers')
        if add_headers:
            res.update(add_headers)

        cookies = self._calc_cookies(info_dict)
        if cookies:
            res['Cookie'] = cookies

        if 'X-Forwarded-For' not in res:
            x_forwarded_for_ip = info_dict.get('__x_forwarded_for_ip')
            if x_forwarded_for_ip:
                res['X-Forwarded-For'] = x_forwarded_for_ip

        return res

    def _calc_cookies(self, info_dict):
        pr = sanitized_Request(info_dict['url'])
        self.cookiejar.add_cookie_header(pr)
        return pr.get_header('Cookie')

    def _sanitize_thumbnails(self, info_dict):
        thumbnails = info_dict.get('thumbnails')
        if thumbnails is None:
            thumbnail = info_dict.get('thumbnail')
            if thumbnail:
                info_dict['thumbnails'] = thumbnails = [{'url': thumbnail}]
        if thumbnails:
            thumbnails.sort(key=lambda t: (
                t.get('preference') if t.get('preference') is not None else -1,
                t.get('width') if t.get('width') is not None else -1,
                t.get('height') if t.get('height') is not None else -1,
                t.get('id') if t.get('id') is not None else '',
                t.get('url')))

            def thumbnail_tester():
                if self.params.get('check_formats'):
                    test_all = True
                    to_screen = lambda msg: self.to_screen(f'[info] {msg}')
                else:
                    test_all = False
                    to_screen = self.write_debug

                def test_thumbnail(t):
                    if not test_all and not t.get('_test_url'):
                        return True
                    to_screen('Testing thumbnail %s' % t['id'])
                    try:
                        self.urlopen(HEADRequest(t['url']))
                    except network_exceptions as err:
                        to_screen('Unable to connect to thumbnail %s URL "%s" - %s. Skipping...' % (
                            t['id'], t['url'], error_to_compat_str(err)))
                        return False
                    return True

                return test_thumbnail

            for i, t in enumerate(thumbnails):
                if t.get('id') is None:
                    t['id'] = '%d' % i
                if t.get('width') and t.get('height'):
                    t['resolution'] = '%dx%d' % (t['width'], t['height'])
                t['url'] = sanitize_url(t['url'])

            if self.params.get('check_formats') is not False:
                info_dict['thumbnails'] = LazyList(filter(thumbnail_tester(), thumbnails[::-1])).reverse()
            else:
                info_dict['thumbnails'] = thumbnails

    def process_video_result(self, info_dict, download=True):
        assert info_dict.get('_type', 'video') == 'video'

        if 'id' not in info_dict:
            raise ExtractorError('Missing "id" field in extractor result')
        if 'title' not in info_dict:
            raise ExtractorError('Missing "title" field in extractor result',
                                 video_id=info_dict['id'], ie=info_dict['extractor'])

        def report_force_conversion(field, field_not, conversion):
            self.report_warning(
                '"%s" field is not %s - forcing %s conversion, there is an error in extractor'
                % (field, field_not, conversion))

        def sanitize_string_field(info, string_field):
            field = info.get(string_field)
            if field is None or isinstance(field, compat_str):
                return
            report_force_conversion(string_field, 'a string', 'string')
            info[string_field] = compat_str(field)

        def sanitize_numeric_fields(info):
            for numeric_field in self._NUMERIC_FIELDS:
                field = info.get(numeric_field)
                if field is None or isinstance(field, compat_numeric_types):
                    continue
                report_force_conversion(numeric_field, 'numeric', 'int')
                info[numeric_field] = int_or_none(field)

        sanitize_string_field(info_dict, 'id')
        sanitize_numeric_fields(info_dict)

        if 'playlist' not in info_dict:
            # It isn't part of a playlist
            info_dict['playlist'] = None
            info_dict['playlist_index'] = None

        self._sanitize_thumbnails(info_dict)

        thumbnail = info_dict.get('thumbnail')
        thumbnails = info_dict.get('thumbnails')
        if thumbnail:
            info_dict['thumbnail'] = sanitize_url(thumbnail)
        elif thumbnails:
            info_dict['thumbnail'] = thumbnails[-1]['url']

        if info_dict.get('display_id') is None and 'id' in info_dict:
            info_dict['display_id'] = info_dict['id']

        for ts_key, date_key in (
                ('timestamp', 'upload_date'),
                ('release_timestamp', 'release_date'),
        ):
            if info_dict.get(date_key) is None and info_dict.get(ts_key) is not None:
                # Working around out-of-range timestamp values (e.g. negative ones on Windows,
                # see http://bugs.python.org/issue1646728)
                try:
                    upload_date = datetime.datetime.utcfromtimestamp(info_dict[ts_key])
                    info_dict[date_key] = upload_date.strftime('%Y%m%d')
                except (ValueError, OverflowError, OSError):
                    pass

        live_keys = ('is_live', 'was_live')
        live_status = info_dict.get('live_status')
        if live_status is None:
            for key in live_keys:
                if info_dict.get(key) is False:
                    continue
                if info_dict.get(key):
                    live_status = key
                break
            if all(info_dict.get(key) is False for key in live_keys):
                live_status = 'not_live'
        if live_status:
            info_dict['live_status'] = live_status
            for key in live_keys:
                if info_dict.get(key) is None:
                    info_dict[key] = (live_status == key)

        # Auto generate title fields corresponding to the *_number fields when missing
        # in order to always have clean titles. This is very common for TV series.
        for field in ('chapter', 'season', 'episode'):
            if info_dict.get('%s_number' % field) is not None and not info_dict.get(field):
                info_dict[field] = '%s %d' % (field.capitalize(), info_dict['%s_number' % field])

        for cc_kind in ('subtitles', 'automatic_captions'):
            cc = info_dict.get(cc_kind)
            if cc:
                for _, subtitle in cc.items():
                    for subtitle_format in subtitle:
                        if subtitle_format.get('url'):
                            subtitle_format['url'] = sanitize_url(subtitle_format['url'])
                        if subtitle_format.get('ext') is None:
                            subtitle_format['ext'] = determine_ext(subtitle_format['url']).lower()

        automatic_captions = info_dict.get('automatic_captions')
        subtitles = info_dict.get('subtitles')

        info_dict['requested_subtitles'] = self.process_subtitles(
            info_dict['id'], subtitles, automatic_captions)

        # We now pick which formats have to be downloaded
        if info_dict.get('formats') is None:
            # There's only one format available
            formats = [info_dict]
        else:
            formats = info_dict['formats']

        info_dict['__has_drm'] = any(f.get('has_drm') for f in formats)
        if not self.params.get('allow_unplayable_formats'):
            formats = [f for f in formats if not f.get('has_drm')]

        if not formats:
            self.raise_no_formats(info_dict)

        def is_wellformed(f):
            url = f.get('url')
            if not url:
                self.report_warning(
                    '"url" field is missing or empty - skipping format, '
                    'there is an error in extractor')
                return False
            if isinstance(url, bytes):
                sanitize_string_field(f, 'url')
            return True

        # Filter out malformed formats for better extraction robustness
        formats = list(filter(is_wellformed, formats))

        formats_dict = {}

        # We check that all the formats have the format and format_id fields
        for i, format in enumerate(formats):
            sanitize_string_field(format, 'format_id')
            sanitize_numeric_fields(format)
            format['url'] = sanitize_url(format['url'])
            if not format.get('format_id'):
                format['format_id'] = compat_str(i)
            else:
                # Sanitize format_id from characters used in format selector expression
                format['format_id'] = re.sub(r'[\s,/+\[\]()]', '_', format['format_id'])
            format_id = format['format_id']
            if format_id not in formats_dict:
                formats_dict[format_id] = []
            formats_dict[format_id].append(format)

        # Make sure all formats have unique format_id
        common_exts = set(itertools.chain(*self._format_selection_exts.values()))
        for format_id, ambiguous_formats in formats_dict.items():
            ambigious_id = len(ambiguous_formats) > 1
            for i, format in enumerate(ambiguous_formats):
                if ambigious_id:
                    format['format_id'] = '%s-%d' % (format_id, i)
                if format.get('ext') is None:
                    format['ext'] = determine_ext(format['url']).lower()
                # Ensure there is no conflict between id and ext in format selection
                # See https://github.com/yt-dlp/yt-dlp/issues/1282
                if format['format_id'] != format['ext'] and format['format_id'] in common_exts:
                    format['format_id'] = 'f%s' % format['format_id']

        for i, format in enumerate(formats):
            if format.get('format') is None:
                format['format'] = '{id} - {res}{note}'.format(
                    id=format['format_id'],
                    res=self.format_resolution(format),
                    note=format_field(format, 'format_note', ' (%s)'),
                )
            # Automatically determine protocol if missing (useful for format
            # selection purposes)
            if format.get('protocol') is None:
                format['protocol'] = determine_protocol(format)
            # Add HTTP headers, so that external programs can use them from the
            # json output
            full_format_info = info_dict.copy()
            full_format_info.update(format)
            format['http_headers'] = self._calc_headers(full_format_info)
        # Remove private housekeeping stuff
        if '__x_forwarded_for_ip' in info_dict:
            del info_dict['__x_forwarded_for_ip']

        # TODO Central sorting goes here

        if not formats or formats[0] is not info_dict:
            # only set the 'formats' fields if the original info_dict list them
            # otherwise we end up with a circular reference, the first (and unique)
            # element in the 'formats' field in info_dict is info_dict itself,
            # which can't be exported to json
            info_dict['formats'] = formats

        info_dict, _ = self.pre_process(info_dict)

        if self.params.get('list_thumbnails'):
            self.list_thumbnails(info_dict)
        if self.params.get('listformats'):
            if not info_dict.get('formats') and not info_dict.get('url'):
                self.to_screen('%s has no formats' % info_dict['id'])
            else:
                self.list_formats(info_dict)
        if self.params.get('listsubtitles'):
            if 'automatic_captions' in info_dict:
                self.list_subtitles(
                    info_dict['id'], automatic_captions, 'automatic captions')
            self.list_subtitles(info_dict['id'], subtitles, 'subtitles')
        list_only = self.params.get('simulate') is None and (
            self.params.get('list_thumbnails') or self.params.get('listformats') or self.params.get('listsubtitles'))
        if list_only:
            # Without this printing, -F --print-json will not work
            self.__forced_printings(info_dict, self.prepare_filename(info_dict), incomplete=True)
            return

        format_selector = self.format_selector
        if format_selector is None:
            req_format = self._default_format_spec(info_dict, download=download)
            self.write_debug('Default format spec: %s' % req_format)
            format_selector = self.build_format_selector(req_format)

        # While in format selection we may need to have an access to the original
        # format set in order to calculate some metrics or do some processing.
        # For now we need to be able to guess whether original formats provided
        # by extractor are incomplete or not (i.e. whether extractor provides only
        # video-only or audio-only formats) for proper formats selection for
        # extractors with such incomplete formats (see
        # https://github.com/ytdl-org/youtube-dl/pull/5556).
        # Since formats may be filtered during format selection and may not match
        # the original formats the results may be incorrect. Thus original formats
        # or pre-calculated metrics should be passed to format selection routines
        # as well.
        # We will pass a context object containing all necessary additional data
        # instead of just formats.
        # This fixes incorrect format selection issue (see
        # https://github.com/ytdl-org/youtube-dl/issues/10083).
        incomplete_formats = (
            # All formats are video-only or
            all(f.get('vcodec') != 'none' and f.get('acodec') == 'none' for f in formats)
            # all formats are audio-only
            or all(f.get('vcodec') == 'none' and f.get('acodec') != 'none' for f in formats))

        ctx = {
            'formats': formats,
            'incomplete_formats': incomplete_formats,
        }

        formats_to_download = list(format_selector(ctx))
        if not formats_to_download:
            if not self.params.get('ignore_no_formats_error'):
                raise ExtractorError('Requested format is not available', expected=True,
                                     video_id=info_dict['id'], ie=info_dict['extractor'])
            else:
                self.report_warning('Requested format is not available')
                # Process what we can, even without any available formats.
                self.process_info(dict(info_dict))
        elif download:
            self.to_screen(
                '[info] %s: Downloading %d format(s): %s' % (
                    info_dict['id'], len(formats_to_download),
                    ", ".join([f['format_id'] for f in formats_to_download])))
            for fmt in formats_to_download:
                new_info = dict(info_dict)
                # Save a reference to the original info_dict so that it can be modified in process_info if needed
                new_info['__original_infodict'] = info_dict
                new_info.update(fmt)
                self.process_info(new_info)
        # We update the info dict with the best quality format (backwards compatibility)
        if formats_to_download:
            info_dict.update(formats_to_download[-1])
        return info_dict

    def process_subtitles(self, video_id, normal_subtitles, automatic_captions):
        """Select the requested subtitles and their format"""
        available_subs = {}
        if normal_subtitles and self.params.get('writesubtitles'):
            available_subs.update(normal_subtitles)
        if automatic_captions and self.params.get('writeautomaticsub'):
            for lang, cap_info in automatic_captions.items():
                if lang not in available_subs:
                    available_subs[lang] = cap_info

        if (not self.params.get('writesubtitles') and not
                self.params.get('writeautomaticsub') or not
                available_subs):
            return None

        all_sub_langs = available_subs.keys()
        if self.params.get('allsubtitles', False):
            requested_langs = all_sub_langs
        elif self.params.get('subtitleslangs', False):
            # A list is used so that the order of languages will be the same as
            # given in subtitleslangs. See https://github.com/yt-dlp/yt-dlp/issues/1041
            requested_langs = []
            for lang_re in self.params.get('subtitleslangs'):
                if lang_re == 'all':
                    requested_langs.extend(all_sub_langs)
                    continue
                discard = lang_re[0] == '-'
                if discard:
                    lang_re = lang_re[1:]
                current_langs = filter(re.compile(lang_re + '$').match, all_sub_langs)
                if discard:
                    for lang in current_langs:
                        while lang in requested_langs:
                            requested_langs.remove(lang)
                else:
                    requested_langs.extend(current_langs)
            requested_langs = orderedSet(requested_langs)
        elif 'en' in available_subs:
            requested_langs = ['en']
        else:
            requested_langs = [list(all_sub_langs)[0]]
        if requested_langs:
            self.write_debug('Downloading subtitles: %s' % ', '.join(requested_langs))

        formats_query = self.params.get('subtitlesformat', 'best')
        formats_preference = formats_query.split('/') if formats_query else []
        subs = {}
        for lang in requested_langs:
            formats = available_subs.get(lang)
            if formats is None:
                self.report_warning('%s subtitles not available for %s' % (lang, video_id))
                continue
            for ext in formats_preference:
                if ext == 'best':
                    f = formats[-1]
                    break
                matches = list(filter(lambda f: f['ext'] == ext, formats))
                if matches:
                    f = matches[-1]
                    break
            else:
                f = formats[-1]
                self.report_warning(
                    'No subtitle format found matching "%s" for language %s, '
                    'using %s' % (formats_query, lang, f['ext']))
            subs[lang] = f
        return subs

    def __forced_printings(self, info_dict, filename, incomplete):
        def print_mandatory(field, actual_field=None):
            if actual_field is None:
                actual_field = field
            if (self.params.get('force%s' % field, False)
                    and (not incomplete or info_dict.get(actual_field) is not None)):
                self.to_stdout(info_dict[actual_field])

        def print_optional(field):
            if (self.params.get('force%s' % field, False)
                    and info_dict.get(field) is not None):
                self.to_stdout(info_dict[field])

        info_dict = info_dict.copy()
        if filename is not None:
            info_dict['filename'] = filename
        if info_dict.get('requested_formats') is not None:
            # For RTMP URLs, also include the playpath
            info_dict['urls'] = '\n'.join(f['url'] + f.get('play_path', '') for f in info_dict['requested_formats'])
        elif 'url' in info_dict:
            info_dict['urls'] = info_dict['url'] + info_dict.get('play_path', '')

        if self.params.get('forceprint') or self.params.get('forcejson'):
            self.post_extract(info_dict)
        for tmpl in self.params.get('forceprint', []):
            mobj = re.match(r'\w+(=?)$', tmpl)
            if mobj and mobj.group(1):
                tmpl = f'{tmpl[:-1]} = %({tmpl[:-1]})s'
            elif mobj:
                tmpl = '%({})s'.format(tmpl)
            self.to_stdout(self.evaluate_outtmpl(tmpl, info_dict))

        print_mandatory('title')
        print_mandatory('id')
        print_mandatory('url', 'urls')
        print_optional('thumbnail')
        print_optional('description')
        print_optional('filename')
        if self.params.get('forceduration') and info_dict.get('duration') is not None:
            self.to_stdout(formatSeconds(info_dict['duration']))
        print_mandatory('format')

        if self.params.get('forcejson'):
            self.to_stdout(json.dumps(self.sanitize_info(info_dict)))

    def dl(self, name, info, subtitle=False, test=False):
        if not info.get('url'):
            self.raise_no_formats(info, True)

        if test:
            verbose = self.params.get('verbose')
            params = {
                'test': True,
                'quiet': self.params.get('quiet') or not verbose,
                'verbose': verbose,
                'noprogress': not verbose,
                'nopart': True,
                'skip_unavailable_fragments': False,
                'keep_fragments': False,
                'overwrites': True,
                '_no_ytdl_file': True,
            }
        else:
            params = self.params
        fd = get_suitable_downloader(info, params, to_stdout=(name == '-'))(self, params)
        if not test:
            for ph in self._progress_hooks:
                fd.add_progress_hook(ph)
            urls = '", "'.join([f['url'] for f in info.get('requested_formats', [])] or [info['url']])
            self.write_debug('Invoking downloader on "%s"' % urls)

        new_info = copy.deepcopy(self._copy_infodict(info))
        if new_info.get('http_headers') is None:
            new_info['http_headers'] = self._calc_headers(new_info)
        return fd.download(name, new_info, subtitle)

    def process_info(self, info_dict):
        """Process a single resolved IE result."""

        assert info_dict.get('_type', 'video') == 'video'

        max_downloads = self.params.get('max_downloads')
        if max_downloads is not None:
            if self._num_downloads >= int(max_downloads):
                raise MaxDownloadsReached()

        # TODO: backward compatibility, to be removed
        info_dict['fulltitle'] = info_dict['title']

        if 'format' not in info_dict and 'ext' in info_dict:
            info_dict['format'] = info_dict['ext']

        if self._match_entry(info_dict) is not None:
            return

        self.post_extract(info_dict)
        self._num_downloads += 1

        # info_dict['_filename'] needs to be set for backward compatibility
        info_dict['_filename'] = full_filename = self.prepare_filename(info_dict, warn=True)
        temp_filename = self.prepare_filename(info_dict, 'temp')
        files_to_move = {}

        # Forced printings
        self.__forced_printings(info_dict, full_filename, incomplete=('format' not in info_dict))

        if self.params.get('simulate'):
            if self.params.get('force_write_download_archive', False):
                self.record_download_archive(info_dict)
            # Do nothing else if in simulate mode
            return

        if full_filename is None:
            return
        if not self._ensure_dir_exists(encodeFilename(full_filename)):
            return
        if not self._ensure_dir_exists(encodeFilename(temp_filename)):
            return

        if self._write_description('video', info_dict,
                                   self.prepare_filename(info_dict, 'description')) is None:
            return

        sub_files = self._write_subtitles(info_dict, temp_filename)
        if sub_files is None:
            return
        files_to_move.update(dict(sub_files))

        thumb_files = self._write_thumbnails(
            'video', info_dict, temp_filename, self.prepare_filename(info_dict, 'thumbnail'))
        if thumb_files is None:
            return
        files_to_move.update(dict(thumb_files))

        infofn = self.prepare_filename(info_dict, 'infojson')
        _infojson_written = self._write_info_json('video', info_dict, infofn)
        if _infojson_written:
            info_dict['__infojson_filename'] = infofn
        elif _infojson_written is None:
            return

        # Note: Annotations are deprecated
        annofn = None
        if self.params.get('writeannotations', False):
            annofn = self.prepare_filename(info_dict, 'annotation')
        if annofn:
            if not self._ensure_dir_exists(encodeFilename(annofn)):
                return
            if not self.params.get('overwrites', True) and os.path.exists(encodeFilename(annofn)):
                self.to_screen('[info] Video annotations are already present')
            elif not info_dict.get('annotations'):
                self.report_warning('There are no annotations to write.')
            else:
                try:
                    self.to_screen('[info] Writing video annotations to: ' + annofn)
                    with io.open(encodeFilename(annofn), 'w', encoding='utf-8') as annofile:
                        annofile.write(info_dict['annotations'])
                except (KeyError, TypeError):
                    self.report_warning('There are no annotations to write.')
                except (OSError, IOError):
                    self.report_error('Cannot write annotations file: ' + annofn)
                    return

        # Write internet shortcut files
        url_link = webloc_link = desktop_link = False
        if self.params.get('writelink', False):
            if sys.platform == "darwin":  # macOS.
                webloc_link = True
            elif sys.platform.startswith("linux"):
                desktop_link = True
            else:  # if sys.platform in ['win32', 'cygwin']:
                url_link = True
        if self.params.get('writeurllink', False):
            url_link = True
        if self.params.get('writewebloclink', False):
            webloc_link = True
        if self.params.get('writedesktoplink', False):
            desktop_link = True

        if url_link or webloc_link or desktop_link:
            if 'webpage_url' not in info_dict:
                self.report_error('Cannot write internet shortcut file because the "webpage_url" field is missing in the media information')
                return
            ascii_url = iri_to_uri(info_dict['webpage_url'])

        def _write_link_file(extension, template, newline, embed_filename):
            linkfn = replace_extension(full_filename, extension, info_dict.get('ext'))
            if self.params.get('overwrites', True) and os.path.exists(encodeFilename(linkfn)):
                self.to_screen('[info] Internet shortcut is already present')
            else:
                try:
                    self.to_screen('[info] Writing internet shortcut to: ' + linkfn)
                    with io.open(encodeFilename(to_high_limit_path(linkfn)), 'w', encoding='utf-8', newline=newline) as linkfile:
                        template_vars = {'url': ascii_url}
                        if embed_filename:
                            template_vars['filename'] = linkfn[:-(len(extension) + 1)]
                        linkfile.write(template % template_vars)
                except (OSError, IOError):
                    self.report_error('Cannot write internet shortcut ' + linkfn)
                    return False
            return True

        if url_link:
            if not _write_link_file('url', DOT_URL_LINK_TEMPLATE, '\r\n', embed_filename=False):
                return
        if webloc_link:
            if not _write_link_file('webloc', DOT_WEBLOC_LINK_TEMPLATE, '\n', embed_filename=False):
                return
        if desktop_link:
            if not _write_link_file('desktop', DOT_DESKTOP_LINK_TEMPLATE, '\n', embed_filename=True):
                return

        try:
            info_dict, files_to_move = self.pre_process(info_dict, 'before_dl', files_to_move)
        except PostProcessingError as err:
            self.report_error('Preprocessing: %s' % str(err))
            return

        must_record_download_archive = False
        if self.params.get('skip_download', False):
            info_dict['filepath'] = temp_filename
            info_dict['__finaldir'] = os.path.dirname(os.path.abspath(encodeFilename(full_filename)))
            info_dict['__files_to_move'] = files_to_move
            info_dict = self.run_pp(MoveFilesAfterDownloadPP(self, False), info_dict)
        else:
            # Download
            info_dict.setdefault('__postprocessors', [])
            try:

                def existing_file(*filepaths):
                    ext = info_dict.get('ext')
                    final_ext = self.params.get('final_ext', ext)
                    existing_files = []
                    for file in orderedSet(filepaths):
                        if final_ext != ext:
                            converted = replace_extension(file, final_ext, ext)
                            if os.path.exists(encodeFilename(converted)):
                                existing_files.append(converted)
                        if os.path.exists(encodeFilename(file)):
                            existing_files.append(file)

                    if not existing_files or self.params.get('overwrites', False):
                        for file in orderedSet(existing_files):
                            self.report_file_delete(file)
                            os.remove(encodeFilename(file))
                        return None

                    info_dict['ext'] = os.path.splitext(existing_files[0])[1][1:]
                    return existing_files[0]

                success = True
                if info_dict.get('requested_formats') is not None:

                    def compatible_formats(formats):
                        # TODO: some formats actually allow this (mkv, webm, ogg, mp4), but not all of them.
                        video_formats = [format for format in formats if format.get('vcodec') != 'none']
                        audio_formats = [format for format in formats if format.get('acodec') != 'none']
                        if len(video_formats) > 2 or len(audio_formats) > 2:
                            return False

                        # Check extension
                        exts = set(format.get('ext') for format in formats)
                        COMPATIBLE_EXTS = (
                            set(('mp3', 'mp4', 'm4a', 'm4p', 'm4b', 'm4r', 'm4v', 'ismv', 'isma')),
                            set(('webm',)),
                        )
                        for ext_sets in COMPATIBLE_EXTS:
                            if ext_sets.issuperset(exts):
                                return True
                        # TODO: Check acodec/vcodec
                        return False

                    requested_formats = info_dict['requested_formats']
                    old_ext = info_dict['ext']
                    if self.params.get('merge_output_format') is None:
                        if not compatible_formats(requested_formats):
                            info_dict['ext'] = 'mkv'
                            self.report_warning(
                                'Requested formats are incompatible for merge and will be merged into mkv')
                        if (info_dict['ext'] == 'webm'
                                and info_dict.get('thumbnails')
                                # check with type instead of pp_key, __name__, or isinstance
                                # since we dont want any custom PPs to trigger this
                                and any(type(pp) == EmbedThumbnailPP for pp in self._pps['post_process'])):
                            info_dict['ext'] = 'mkv'
                            self.report_warning(
                                'webm doesn\'t support embedding a thumbnail, mkv will be used')
                    new_ext = info_dict['ext']

                    def correct_ext(filename, ext=new_ext):
                        if filename == '-':
                            return filename
                        filename_real_ext = os.path.splitext(filename)[1][1:]
                        filename_wo_ext = (
                            os.path.splitext(filename)[0]
                            if filename_real_ext in (old_ext, new_ext)
                            else filename)
                        return '%s.%s' % (filename_wo_ext, ext)

                    # Ensure filename always has a correct extension for successful merge
                    full_filename = correct_ext(full_filename)
                    temp_filename = correct_ext(temp_filename)
                    dl_filename = existing_file(full_filename, temp_filename)
                    info_dict['__real_download'] = False

<<<<<<< HEAD
                    _protocols = set(determine_protocol(f) for f in requested_formats)
                    if len(_protocols) == 1:  # All requested formats have same protocol
                        info_dict['protocol'] = _protocols.pop()
                    directly_mergable = FFmpegFD.can_merge_formats(info_dict, self.params)
                    downloaded = []
                    merger = FFmpegMergerPP(self)
=======
>>>>>>> 580d3274
                    if dl_filename is not None:
                        self.report_file_already_downloaded(dl_filename)
                    elif get_suitable_downloader(info_dict, self.params, to_stdout=temp_filename == '-'):
                        info_dict['url'] = '\n'.join(f['url'] for f in requested_formats)
                        success, real_download = self.dl(temp_filename, info_dict)
                        info_dict['__real_download'] = real_download
                    elif (len(set(x.get('manifest_url') for x in requested_formats)) == 1 and get_suitable_downloader(
                            info_dict, self.params, to_stdout=(temp_filename == '-')) == YoutubeDlFromStartDashFD):
                        for f in requested_formats:
                            f['filepath'] = fname = prepend_extension(
                                correct_ext(temp_filename, info_dict['ext']),
                                'f%s' % f['format_id'], info_dict['ext'])
                            downloaded.append(fname)
                            if not self._ensure_dir_exists(fname):
                                return
                        info_dict['url'] = requested_formats[0]['url']
                        success, real_download = self.dl(temp_filename, info_dict)
                        info_dict['__real_download'] = real_download
                    else:
                        if self.params.get('allow_unplayable_formats'):
                            self.report_warning(
                                'You have requested merging of multiple formats '
                                'while also allowing unplayable formats to be downloaded. '
                                'The formats won\'t be merged to prevent data corruption.')
                        elif not merger.available:
                            self.report_warning(
                                'You have requested merging of multiple formats but ffmpeg is not installed. '
                                'The formats won\'t be merged.')

                        if temp_filename == '-':
                            reason = ('using a downloader other than ffmpeg' if FFmpegFD.can_merge_formats(info_dict)
                                      else 'but the formats are incompatible for simultaneous download' if merger.available
                                      else 'but ffmpeg is not installed')
                            self.report_warning(
                                f'You have requested downloading multiple formats to stdout {reason}. '
                                'The formats will be streamed one after the other')
                            fname = temp_filename
                        for f in requested_formats:
                            new_info = dict(info_dict)
                            del new_info['requested_formats']
                            new_info.update(f)
                            if temp_filename != '-':
                                fname = prepend_extension(
                                    correct_ext(temp_filename, new_info['ext']),
                                    'f%s' % f['format_id'], new_info['ext'])
                                if not self._ensure_dir_exists(fname):
                                    return
                                f['filepath'] = fname
                                downloaded.append(fname)
                            partial_success, real_download = self.dl(fname, new_info)
                            info_dict['__real_download'] = info_dict['__real_download'] or real_download
                            success = success and partial_success
                    if merger.available and not self.params.get('allow_unplayable_formats'):
                        info_dict['__postprocessors'].append(merger)
                        info_dict['__files_to_merge'] = downloaded
                        # Even if there were no downloads, it is being merged only now
                        info_dict['__real_download'] = True
                    else:
                        for file in downloaded:
                            files_to_move[file] = None
                else:
                    # Just a single file
                    dl_filename = existing_file(full_filename, temp_filename)
                    if dl_filename is None or dl_filename == temp_filename:
                        # dl_filename == temp_filename could mean that the file was partially downloaded with --no-part.
                        # So we should try to resume the download
                        success, real_download = self.dl(temp_filename, info_dict)
                        info_dict['__real_download'] = real_download
                    else:
                        self.report_file_already_downloaded(dl_filename)

                dl_filename = dl_filename or temp_filename
                info_dict['__finaldir'] = os.path.dirname(os.path.abspath(encodeFilename(full_filename)))

            except network_exceptions as err:
                self.report_error('unable to download video data: %s' % error_to_compat_str(err))
                return
            except (OSError, IOError) as err:
                raise UnavailableVideoError(err)
            except (ContentTooShortError, ) as err:
                self.report_error('content too short (expected %s bytes and served %s)' % (err.expected, err.downloaded))
                return

            if success and full_filename != '-':

                def fixup():
                    do_fixup = True
                    fixup_policy = self.params.get('fixup')
                    vid = info_dict['id']

                    if fixup_policy in ('ignore', 'never'):
                        return
                    elif fixup_policy == 'warn':
                        do_fixup = False
                    elif fixup_policy != 'force':
                        assert fixup_policy in ('detect_or_warn', None)
                        if not info_dict.get('__real_download'):
                            do_fixup = False

                    def ffmpeg_fixup(cndn, msg, cls):
                        if not cndn:
                            return
                        if not do_fixup:
                            self.report_warning(f'{vid}: {msg}')
                            return
                        pp = cls(self)
                        if pp.available:
                            info_dict['__postprocessors'].append(pp)
                        else:
                            self.report_warning(f'{vid}: {msg}. Install ffmpeg to fix this automatically')

                    stretched_ratio = info_dict.get('stretched_ratio')
                    ffmpeg_fixup(
                        stretched_ratio not in (1, None),
                        f'Non-uniform pixel ratio {stretched_ratio}',
                        FFmpegFixupStretchedPP)

                    ffmpeg_fixup(
                        (info_dict.get('requested_formats') is None
                         and info_dict.get('container') == 'm4a_dash'
                         and info_dict.get('ext') == 'm4a'),
                        'writing DASH m4a. Only some players support this container',
                        FFmpegFixupM4aPP)

                    downloader = get_suitable_downloader(info_dict, self.params) if 'protocol' in info_dict else None
                    downloader = downloader.__name__ if downloader else None
                    ffmpeg_fixup(info_dict.get('requested_formats') is None and downloader == 'HlsFD',
                                 'malformed AAC bitstream detected', FFmpegFixupM3u8PP)
                    ffmpeg_fixup(downloader == 'WebSocketFragmentFD', 'malformed timestamps detected', FFmpegFixupTimestampPP)
                    ffmpeg_fixup(downloader == 'WebSocketFragmentFD', 'malformed duration detected', FFmpegFixupDurationPP)

                fixup()
                try:
                    info_dict = self.post_process(dl_filename, info_dict, files_to_move)
                except PostProcessingError as err:
                    self.report_error('Postprocessing: %s' % str(err))
                    return
                try:
                    for ph in self._post_hooks:
                        ph(info_dict['filepath'])
                except Exception as err:
                    self.report_error('post hooks: %s' % str(err))
                    return
                must_record_download_archive = True

        if must_record_download_archive or self.params.get('force_write_download_archive', False):
            self.record_download_archive(info_dict)
        max_downloads = self.params.get('max_downloads')
        if max_downloads is not None and self._num_downloads >= int(max_downloads):
            raise MaxDownloadsReached()

    def download(self, url_list):
        """Download a given list of URLs."""
        outtmpl = self.outtmpl_dict['default']
        if (len(url_list) > 1
                and outtmpl != '-'
                and '%' not in outtmpl
                and self.params.get('max_downloads') != 1):
            raise SameFileError(outtmpl)

        for url in url_list:
            try:
                # It also downloads the videos
                res = self.extract_info(
                    url, force_generic_extractor=self.params.get('force_generic_extractor', False))
            except UnavailableVideoError:
                self.report_error('unable to download video')
            except MaxDownloadsReached:
                self.to_screen('[info] Maximum number of downloads reached')
                raise
            except ExistingVideoReached:
                self.to_screen('[info] Encountered a video that is already in the archive, stopping due to --break-on-existing')
                raise
            except RejectedVideoReached:
                self.to_screen('[info] Encountered a video that did not match filter, stopping due to --break-on-reject')
                raise
            else:
                if self.params.get('dump_single_json', False):
                    self.post_extract(res)
                    self.to_stdout(json.dumps(self.sanitize_info(res)))

        return self._download_retcode

    def download_with_info_file(self, info_filename):
        with contextlib.closing(fileinput.FileInput(
                [info_filename], mode='r',
                openhook=fileinput.hook_encoded('utf-8'))) as f:
            # FileInput doesn't have a read method, we can't call json.load
            info = self.sanitize_info(json.loads('\n'.join(f)), self.params.get('clean_infojson', True))
        try:
            self.process_ie_result(info, download=True)
        except (DownloadError, EntryNotInPlaylist, ThrottledDownload):
            webpage_url = info.get('webpage_url')
            if webpage_url is not None:
                self.report_warning('The info failed to download, trying with "%s"' % webpage_url)
                return self.download([webpage_url])
            else:
                raise
        return self._download_retcode

    @staticmethod
    def sanitize_info(info_dict, remove_private_keys=False):
        ''' Sanitize the infodict for converting to json '''
        if info_dict is None:
            return info_dict
        info_dict.setdefault('epoch', int(time.time()))
        remove_keys = {'__original_infodict'}  # Always remove this since this may contain a copy of the entire dict
        keep_keys = ['_type'],  # Always keep this to facilitate load-info-json
        if remove_private_keys:
            remove_keys |= {
                'requested_formats', 'requested_subtitles', 'requested_entries',
                'filepath', 'entries', 'original_url', 'playlist_autonumber',
            }
            empty_values = (None, {}, [], set(), tuple())
            reject = lambda k, v: k not in keep_keys and (
                k.startswith('_') or k in remove_keys or v in empty_values)
        else:
            reject = lambda k, v: k in remove_keys
        filter_fn = lambda obj: (
            list(map(filter_fn, obj)) if isinstance(obj, (LazyList, list, tuple, set))
            else obj if not isinstance(obj, dict)
            else dict((k, filter_fn(v)) for k, v in obj.items() if not reject(k, v)))
        return filter_fn(info_dict)

    @staticmethod
    def filter_requested_info(info_dict, actually_filter=True):
        ''' Alias of sanitize_info for backward compatibility '''
        return YoutubeDL.sanitize_info(info_dict, actually_filter)

    def run_pp(self, pp, infodict):
        files_to_delete = []
        if '__files_to_move' not in infodict:
            infodict['__files_to_move'] = {}
        try:
            files_to_delete, infodict = pp.run(infodict)
        except PostProcessingError as e:
            # Must be True and not 'only_download'
            if self.params.get('ignoreerrors') is True:
                self.report_error(e)
                return infodict
            raise

        if not files_to_delete:
            return infodict
        if self.params.get('keepvideo', False):
            for f in files_to_delete:
                infodict['__files_to_move'].setdefault(f, '')
        else:
            for old_filename in set(files_to_delete):
                self.to_screen('Deleting original file %s (pass -k to keep)' % old_filename)
                try:
                    os.remove(encodeFilename(old_filename))
                except (IOError, OSError):
                    self.report_warning('Unable to remove downloaded original file')
                if old_filename in infodict['__files_to_move']:
                    del infodict['__files_to_move'][old_filename]
        return infodict

    @staticmethod
    def post_extract(info_dict):
        def actual_post_extract(info_dict):
            if info_dict.get('_type') in ('playlist', 'multi_video'):
                for video_dict in info_dict.get('entries', {}):
                    actual_post_extract(video_dict or {})
                return

            post_extractor = info_dict.get('__post_extractor') or (lambda: {})
            extra = post_extractor().items()
            info_dict.update(extra)
            info_dict.pop('__post_extractor', None)

            original_infodict = info_dict.get('__original_infodict') or {}
            original_infodict.update(extra)
            original_infodict.pop('__post_extractor', None)

        actual_post_extract(info_dict or {})

    def pre_process(self, ie_info, key='pre_process', files_to_move=None):
        info = dict(ie_info)
        info['__files_to_move'] = files_to_move or {}
        for pp in self._pps[key]:
            info = self.run_pp(pp, info)
        return info, info.pop('__files_to_move', None)

    def post_process(self, filename, ie_info, files_to_move=None):
        """Run all the postprocessors on the given file."""
        info = dict(ie_info)
        info['filepath'] = filename
        info['__files_to_move'] = files_to_move or {}

        for pp in ie_info.get('__postprocessors', []) + self._pps['post_process']:
            info = self.run_pp(pp, info)
        info = self.run_pp(MoveFilesAfterDownloadPP(self), info)
        del info['__files_to_move']
        for pp in self._pps['after_move']:
            info = self.run_pp(pp, info)
        return info

    def _make_archive_id(self, info_dict):
        video_id = info_dict.get('id')
        if not video_id:
            return
        # Future-proof against any change in case
        # and backwards compatibility with prior versions
        extractor = info_dict.get('extractor_key') or info_dict.get('ie_key')  # key in a playlist
        if extractor is None:
            url = str_or_none(info_dict.get('url'))
            if not url:
                return
            # Try to find matching extractor for the URL and take its ie_key
            for ie_key, ie in self._ies.items():
                if ie.suitable(url):
                    extractor = ie_key
                    break
            else:
                return
        return '%s %s' % (extractor.lower(), video_id)

    def in_download_archive(self, info_dict):
        fn = self.params.get('download_archive')
        if fn is None:
            return False

        vid_id = self._make_archive_id(info_dict)
        if not vid_id:
            return False  # Incomplete video information

        return vid_id in self.archive

    def record_download_archive(self, info_dict):
        fn = self.params.get('download_archive')
        if fn is None:
            return
        vid_id = self._make_archive_id(info_dict)
        assert vid_id
        with locked_file(fn, 'a', encoding='utf-8') as archive_file:
            archive_file.write(vid_id + '\n')
        self.archive.add(vid_id)

    @staticmethod
    def format_resolution(format, default='unknown'):
        is_images = format.get('vcodec') == 'none' and format.get('acodec') == 'none'
        if format.get('vcodec') == 'none' and format.get('acodec') != 'none':
            return 'audio only'
        if format.get('resolution') is not None:
            return format['resolution']
        if format.get('width') and format.get('height'):
            res = '%dx%d' % (format['width'], format['height'])
        elif format.get('height'):
            res = '%sp' % format['height']
        elif format.get('width'):
            res = '%dx?' % format['width']
        elif is_images:
            return 'images'
        else:
            return default
        return f'{res} images' if is_images else res

    def _format_note(self, fdict):
        res = ''
        if fdict.get('ext') in ['f4f', 'f4m']:
            res += '(unsupported) '
        if fdict.get('language'):
            if res:
                res += ' '
            res += '[%s] ' % fdict['language']
        if fdict.get('format_note') is not None:
            res += fdict['format_note'] + ' '
        if fdict.get('tbr') is not None:
            res += '%4dk ' % fdict['tbr']
        if fdict.get('container') is not None:
            if res:
                res += ', '
            res += '%s container' % fdict['container']
        if (fdict.get('vcodec') is not None
                and fdict.get('vcodec') != 'none'):
            if res:
                res += ', '
            res += fdict['vcodec']
            if fdict.get('vbr') is not None:
                res += '@'
        elif fdict.get('vbr') is not None and fdict.get('abr') is not None:
            res += 'video@'
        if fdict.get('vbr') is not None:
            res += '%4dk' % fdict['vbr']
        if fdict.get('fps') is not None:
            if res:
                res += ', '
            res += '%sfps' % fdict['fps']
        if fdict.get('acodec') is not None:
            if res:
                res += ', '
            if fdict['acodec'] == 'none':
                res += 'video only'
            else:
                res += '%-5s' % fdict['acodec']
        elif fdict.get('abr') is not None:
            if res:
                res += ', '
            res += 'audio'
        if fdict.get('abr') is not None:
            res += '@%3dk' % fdict['abr']
        if fdict.get('asr') is not None:
            res += ' (%5dHz)' % fdict['asr']
        if fdict.get('filesize') is not None:
            if res:
                res += ', '
            res += format_bytes(fdict['filesize'])
        elif fdict.get('filesize_approx') is not None:
            if res:
                res += ', '
            res += '~' + format_bytes(fdict['filesize_approx'])
        return res

    def list_formats(self, info_dict):
        formats = info_dict.get('formats', [info_dict])
        new_format = (
            'list-formats' not in self.params.get('compat_opts', [])
            and self.params.get('listformats_table', True) is not False)
        if new_format:
            table = [
                [
                    format_field(f, 'format_id'),
                    format_field(f, 'ext'),
                    self.format_resolution(f),
                    format_field(f, 'fps', '%d'),
                    '|',
                    format_field(f, 'filesize', ' %s', func=format_bytes) + format_field(f, 'filesize_approx', '~%s', func=format_bytes),
                    format_field(f, 'tbr', '%4dk'),
                    shorten_protocol_name(f.get('protocol', '').replace("native", "n")),
                    '|',
                    format_field(f, 'vcodec', default='unknown').replace('none', ''),
                    format_field(f, 'vbr', '%4dk'),
                    format_field(f, 'acodec', default='unknown').replace('none', ''),
                    format_field(f, 'abr', '%3dk'),
                    format_field(f, 'asr', '%5dHz'),
                    ', '.join(filter(None, (
                        'UNSUPPORTED' if f.get('ext') in ('f4f', 'f4m') else '',
                        format_field(f, 'language', '[%s]'),
                        format_field(f, 'format_note'),
                        format_field(f, 'container', ignore=(None, f.get('ext'))),
                    ))),
                ] for f in formats if f.get('preference') is None or f['preference'] >= -1000]
            header_line = ['ID', 'EXT', 'RESOLUTION', 'FPS', '|', ' FILESIZE', '  TBR', 'PROTO',
                           '|', 'VCODEC', '  VBR', 'ACODEC', ' ABR', ' ASR', 'MORE INFO']
        else:
            table = [
                [
                    format_field(f, 'format_id'),
                    format_field(f, 'ext'),
                    self.format_resolution(f),
                    self._format_note(f)]
                for f in formats
                if f.get('preference') is None or f['preference'] >= -1000]
            header_line = ['format code', 'extension', 'resolution', 'note']

        self.to_screen(
            '[info] Available formats for %s:' % info_dict['id'])
        self.to_stdout(render_table(
            header_line, table, delim=new_format, extraGap=(0 if new_format else 1), hideEmpty=new_format))

    def list_thumbnails(self, info_dict):
        thumbnails = list(info_dict.get('thumbnails'))
        if not thumbnails:
            self.to_screen('[info] No thumbnails present for %s' % info_dict['id'])
            return

        self.to_screen(
            '[info] Thumbnails for %s:' % info_dict['id'])
        self.to_stdout(render_table(
            ['ID', 'width', 'height', 'URL'],
            [[t['id'], t.get('width', 'unknown'), t.get('height', 'unknown'), t['url']] for t in thumbnails]))

    def list_subtitles(self, video_id, subtitles, name='subtitles'):
        if not subtitles:
            self.to_screen('%s has no %s' % (video_id, name))
            return
        self.to_screen(
            'Available %s for %s:' % (name, video_id))

        def _row(lang, formats):
            exts, names = zip(*((f['ext'], f.get('name') or 'unknown') for f in reversed(formats)))
            if len(set(names)) == 1:
                names = [] if names[0] == 'unknown' else names[:1]
            return [lang, ', '.join(names), ', '.join(exts)]

        self.to_stdout(render_table(
            ['Language', 'Name', 'Formats'],
            [_row(lang, formats) for lang, formats in subtitles.items()],
            hideEmpty=True))

    def urlopen(self, req):
        """ Start an HTTP download """
        if isinstance(req, compat_basestring):
            req = sanitized_Request(req)
        return self._opener.open(req, timeout=self._socket_timeout)

    def print_debug_header(self):
        if not self.params.get('verbose'):
            return
        get_encoding = lambda stream: getattr(stream, 'encoding', 'missing (%s)' % type(stream).__name__)
        encoding_str = (
            '[debug] Encodings: locale %s, fs %s, stdout %s, stderr %s, pref %s\n' % (
                locale.getpreferredencoding(),
                sys.getfilesystemencoding(),
                get_encoding(self._screen_file), get_encoding(self._err_file),
                self.get_encoding()))

        logger = self.params.get('logger')
        if logger:
            write_debug = lambda msg: logger.debug(f'[debug] {msg}')
            write_debug(encoding_str)
        else:
            write_debug = lambda msg: self._write_string(f'[debug] {msg}')
            write_string(encoding_str, encoding=None)

        source = detect_variant()
        write_debug('yt-dlp version %s%s\n' % (__version__, '' if source == 'unknown' else f' ({source})'))
        if _LAZY_LOADER:
            write_debug('Lazy loading extractors enabled\n')
        if plugin_extractors or plugin_postprocessors:
            write_debug('Plugins: %s\n' % [
                '%s%s' % (klass.__name__, '' if klass.__name__ == name else f' as {name}')
                for name, klass in itertools.chain(plugin_extractors.items(), plugin_postprocessors.items())])
        if self.params.get('compat_opts'):
            write_debug('Compatibility options: %s\n' % ', '.join(self.params.get('compat_opts')))
        try:
            sp = subprocess.Popen(
                ['git', 'rev-parse', '--short', 'HEAD'],
                stdout=subprocess.PIPE, stderr=subprocess.PIPE,
                cwd=os.path.dirname(os.path.abspath(__file__)))
            out, err = process_communicate_or_kill(sp)
            out = out.decode().strip()
            if re.match('[0-9a-f]+', out):
                write_debug('Git HEAD: %s\n' % out)
        except Exception:
            try:
                sys.exc_clear()
            except Exception:
                pass

        def python_implementation():
            impl_name = platform.python_implementation()
            if impl_name == 'PyPy' and hasattr(sys, 'pypy_version_info'):
                return impl_name + ' version %d.%d.%d' % sys.pypy_version_info[:3]
            return impl_name

        write_debug('Python version %s (%s %s) - %s\n' % (
            platform.python_version(),
            python_implementation(),
            platform.architecture()[0],
            platform_name()))

        exe_versions = FFmpegPostProcessor.get_versions(self)
        exe_versions['rtmpdump'] = rtmpdump_version()
        exe_versions['phantomjs'] = PhantomJSwrapper._version()
        exe_str = ', '.join(
            f'{exe} {v}' for exe, v in sorted(exe_versions.items()) if v
        ) or 'none'
        write_debug('exe versions: %s\n' % exe_str)

        from .downloader.websocket import has_websockets
        from .postprocessor.embedthumbnail import has_mutagen
        from .cookies import SQLITE_AVAILABLE, KEYRING_AVAILABLE

        lib_str = ', '.join(sorted(filter(None, (
            compat_pycrypto_AES and compat_pycrypto_AES.__name__.split('.')[0],
            has_websockets and 'websockets',
            has_mutagen and 'mutagen',
            SQLITE_AVAILABLE and 'sqlite',
            KEYRING_AVAILABLE and 'keyring',
        )))) or 'none'
        write_debug('Optional libraries: %s\n' % lib_str)
        write_debug('ANSI escape support: stdout = %s, stderr = %s\n' % (
            supports_terminal_sequences(self._screen_file),
            supports_terminal_sequences(self._err_file)))

        proxy_map = {}
        for handler in self._opener.handlers:
            if hasattr(handler, 'proxies'):
                proxy_map.update(handler.proxies)
        write_debug('Proxy map: ' + compat_str(proxy_map) + '\n')

        if self.params.get('call_home', False):
            ipaddr = self.urlopen('https://yt-dl.org/ip').read().decode('utf-8')
            write_debug('Public IP address: %s\n' % ipaddr)
            return
            latest_version = self.urlopen(
                'https://yt-dl.org/latest/version').read().decode('utf-8')
            if version_tuple(latest_version) > version_tuple(__version__):
                self.report_warning(
                    'You are using an outdated version (newest version: %s)! '
                    'See https://yt-dl.org/update if you need help updating.' %
                    latest_version)

    def _setup_opener(self):
        timeout_val = self.params.get('socket_timeout')
        self._socket_timeout = 600 if timeout_val is None else float(timeout_val)

        opts_cookiesfrombrowser = self.params.get('cookiesfrombrowser')
        opts_cookiefile = self.params.get('cookiefile')
        opts_proxy = self.params.get('proxy')

        self.cookiejar = load_cookies(opts_cookiefile, opts_cookiesfrombrowser, self)

        cookie_processor = YoutubeDLCookieProcessor(self.cookiejar)
        if opts_proxy is not None:
            if opts_proxy == '':
                proxies = {}
            else:
                proxies = {'http': opts_proxy, 'https': opts_proxy}
        else:
            proxies = compat_urllib_request.getproxies()
            # Set HTTPS proxy to HTTP one if given (https://github.com/ytdl-org/youtube-dl/issues/805)
            if 'http' in proxies and 'https' not in proxies:
                proxies['https'] = proxies['http']
        proxy_handler = PerRequestProxyHandler(proxies)

        debuglevel = 1 if self.params.get('debug_printtraffic') else 0
        https_handler = make_HTTPS_handler(self.params, debuglevel=debuglevel)
        ydlh = YoutubeDLHandler(self.params, debuglevel=debuglevel)
        redirect_handler = YoutubeDLRedirectHandler()
        data_handler = compat_urllib_request_DataHandler()

        # When passing our own FileHandler instance, build_opener won't add the
        # default FileHandler and allows us to disable the file protocol, which
        # can be used for malicious purposes (see
        # https://github.com/ytdl-org/youtube-dl/issues/8227)
        file_handler = compat_urllib_request.FileHandler()

        def file_open(*args, **kwargs):
            raise compat_urllib_error.URLError('file:// scheme is explicitly disabled in yt-dlp for security reasons')
        file_handler.file_open = file_open

        opener = compat_urllib_request.build_opener(
            proxy_handler, https_handler, cookie_processor, ydlh, redirect_handler, data_handler, file_handler)

        # Delete the default user-agent header, which would otherwise apply in
        # cases where our custom HTTP handler doesn't come into play
        # (See https://github.com/ytdl-org/youtube-dl/issues/1309 for details)
        opener.addheaders = []
        self._opener = opener

    def encode(self, s):
        if isinstance(s, bytes):
            return s  # Already encoded

        try:
            return s.encode(self.get_encoding())
        except UnicodeEncodeError as err:
            err.reason = err.reason + '. Check your system encoding configuration or use the --encoding option.'
            raise

    def get_encoding(self):
        encoding = self.params.get('encoding')
        if encoding is None:
            encoding = preferredencoding()
        return encoding

    def _write_info_json(self, label, ie_result, infofn):
        ''' Write infojson and returns True = written, False = skip, None = error '''
        if not self.params.get('writeinfojson'):
            return False
        elif not infofn:
            self.write_debug(f'Skipping writing {label} infojson')
            return False
        elif not self._ensure_dir_exists(infofn):
            return None
        elif not self.params.get('overwrites', True) and os.path.exists(infofn):
            self.to_screen(f'[info] {label.title()} metadata is already present')
        else:
            self.to_screen(f'[info] Writing {label} metadata as JSON to: {infofn}')
            try:
                write_json_file(self.sanitize_info(ie_result, self.params.get('clean_infojson', True)), infofn)
            except (OSError, IOError):
                self.report_error(f'Cannot write {label} metadata to JSON file {infofn}')
                return None
        return True

    def _write_description(self, label, ie_result, descfn):
        ''' Write description and returns True = written, False = skip, None = error '''
        if not self.params.get('writedescription'):
            return False
        elif not descfn:
            self.write_debug(f'Skipping writing {label} description')
            return False
        elif not self._ensure_dir_exists(descfn):
            return None
        elif not self.params.get('overwrites', True) and os.path.exists(descfn):
            self.to_screen(f'[info] {label.title()} description is already present')
        elif ie_result.get('description') is None:
            self.report_warning(f'There\'s no {label} description to write')
            return False
        else:
            try:
                self.to_screen(f'[info] Writing {label} description to: {descfn}')
                with io.open(encodeFilename(descfn), 'w', encoding='utf-8') as descfile:
                    descfile.write(ie_result['description'])
            except (OSError, IOError):
                self.report_error(f'Cannot write {label} description file {descfn}')
                return None
        return True

    def _write_subtitles(self, info_dict, filename):
        ''' Write subtitles to file and return list of (sub_filename, final_sub_filename); or None if error'''
        ret = []
        subtitles = info_dict.get('requested_subtitles')
        if not subtitles or not (self.params.get('writesubtitles') or self.params.get('writeautomaticsub')):
            # subtitles download errors are already managed as troubles in relevant IE
            # that way it will silently go on when used with unsupporting IE
            return ret

        sub_filename_base = self.prepare_filename(info_dict, 'subtitle')
        if not sub_filename_base:
            self.to_screen('[info] Skipping writing video subtitles')
            return ret
        for sub_lang, sub_info in subtitles.items():
            sub_format = sub_info['ext']
            sub_filename = subtitles_filename(filename, sub_lang, sub_format, info_dict.get('ext'))
            sub_filename_final = subtitles_filename(sub_filename_base, sub_lang, sub_format, info_dict.get('ext'))
            if not self.params.get('overwrites', True) and os.path.exists(sub_filename):
                self.to_screen(f'[info] Video subtitle {sub_lang}.{sub_format} is already present')
                sub_info['filepath'] = sub_filename
                ret.append((sub_filename, sub_filename_final))
                continue

            self.to_screen(f'[info] Writing video subtitles to: {sub_filename}')
            if sub_info.get('data') is not None:
                try:
                    # Use newline='' to prevent conversion of newline characters
                    # See https://github.com/ytdl-org/youtube-dl/issues/10268
                    with io.open(sub_filename, 'w', encoding='utf-8', newline='') as subfile:
                        subfile.write(sub_info['data'])
                    sub_info['filepath'] = sub_filename
                    ret.append((sub_filename, sub_filename_final))
                    continue
                except (OSError, IOError):
                    self.report_error(f'Cannot write video subtitles file {sub_filename}')
                    return None

            try:
                sub_copy = sub_info.copy()
                sub_copy.setdefault('http_headers', info_dict.get('http_headers'))
                self.dl(sub_filename, sub_copy, subtitle=True)
                sub_info['filepath'] = sub_filename
                ret.append((sub_filename, sub_filename_final))
            except (ExtractorError, IOError, OSError, ValueError) + network_exceptions as err:
                self.report_warning(f'Unable to download video subtitles for {sub_lang!r}: {err}')
                continue
        return ret

    def _write_thumbnails(self, label, info_dict, filename, thumb_filename_base=None):
        ''' Write thumbnails to file and return list of (thumb_filename, final_thumb_filename) '''
        write_all = self.params.get('write_all_thumbnails', False)
        thumbnails, ret = [], []
        if write_all or self.params.get('writethumbnail', False):
            thumbnails = info_dict.get('thumbnails') or []
        multiple = write_all and len(thumbnails) > 1

        if thumb_filename_base is None:
            thumb_filename_base = filename
        if thumbnails and not thumb_filename_base:
            self.write_debug(f'Skipping writing {label} thumbnail')
            return ret

        for t in thumbnails[::-1]:
            thumb_ext = (f'{t["id"]}.' if multiple else '') + determine_ext(t['url'], 'jpg')
            thumb_display_id = f'{label} thumbnail' + (f' {t["id"]}' if multiple else '')
            thumb_filename = replace_extension(filename, thumb_ext, info_dict.get('ext'))
            thumb_filename_final = replace_extension(thumb_filename_base, thumb_ext, info_dict.get('ext'))

            if not self.params.get('overwrites', True) and os.path.exists(thumb_filename):
                ret.append((thumb_filename, thumb_filename_final))
                t['filepath'] = thumb_filename
                self.to_screen(f'[info] {thumb_display_id.title()} is already present')
            else:
                self.to_screen(f'[info] Downloading {thumb_display_id} ...')
                try:
                    uf = self.urlopen(t['url'])
                    self.to_screen(f'[info] Writing {thumb_display_id} to: {thumb_filename}')
                    with open(encodeFilename(thumb_filename), 'wb') as thumbf:
                        shutil.copyfileobj(uf, thumbf)
                    ret.append((thumb_filename, thumb_filename_final))
                    t['filepath'] = thumb_filename
                except network_exceptions as err:
                    self.report_warning(f'Unable to download {thumb_display_id}: {err}')
            if ret and not write_all:
                break
        return ret<|MERGE_RESOLUTION|>--- conflicted
+++ resolved
@@ -2764,15 +2764,12 @@
                     dl_filename = existing_file(full_filename, temp_filename)
                     info_dict['__real_download'] = False
 
-<<<<<<< HEAD
                     _protocols = set(determine_protocol(f) for f in requested_formats)
                     if len(_protocols) == 1:  # All requested formats have same protocol
                         info_dict['protocol'] = _protocols.pop()
-                    directly_mergable = FFmpegFD.can_merge_formats(info_dict, self.params)
                     downloaded = []
                     merger = FFmpegMergerPP(self)
-=======
->>>>>>> 580d3274
+
                     if dl_filename is not None:
                         self.report_file_already_downloaded(dl_filename)
                     elif get_suitable_downloader(info_dict, self.params, to_stdout=temp_filename == '-'):
