<!-- MANPAGE: BEGIN EXCLUDED SECTION -->
<div align="center">

[![YT-DLP](https://raw.githubusercontent.com/yt-dlp/yt-dlp/master/.github/banner.svg)](#readme)

[![Release version](https://img.shields.io/github/v/release/yt-dlp/yt-dlp?color=brightgreen&label=Download&style=for-the-badge)](#installation "Installation")
[![PyPi](https://img.shields.io/badge/-PyPi-blue.svg?logo=pypi&labelColor=555555&style=for-the-badge)](https://pypi.org/project/yt-dlp "PyPi")
[![Donate](https://img.shields.io/badge/_-Donate-red.svg?logo=githubsponsors&labelColor=555555&style=for-the-badge)](Collaborators.md#collaborators "Donate")
[![Matrix](https://img.shields.io/matrix/yt-dlp:matrix.org?color=brightgreen&labelColor=555555&label=&logo=element&style=for-the-badge)](https://matrix.to/#/#yt-dlp:matrix.org "Matrix")
[![Discord](https://img.shields.io/discord/807245652072857610?color=blue&labelColor=555555&label=&logo=discord&style=for-the-badge)](https://discord.gg/H5MNcFW63r "Discord")
[![Supported Sites](https://img.shields.io/badge/-Supported_Sites-brightgreen.svg?style=for-the-badge)](supportedsites.md "Supported Sites")
[![License: Unlicense](https://img.shields.io/badge/-Unlicense-blue.svg?style=for-the-badge)](LICENSE "License")
[![CI Status](https://img.shields.io/github/actions/workflow/status/yt-dlp/yt-dlp/core.yml?branch=master&label=Tests&style=for-the-badge)](https://github.com/yt-dlp/yt-dlp/actions "CI Status")
[![Commits](https://img.shields.io/github/commit-activity/m/yt-dlp/yt-dlp?label=commits&style=for-the-badge)](https://github.com/yt-dlp/yt-dlp/commits "Commit History")
[![Last Commit](https://img.shields.io/github/last-commit/yt-dlp/yt-dlp/master?label=&style=for-the-badge&display_timestamp=committer)](https://github.com/yt-dlp/yt-dlp/commits "Commit History")

</div>
<!-- MANPAGE: END EXCLUDED SECTION -->

yt-dlp is a [youtube-dl](https://github.com/ytdl-org/youtube-dl) fork based on the now inactive [youtube-dlc](https://github.com/blackjack4494/yt-dlc). The main focus of this project is adding new features and patches while also keeping up to date with the original project

<!-- MANPAGE: MOVE "USAGE AND OPTIONS" SECTION HERE -->

<!-- MANPAGE: BEGIN EXCLUDED SECTION -->
* [NEW FEATURES](#new-features)
    * [Differences in default behavior](#differences-in-default-behavior)
* [INSTALLATION](#installation)
    * [Detailed instructions](https://github.com/yt-dlp/yt-dlp/wiki/Installation)
    * [Update](#update)
    * [Release Files](#release-files)
    * [Dependencies](#dependencies)
    * [Compile](#compile)
* [USAGE AND OPTIONS](#usage-and-options)
    * [General Options](#general-options)
    * [Network Options](#network-options)
    * [Geo-restriction](#geo-restriction)
    * [Video Selection](#video-selection)
    * [Download Options](#download-options)
    * [Filesystem Options](#filesystem-options)
    * [Thumbnail Options](#thumbnail-options)
    * [Internet Shortcut Options](#internet-shortcut-options)
    * [Verbosity and Simulation Options](#verbosity-and-simulation-options)
    * [Workarounds](#workarounds)
    * [Video Format Options](#video-format-options)
    * [Subtitle Options](#subtitle-options)
    * [Authentication Options](#authentication-options)
    * [Post-processing Options](#post-processing-options)
    * [SponsorBlock Options](#sponsorblock-options)
    * [Extractor Options](#extractor-options)
* [CONFIGURATION](#configuration)
    * [Configuration file encoding](#configuration-file-encoding)
    * [Authentication with netrc](#authentication-with-netrc)
    * [Notes about environment variables](#notes-about-environment-variables)
* [OUTPUT TEMPLATE](#output-template)
    * [Output template examples](#output-template-examples)
* [FORMAT SELECTION](#format-selection)
    * [Filtering Formats](#filtering-formats)
    * [Sorting Formats](#sorting-formats)
    * [Format Selection examples](#format-selection-examples)
* [MODIFYING METADATA](#modifying-metadata)
    * [Modifying metadata examples](#modifying-metadata-examples)
* [EXTRACTOR ARGUMENTS](#extractor-arguments)
* [PLUGINS](#plugins)
    * [Installing Plugins](#installing-plugins)
    * [Developing Plugins](#developing-plugins)
* [EMBEDDING YT-DLP](#embedding-yt-dlp)
    * [Embedding examples](#embedding-examples)
* [DEPRECATED OPTIONS](#deprecated-options)
* [CONTRIBUTING](CONTRIBUTING.md#contributing-to-yt-dlp)
    * [Opening an Issue](CONTRIBUTING.md#opening-an-issue)
    * [Developer Instructions](CONTRIBUTING.md#developer-instructions)
* [WIKI](https://github.com/yt-dlp/yt-dlp/wiki)
    * [FAQ](https://github.com/yt-dlp/yt-dlp/wiki/FAQ)
<!-- MANPAGE: END EXCLUDED SECTION -->


# NEW FEATURES

* Forked from [**yt-dlc@f9401f2**](https://github.com/blackjack4494/yt-dlc/commit/f9401f2a91987068139c5f757b12fc711d4c0cee) and merged with [**youtube-dl@42f2d4**](https://github.com/yt-dlp/yt-dlp/commit/42f2d4) ([exceptions](https://github.com/yt-dlp/yt-dlp/issues/21))

* **[SponsorBlock Integration](#sponsorblock-options)**: You can mark/remove sponsor sections in YouTube videos by utilizing the [SponsorBlock](https://sponsor.ajay.app) API

* **[Format Sorting](#sorting-formats)**: The default format sorting options have been changed so that higher resolution and better codecs will be now preferred instead of simply using larger bitrate. Furthermore, you can now specify the sort order using `-S`. This allows for much easier format selection than what is possible by simply using `--format` ([examples](#format-selection-examples))

* **Merged with animelover1984/youtube-dl**: You get most of the features and improvements from [animelover1984/youtube-dl](https://github.com/animelover1984/youtube-dl) including `--write-comments`, `BiliBiliSearch`, `BilibiliChannel`, Embedding thumbnail in mp4/ogg/opus, playlist infojson etc. Note that NicoNico livestreams are not available. See [#31](https://github.com/yt-dlp/yt-dlp/pull/31) for details.

* **YouTube improvements**:
    * Supports Clips, Stories (`ytstories:<channel UCID>`), Search (including filters)**\***, YouTube Music Search, Channel-specific search, Search prefixes (`ytsearch:`, `ytsearchdate:`)**\***, Mixes, and Feeds (`:ytfav`, `:ytwatchlater`, `:ytsubs`, `:ythistory`, `:ytrec`, `:ytnotif`)
    * Fix for [n-sig based throttling](https://github.com/ytdl-org/youtube-dl/issues/29326) **\***
    * Supports some (but not all) age-gated content without cookies
    * Download livestreams from the start using `--live-from-start` (*experimental*)
    * `255kbps` audio is extracted (if available) from YouTube Music when premium cookies are given
    * Channel URLs download all uploads of the channel, including shorts and live

* **Cookies from browser**: Cookies can be automatically extracted from all major web browsers using `--cookies-from-browser BROWSER[+KEYRING][:PROFILE][::CONTAINER]`

* **Download time range**: Videos can be downloaded partially based on either timestamps or chapters using `--download-sections`

* **Split video by chapters**: Videos can be split into multiple files based on chapters using `--split-chapters`

* **Multi-threaded fragment downloads**: Download multiple fragments of m3u8/mpd videos in parallel. Use `--concurrent-fragments` (`-N`) option to set the number of threads used

* **Aria2c with HLS/DASH**: You can use `aria2c` as the external downloader for DASH(mpd) and HLS(m3u8) formats

* **New and fixed extractors**: Many new extractors have been added and a lot of existing ones have been fixed. See the [changelog](Changelog.md) or the [list of supported sites](supportedsites.md)

* **New MSOs**: Philo, Spectrum, SlingTV, Cablevision, RCN etc.

* **Subtitle extraction from manifests**: Subtitles can be extracted from streaming media manifests. See [commit/be6202f](https://github.com/yt-dlp/yt-dlp/commit/be6202f12b97858b9d716e608394b51065d0419f) for details

* **Multiple paths and output templates**: You can give different [output templates](#output-template) and download paths for different types of files. You can also set a temporary path where intermediary files are downloaded to using `--paths` (`-P`)

* **Portable Configuration**: Configuration files are automatically loaded from the home and root directories. See [CONFIGURATION](#configuration) for details

* **Output template improvements**: Output templates can now have date-time formatting, numeric offsets, object traversal etc. See [output template](#output-template) for details. Even more advanced operations can also be done with the help of `--parse-metadata` and `--replace-in-metadata`

* **Other new options**: Many new options have been added such as `--alias`, `--print`, `--concat-playlist`, `--wait-for-video`, `--retry-sleep`, `--sleep-requests`, `--convert-thumbnails`, `--force-download-archive`, `--force-overwrites`, `--break-match-filter` etc

* **Improvements**: Regex and other operators in `--format`/`--match-filter`, multiple `--postprocessor-args` and `--downloader-args`, faster archive checking, more [format selection options](#format-selection), merge multi-video/audio, multiple `--config-locations`, `--exec` at different stages, etc

* **Plugins**: Extractors and PostProcessors can be loaded from an external file. See [plugins](#plugins) for details

* **Self updater**: The releases can be updated using `yt-dlp -U`, and downgraded using `--update-to` if required

* **Nightly builds**: [Automated nightly builds](#update-channels) can be used with `--update-to nightly`

See [changelog](Changelog.md) or [commits](https://github.com/yt-dlp/yt-dlp/commits) for the full list of changes

Features marked with a **\*** have been back-ported to youtube-dl

### Differences in default behavior

Some of yt-dlp's default options are different from that of youtube-dl and youtube-dlc:

* yt-dlp supports only [Python 3.7+](## "Windows 7"), and *may* remove support for more versions as they [become EOL](https://devguide.python.org/versions/#python-release-cycle); while [youtube-dl still supports Python 2.6+ and 3.2+](https://github.com/ytdl-org/youtube-dl/issues/30568#issue-1118238743)
* The options `--auto-number` (`-A`), `--title` (`-t`) and `--literal` (`-l`), no longer work. See [removed options](#Removed) for details
* `avconv` is not supported as an alternative to `ffmpeg`
* yt-dlp stores config files in slightly different locations to youtube-dl. See [CONFIGURATION](#configuration) for a list of correct locations
* The default [output template](#output-template) is `%(title)s [%(id)s].%(ext)s`. There is no real reason for this change. This was changed before yt-dlp was ever made public and now there are no plans to change it back to `%(title)s-%(id)s.%(ext)s`. Instead, you may use `--compat-options filename`
* The default [format sorting](#sorting-formats) is different from youtube-dl and prefers higher resolution and better codecs rather than higher bitrates. You can use the `--format-sort` option to change this to any order you prefer, or use `--compat-options format-sort` to use youtube-dl's sorting order
* The default format selector is `bv*+ba/b`. This means that if a combined video + audio format that is better than the best video-only format is found, the former will be preferred. Use `-f bv+ba/b` or `--compat-options format-spec` to revert this
* Unlike youtube-dlc, yt-dlp does not allow merging multiple audio/video streams into one file by default (since this conflicts with the use of `-f bv*+ba`). If needed, this feature must be enabled using `--audio-multistreams` and `--video-multistreams`. You can also use `--compat-options multistreams` to enable both
* `--no-abort-on-error` is enabled by default. Use `--abort-on-error` or `--compat-options abort-on-error` to abort on errors instead
* When writing metadata files such as thumbnails, description or infojson, the same information (if available) is also written for playlists. Use `--no-write-playlist-metafiles` or `--compat-options no-playlist-metafiles` to not write these files
* `--add-metadata` attaches the `infojson` to `mkv` files in addition to writing the metadata when used with `--write-info-json`. Use `--no-embed-info-json` or `--compat-options no-attach-info-json` to revert this
* Some metadata are embedded into different fields when using `--add-metadata` as compared to youtube-dl. Most notably, `comment` field contains the `webpage_url` and `synopsis` contains the `description`. You can [use `--parse-metadata`](#modifying-metadata) to modify this to your liking or use `--compat-options embed-metadata` to revert this
* `playlist_index` behaves differently when used with options like `--playlist-reverse` and `--playlist-items`. See [#302](https://github.com/yt-dlp/yt-dlp/issues/302) for details. You can use `--compat-options playlist-index` if you want to keep the earlier behavior
* The output of `-F` is listed in a new format. Use `--compat-options list-formats` to revert this
* Live chats (if available) are considered as subtitles. Use `--sub-langs all,-live_chat` to download all subtitles except live chat. You can also use `--compat-options no-live-chat` to prevent any live chat/danmaku from downloading
* YouTube channel URLs download all uploads of the channel. To download only the videos in a specific tab, pass the tab's URL. If the channel does not show the requested tab, an error will be raised. Also, `/live` URLs raise an error if there are no live videos instead of silently downloading the entire channel. You may use `--compat-options no-youtube-channel-redirect` to revert all these redirections
* Unavailable videos are also listed for YouTube playlists. Use `--compat-options no-youtube-unavailable-videos` to remove this
* The upload dates extracted from YouTube are in UTC [when available](https://github.com/yt-dlp/yt-dlp/blob/89e4d86171c7b7c997c77d4714542e0383bf0db0/yt_dlp/extractor/youtube.py#L3898-L3900). Use `--compat-options no-youtube-prefer-utc-upload-date` to prefer the non-UTC upload date.
* If `ffmpeg` is used as the downloader, the downloading and merging of formats happen in a single step when possible. Use `--compat-options no-direct-merge` to revert this
* Thumbnail embedding in `mp4` is done with mutagen if possible. Use `--compat-options embed-thumbnail-atomicparsley` to force the use of AtomicParsley instead
* Some internal metadata such as filenames are removed by default from the infojson. Use `--no-clean-infojson` or `--compat-options no-clean-infojson` to revert this
* When `--embed-subs` and `--write-subs` are used together, the subtitles are written to disk and also embedded in the media file. You can use just `--embed-subs` to embed the subs and automatically delete the separate file. See [#630 (comment)](https://github.com/yt-dlp/yt-dlp/issues/630#issuecomment-893659460) for more info. `--compat-options no-keep-subs` can be used to revert this
* `certifi` will be used for SSL root certificates, if installed. If you want to use system certificates (e.g. self-signed), use `--compat-options no-certifi`
* yt-dlp's sanitization of invalid characters in filenames is different/smarter than in youtube-dl. You can use `--compat-options filename-sanitization` to revert to youtube-dl's behavior
* yt-dlp tries to parse the external downloader outputs into the standard progress output if possible (Currently implemented: [~~aria2c~~](https://github.com/yt-dlp/yt-dlp/issues/5931)). You can use `--compat-options no-external-downloader-progress` to get the downloader output as-is
* yt-dlp versions between 2021.09.01 and 2023.01.02 applies `--match-filter` to nested playlists. This was an unintentional side-effect of [8f18ac](https://github.com/yt-dlp/yt-dlp/commit/8f18aca8717bb0dd49054555af8d386e5eda3a88) and is fixed in [d7b460](https://github.com/yt-dlp/yt-dlp/commit/d7b460d0e5fc710950582baed2e3fc616ed98a80). Use `--compat-options playlist-match-filter` to revert this

For ease of use, a few more compat options are available:

* `--compat-options all`: Use all compat options (Do NOT use)
* `--compat-options youtube-dl`: Same as `--compat-options all,-multistreams,-playlist-match-filter`
* `--compat-options youtube-dlc`: Same as `--compat-options all,-no-live-chat,-no-youtube-channel-redirect,-playlist-match-filter`
* `--compat-options 2021`: Same as `--compat-options 2022,no-certifi,filename-sanitization,no-youtube-prefer-utc-upload-date`
* `--compat-options 2022`: Same as `--compat-options playlist-match-filter,no-external-downloader-progress`. Use this to enable all future compat options


# INSTALLATION

<!-- MANPAGE: BEGIN EXCLUDED SECTION -->
[![Windows](https://img.shields.io/badge/-Windows_x64-blue.svg?style=for-the-badge&logo=windows)](https://github.com/yt-dlp/yt-dlp/releases/latest/download/yt-dlp.exe)
[![Unix](https://img.shields.io/badge/-Linux/BSD-red.svg?style=for-the-badge&logo=linux)](https://github.com/yt-dlp/yt-dlp/releases/latest/download/yt-dlp)
[![MacOS](https://img.shields.io/badge/-MacOS-lightblue.svg?style=for-the-badge&logo=apple)](https://github.com/yt-dlp/yt-dlp/releases/latest/download/yt-dlp_macos)
[![PyPi](https://img.shields.io/badge/-PyPi-blue.svg?logo=pypi&labelColor=555555&style=for-the-badge)](https://pypi.org/project/yt-dlp)
[![Source Tarball](https://img.shields.io/badge/-Source_tar-green.svg?style=for-the-badge)](https://github.com/yt-dlp/yt-dlp/releases/latest/download/yt-dlp.tar.gz)
[![Other variants](https://img.shields.io/badge/-Other-grey.svg?style=for-the-badge)](#release-files)
[![All versions](https://img.shields.io/badge/-All_Versions-lightgrey.svg?style=for-the-badge)](https://github.com/yt-dlp/yt-dlp/releases)
<!-- MANPAGE: END EXCLUDED SECTION -->

You can install yt-dlp using [the binaries](#release-files), [pip](https://pypi.org/project/yt-dlp) or one using a third-party package manager. See [the wiki](https://github.com/yt-dlp/yt-dlp/wiki/Installation) for detailed instructions


## UPDATE
You can use `yt-dlp -U` to update if you are using the [release binaries](#release-files)

If you [installed with pip](https://github.com/yt-dlp/yt-dlp/wiki/Installation#with-pip), simply re-run the same command that was used to install the program

For other third-party package managers, see [the wiki](https://github.com/yt-dlp/yt-dlp/wiki/Installation#third-party-package-managers) or refer their documentation

<a id="update-channels"/>

There are currently two release channels for binaries, `stable` and `nightly`.
`stable` is the default channel, and many of its changes have been tested by users of the nightly channel.
The `nightly` channel has releases built after each push to the master branch, and will have the most recent fixes and additions, but also have more risk of regressions. They are available in [their own repo](https://github.com/yt-dlp/yt-dlp-nightly-builds/releases).

When using `--update`/`-U`, a release binary will only update to its current channel.
`--update-to CHANNEL` can be used to switch to a different channel when a newer version is available. `--update-to [CHANNEL@]TAG` can also be used to upgrade or downgrade to specific tags from a channel.

You may also use `--update-to <repository>` (`<owner>/<repository>`) to update to a channel on a completely different repository. Be careful with what repository you are updating to though, there is no verification done for binaries from different repositories.

Example usage:
* `yt-dlp --update-to nightly` change to `nightly` channel and update to its latest release
* `yt-dlp --update-to stable@2023.02.17` upgrade/downgrade to release to `stable` channel tag `2023.02.17`
* `yt-dlp --update-to 2023.01.06` upgrade/downgrade to tag `2023.01.06` if it exists on the current channel
* `yt-dlp --update-to example/yt-dlp@2023.03.01` upgrade/downgrade to the release from the `example/yt-dlp` repository, tag `2023.03.01`

<!-- MANPAGE: BEGIN EXCLUDED SECTION -->
## RELEASE FILES

#### Recommended

File|Description
:---|:---
[yt-dlp](https://github.com/yt-dlp/yt-dlp/releases/latest/download/yt-dlp)|Platform-independent [zipimport](https://docs.python.org/3/library/zipimport.html) binary. Needs Python (recommended for **Linux/BSD**)
[yt-dlp.exe](https://github.com/yt-dlp/yt-dlp/releases/latest/download/yt-dlp.exe)|Windows (Win7 SP1+) standalone x64 binary (recommended for **Windows**)
[yt-dlp_macos](https://github.com/yt-dlp/yt-dlp/releases/latest/download/yt-dlp_macos)|Universal MacOS (10.15+) standalone executable (recommended for **MacOS**)

#### Alternatives

File|Description
:---|:---
[yt-dlp_x86.exe](https://github.com/yt-dlp/yt-dlp/releases/latest/download/yt-dlp_x86.exe)|Windows (Vista SP2+) standalone x86 (32-bit) binary
[yt-dlp_min.exe](https://github.com/yt-dlp/yt-dlp/releases/latest/download/yt-dlp_min.exe)|Windows (Win7 SP1+) standalone x64 binary built with `py2exe`<br/> ([Not recommended](#standalone-py2exe-builds-windows))
[yt-dlp_linux](https://github.com/yt-dlp/yt-dlp/releases/latest/download/yt-dlp_linux)|Linux standalone x64 binary
[yt-dlp_linux.zip](https://github.com/yt-dlp/yt-dlp/releases/latest/download/yt-dlp_linux.zip)|Unpackaged Linux executable (no auto-update)
[yt-dlp_linux_armv7l](https://github.com/yt-dlp/yt-dlp/releases/latest/download/yt-dlp_linux_armv7l)|Linux standalone armv7l (32-bit) binary
[yt-dlp_linux_aarch64](https://github.com/yt-dlp/yt-dlp/releases/latest/download/yt-dlp_linux_aarch64)|Linux standalone aarch64 (64-bit) binary
[yt-dlp_win.zip](https://github.com/yt-dlp/yt-dlp/releases/latest/download/yt-dlp_win.zip)|Unpackaged Windows executable (no auto-update)
[yt-dlp_macos.zip](https://github.com/yt-dlp/yt-dlp/releases/latest/download/yt-dlp_macos.zip)|Unpackaged MacOS (10.15+) executable (no auto-update)
[yt-dlp_macos_legacy](https://github.com/yt-dlp/yt-dlp/releases/latest/download/yt-dlp_macos_legacy)|MacOS (10.9+) standalone x64 executable

#### Misc

File|Description
:---|:---
[yt-dlp.tar.gz](https://github.com/yt-dlp/yt-dlp/releases/latest/download/yt-dlp.tar.gz)|Source tarball
[SHA2-512SUMS](https://github.com/yt-dlp/yt-dlp/releases/latest/download/SHA2-512SUMS)|GNU-style SHA512 sums
[SHA2-512SUMS.sig](https://github.com/yt-dlp/yt-dlp/releases/latest/download/SHA2-512SUMS.sig)|GPG signature file for SHA512 sums
[SHA2-256SUMS](https://github.com/yt-dlp/yt-dlp/releases/latest/download/SHA2-256SUMS)|GNU-style SHA256 sums
[SHA2-256SUMS.sig](https://github.com/yt-dlp/yt-dlp/releases/latest/download/SHA2-256SUMS.sig)|GPG signature file for SHA256 sums

The public key that can be used to verify the GPG signatures is [available here](https://github.com/yt-dlp/yt-dlp/blob/master/public.key)
Example usage:
```
curl -L https://github.com/yt-dlp/yt-dlp/raw/master/public.key | gpg --import
gpg --verify SHA2-256SUMS.sig SHA2-256SUMS
gpg --verify SHA2-512SUMS.sig SHA2-512SUMS
```
<!-- MANPAGE: END EXCLUDED SECTION -->

**Note**: The manpages, shell completion (autocomplete) files etc. are available inside the [source tarball](https://github.com/yt-dlp/yt-dlp/releases/latest/download/yt-dlp.tar.gz)

## DEPENDENCIES
Python versions 3.7+ (CPython and PyPy) are supported. Other versions and implementations may or may not work correctly.

<!-- Python 3.5+ uses VC++14 and it is already embedded in the binary created
<!x-- https://www.microsoft.com/en-us/download/details.aspx?id=26999 --x>
On windows, [Microsoft Visual C++ 2010 SP1 Redistributable Package (x86)](https://download.microsoft.com/download/1/6/5/165255E7-1014-4D0A-B094-B6A430A6BFFC/vcredist_x86.exe) is also necessary to run yt-dlp. You probably already have this, but if the executable throws an error due to missing `MSVCR100.dll` you need to install it manually.
-->

While all the other dependencies are optional, `ffmpeg` and `ffprobe` are highly recommended

### Strongly recommended

* [**ffmpeg** and **ffprobe**](https://www.ffmpeg.org) - Required for [merging separate video and audio files](#format-selection) as well as for various [post-processing](#post-processing-options) tasks. License [depends on the build](https://www.ffmpeg.org/legal.html)

    There are bugs in ffmpeg that causes various issues when used alongside yt-dlp. Since ffmpeg is such an important dependency, we provide [custom builds](https://github.com/yt-dlp/FFmpeg-Builds#ffmpeg-static-auto-builds) with patches for some of these issues at [yt-dlp/FFmpeg-Builds](https://github.com/yt-dlp/FFmpeg-Builds). See [the readme](https://github.com/yt-dlp/FFmpeg-Builds#patches-applied) for details on the specific issues solved by these builds
    
    **Important**: What you need is ffmpeg *binary*, **NOT** [the python package of the same name](https://pypi.org/project/ffmpeg)

### Networking
* [**certifi**](https://github.com/certifi/python-certifi)\* - Provides Mozilla's root certificate bundle. Licensed under [MPLv2](https://github.com/certifi/python-certifi/blob/master/LICENSE)
* [**brotli**](https://github.com/google/brotli)\* or [**brotlicffi**](https://github.com/python-hyper/brotlicffi) - [Brotli](https://en.wikipedia.org/wiki/Brotli) content encoding support. Both licensed under MIT <sup>[1](https://github.com/google/brotli/blob/master/LICENSE) [2](https://github.com/python-hyper/brotlicffi/blob/master/LICENSE) </sup>
* [**websockets**](https://github.com/aaugustin/websockets)\* - For downloading over websocket. Licensed under [BSD-3-Clause](https://github.com/aaugustin/websockets/blob/main/LICENSE)

### Metadata

* [**mutagen**](https://github.com/quodlibet/mutagen)\* - For `--embed-thumbnail` in certain formats. Licensed under [GPLv2+](https://github.com/quodlibet/mutagen/blob/master/COPYING)
* [**AtomicParsley**](https://github.com/wez/atomicparsley) - For `--embed-thumbnail` in `mp4`/`m4a` files when `mutagen`/`ffmpeg` cannot. Licensed under [GPLv2+](https://github.com/wez/atomicparsley/blob/master/COPYING)
* [**xattr**](https://github.com/xattr/xattr), [**pyxattr**](https://github.com/iustin/pyxattr) or [**setfattr**](http://savannah.nongnu.org/projects/attr) - For writing xattr metadata (`--xattr`) on **Linux**. Licensed under [MIT](https://github.com/xattr/xattr/blob/master/LICENSE.txt), [LGPL2.1](https://github.com/iustin/pyxattr/blob/master/COPYING) and [GPLv2+](http://git.savannah.nongnu.org/cgit/attr.git/tree/doc/COPYING) respectively

### Misc

* [**pycryptodomex**](https://github.com/Legrandin/pycryptodome)\* - For decrypting AES-128 HLS streams and various other data. Licensed under [BSD-2-Clause](https://github.com/Legrandin/pycryptodome/blob/master/LICENSE.rst)
* [**phantomjs**](https://github.com/ariya/phantomjs) - Used in extractors where javascript needs to be run. Licensed under [BSD-3-Clause](https://github.com/ariya/phantomjs/blob/master/LICENSE.BSD)
* [**secretstorage**](https://github.com/mitya57/secretstorage) - For `--cookies-from-browser` to access the **Gnome** keyring while decrypting cookies of **Chromium**-based browsers on **Linux**. Licensed under [BSD-3-Clause](https://github.com/mitya57/secretstorage/blob/master/LICENSE)
* Any external downloader that you want to use with `--downloader`

### Deprecated

* [**avconv** and **avprobe**](https://www.libav.org) - Now **deprecated** alternative to ffmpeg. License [depends on the build](https://libav.org/legal)
* [**sponskrub**](https://github.com/faissaloo/SponSkrub) - For using the now **deprecated** [sponskrub options](#sponskrub-options). Licensed under [GPLv3+](https://github.com/faissaloo/SponSkrub/blob/master/LICENCE.md)
* [**rtmpdump**](http://rtmpdump.mplayerhq.hu) - For downloading `rtmp` streams. ffmpeg can be used instead with `--downloader ffmpeg`. Licensed under [GPLv2+](http://rtmpdump.mplayerhq.hu)
* [**mplayer**](http://mplayerhq.hu/design7/info.html) or [**mpv**](https://mpv.io) - For downloading `rstp`/`mms` streams. ffmpeg can be used instead with `--downloader ffmpeg`. Licensed under [GPLv2+](https://github.com/mpv-player/mpv/blob/master/Copyright)

To use or redistribute the dependencies, you must agree to their respective licensing terms.

The standalone release binaries are built with the Python interpreter and the packages marked with **\*** included.

If you do not have the necessary dependencies for a task you are attempting, yt-dlp will warn you. All the currently available dependencies are visible at the top of the `--verbose` output


## COMPILE

### Standalone PyInstaller Builds
To build the standalone executable, you must have Python and `pyinstaller` (plus any of yt-dlp's [optional dependencies](#dependencies) if needed). Once you have all the necessary dependencies installed, simply run `pyinst.py`. The executable will be built for the same architecture (x86/ARM, 32/64 bit) as the Python used.

    python3 -m pip install -U pyinstaller -r requirements.txt
    python3 devscripts/make_lazy_extractors.py
    python3 pyinst.py

On some systems, you may need to use `py` or `python` instead of `python3`.

`pyinst.py` accepts any arguments that can be passed to `pyinstaller`, such as `--onefile/-F` or `--onedir/-D`, which is further [documented here](https://pyinstaller.org/en/stable/usage.html#what-to-generate).

**Note**: Pyinstaller versions below 4.4 [do not support](https://github.com/pyinstaller/pyinstaller#requirements-and-tested-platforms) Python installed from the Windows store without using a virtual environment.

**Important**: Running `pyinstaller` directly **without** using `pyinst.py` is **not** officially supported. This may or may not work correctly.

### Platform-independent Binary (UNIX)
You will need the build tools `python` (3.7+), `zip`, `make` (GNU), `pandoc`\* and `pytest`\*.

After installing these, simply run `make`.

You can also run `make yt-dlp` instead to compile only the binary without updating any of the additional files. (The build tools marked with **\*** are not needed for this)

### Standalone Py2Exe Builds (Windows)

While we provide the option to build with [py2exe](https://www.py2exe.org), it is recommended to build [using PyInstaller](#standalone-pyinstaller-builds) instead since the py2exe builds **cannot contain `pycryptodomex`/`certifi` and needs VC++14** on the target computer to run.

If you wish to build it anyway, install Python and py2exe, and then simply run `setup.py py2exe`

    py -m pip install -U py2exe -r requirements.txt
    py devscripts/make_lazy_extractors.py
    py setup.py py2exe

### Related scripts

* **`devscripts/update-version.py`** - Update the version number based on current date.
* **`devscripts/set-variant.py`** - Set the build variant of the executable.
* **`devscripts/make_changelog.py`** - Create a markdown changelog using short commit messages and update `CONTRIBUTORS` file.
* **`devscripts/make_lazy_extractors.py`** - Create lazy extractors. Running this before building the binaries (any variant) will improve their startup performance. Set the environment variable `YTDLP_NO_LAZY_EXTRACTORS=1` if you wish to forcefully disable lazy extractor loading.

Note: See their `--help` for more info.

### Forking the project
If you fork the project on GitHub, you can run your fork's [build workflow](.github/workflows/build.yml) to automatically build the selected version(s) as artifacts. Alternatively, you can run the [release workflow](.github/workflows/release.yml) or enable the [nightly workflow](.github/workflows/release-nightly.yml) to create full (pre-)releases.

# USAGE AND OPTIONS

<!-- MANPAGE: BEGIN EXCLUDED SECTION -->
    yt-dlp [OPTIONS] [--] URL [URL...]

`Ctrl+F` is your friend :D
<!-- MANPAGE: END EXCLUDED SECTION -->

<!-- Auto generated -->
## General Options:
    -h, --help                      Print this help text and exit
    --version                       Print program version and exit
    -U, --update                    Update this program to the latest version
    --no-update                     Do not check for updates (default)
    --update-to [CHANNEL]@[TAG]     Upgrade/downgrade to a specific version.
                                    CHANNEL can be a repository as well. CHANNEL
                                    and TAG default to "stable" and "latest"
                                    respectively if omitted; See "UPDATE" for
                                    details. Supported channels: stable, nightly
    -i, --ignore-errors             Ignore download and postprocessing errors.
                                    The download will be considered successful
                                    even if the postprocessing fails
    --no-abort-on-error             Continue with next video on download errors;
                                    e.g. to skip unavailable videos in a
                                    playlist (default)
    --abort-on-error                Abort downloading of further videos if an
                                    error occurs (Alias: --no-ignore-errors)
    --dump-user-agent               Display the current user-agent and exit
    --list-extractors               List all supported extractors and exit
    --extractor-descriptions        Output descriptions of all supported
                                    extractors and exit
    --use-extractors NAMES          Extractor names to use separated by commas.
                                    You can also use regexes, "all", "default"
                                    and "end" (end URL matching); e.g. --ies
                                    "holodex.*,end,youtube". Prefix the name
                                    with a "-" to exclude it, e.g. --ies
                                    default,-generic. Use --list-extractors for
                                    a list of extractor names. (Alias: --ies)
    --default-search PREFIX         Use this prefix for unqualified URLs. E.g.
                                    "gvsearch2:python" downloads two videos from
                                    google videos for the search term "python".
                                    Use the value "auto" to let yt-dlp guess
                                    ("auto_warning" to emit a warning when
                                    guessing). "error" just throws an error. The
                                    default value "fixup_error" repairs broken
                                    URLs, but emits an error if this is not
                                    possible instead of searching
    --ignore-config                 Don't load any more configuration files
                                    except those given by --config-locations.
                                    For backward compatibility, if this option
                                    is found inside the system configuration
                                    file, the user configuration is not loaded.
                                    (Alias: --no-config)
    --no-config-locations           Do not load any custom configuration files
                                    (default). When given inside a configuration
                                    file, ignore all previous --config-locations
                                    defined in the current file
    --config-locations PATH         Location of the main configuration file;
                                    either the path to the config or its
                                    containing directory ("-" for stdin). Can be
                                    used multiple times and inside other
                                    configuration files
    --flat-playlist                 Do not extract the videos of a playlist,
                                    only list them
    --no-flat-playlist              Fully extract the videos of a playlist
                                    (default)
    --live-from-start               Download livestreams from the start.
                                    Currently only supported for YouTube
                                    (Experimental)
    --no-live-from-start            Download livestreams from the current time
                                    (default)
    --wait-for-video MIN[-MAX]      Wait for scheduled streams to become
                                    available. Pass the minimum number of
                                    seconds (or range) to wait between retries
    --no-wait-for-video             Do not wait for scheduled streams (default)
    --mark-watched                  Mark videos watched (even with --simulate)
    --no-mark-watched               Do not mark videos watched (default)
    --color [STREAM:]POLICY         Whether to emit color codes in output,
                                    optionally prefixed by the STREAM (stdout or
                                    stderr) to apply the setting to. Can be one
                                    of "always", "auto" (default), "never", or
                                    "no_color" (use non color terminal
                                    sequences). Can be used multiple times
    --compat-options OPTS           Options that can help keep compatibility
                                    with youtube-dl or youtube-dlc
                                    configurations by reverting some of the
                                    changes made in yt-dlp. See "Differences in
                                    default behavior" for details
    --alias ALIASES OPTIONS         Create aliases for an option string. Unless
                                    an alias starts with a dash "-", it is
                                    prefixed with "--". Arguments are parsed
                                    according to the Python string formatting
                                    mini-language. E.g. --alias get-audio,-X
                                    "-S=aext:{0},abr -x --audio-format {0}"
                                    creates options "--get-audio" and "-X" that
                                    takes an argument (ARG0) and expands to
                                    "-S=aext:ARG0,abr -x --audio-format ARG0".
                                    All defined aliases are listed in the --help
                                    output. Alias options can trigger more
                                    aliases; so be careful to avoid defining
                                    recursive options. As a safety measure, each
                                    alias may be triggered a maximum of 100
                                    times. This option can be used multiple times

## Network Options:
    --proxy URL                     Use the specified HTTP/HTTPS/SOCKS proxy. To
                                    enable SOCKS proxy, specify a proper scheme,
                                    e.g. socks5://user:pass@127.0.0.1:1080/.
                                    Pass in an empty string (--proxy "") for
                                    direct connection
    --socket-timeout SECONDS        Time to wait before giving up, in seconds
    --source-address IP             Client-side IP address to bind to
    -4, --force-ipv4                Make all connections via IPv4
    -6, --force-ipv6                Make all connections via IPv6
    --enable-file-urls              Enable file:// URLs. This is disabled by
                                    default for security reasons.

## Geo-restriction:
    --geo-verification-proxy URL    Use this proxy to verify the IP address for
                                    some geo-restricted sites. The default proxy
                                    specified by --proxy (or none, if the option
                                    is not present) is used for the actual
                                    downloading
    --xff VALUE                     How to fake X-Forwarded-For HTTP header to
                                    try bypassing geographic restriction. One of
                                    "default" (only when known to be useful),
                                    "never", an IP block in CIDR notation, or a
                                    two-letter ISO 3166-2 country code

## Video Selection:
    -I, --playlist-items ITEM_SPEC  Comma separated playlist_index of the items
                                    to download. You can specify a range using
                                    "[START]:[STOP][:STEP]". For backward
                                    compatibility, START-STOP is also supported.
                                    Use negative indices to count from the right
                                    and negative STEP to download in reverse
                                    order. E.g. "-I 1:3,7,-5::2" used on a
                                    playlist of size 15 will download the items
                                    at index 1,2,3,7,11,13,15
    --min-filesize SIZE             Abort download if filesize is smaller than
                                    SIZE, e.g. 50k or 44.6M
    --max-filesize SIZE             Abort download if filesize is larger than
                                    SIZE, e.g. 50k or 44.6M
    --date DATE                     Download only videos uploaded on this date.
                                    The date can be "YYYYMMDD" or in the format 
                                    [now|today|yesterday][-N[day|week|month|year]].
                                    E.g. "--date today-2weeks" downloads only
                                    videos uploaded on the same day two weeks ago
    --datebefore DATE               Download only videos uploaded on or before
                                    this date. The date formats accepted is the
                                    same as --date
    --dateafter DATE                Download only videos uploaded on or after
                                    this date. The date formats accepted is the
                                    same as --date
    --match-filters FILTER          Generic video filter. Any "OUTPUT TEMPLATE"
                                    field can be compared with a number or a
                                    string using the operators defined in
                                    "Filtering Formats". You can also simply
                                    specify a field to match if the field is
                                    present, use "!field" to check if the field
                                    is not present, and "&" to check multiple
                                    conditions. Use a "\" to escape "&" or
                                    quotes if needed. If used multiple times,
                                    the filter matches if atleast one of the
                                    conditions are met. E.g. --match-filter
                                    !is_live --match-filter "like_count>?100 &
                                    description~='(?i)\bcats \& dogs\b'" matches
                                    only videos that are not live OR those that
                                    have a like count more than 100 (or the like
                                    field is not available) and also has a
                                    description that contains the phrase "cats &
                                    dogs" (caseless). Use "--match-filter -" to
                                    interactively ask whether to download each
                                    video
    --no-match-filters              Do not use any --match-filter (default)
    --break-match-filters FILTER    Same as "--match-filters" but stops the
                                    download process when a video is rejected
    --no-break-match-filters        Do not use any --break-match-filters (default)
    --no-playlist                   Download only the video, if the URL refers
                                    to a video and a playlist
    --yes-playlist                  Download the playlist, if the URL refers to
                                    a video and a playlist
    --age-limit YEARS               Download only videos suitable for the given
                                    age
    --download-archive FILE         Download only videos not listed in the
                                    archive file. Record the IDs of all
                                    downloaded videos in it
    --no-download-archive           Do not use archive file (default)
    --max-downloads NUMBER          Abort after downloading NUMBER files
    --break-on-existing             Stop the download process when encountering
                                    a file that is in the archive
    --break-per-input               Alters --max-downloads, --break-on-existing,
                                    --break-match-filter, and autonumber to
                                    reset per input URL
    --no-break-per-input            --break-on-existing and similar options
                                    terminates the entire download queue
    --skip-playlist-after-errors N  Number of allowed failures until the rest of
                                    the playlist is skipped

## Download Options:
    -N, --concurrent-fragments N    Number of fragments of a dash/hlsnative
                                    video that should be downloaded concurrently
                                    (default is 1)
    -r, --limit-rate RATE           Maximum download rate in bytes per second,
                                    e.g. 50K or 4.2M
    --throttled-rate RATE           Minimum download rate in bytes per second
                                    below which throttling is assumed and the
                                    video data is re-extracted, e.g. 100K
    -R, --retries RETRIES           Number of retries (default is 10), or
                                    "infinite"
    --file-access-retries RETRIES   Number of times to retry on file access
                                    error (default is 3), or "infinite"
    --fragment-retries RETRIES      Number of retries for a fragment (default is
                                    10), or "infinite" (DASH, hlsnative and ISM)
    --retry-sleep [TYPE:]EXPR       Time to sleep between retries in seconds
                                    (optionally) prefixed by the type of retry
                                    (http (default), fragment, file_access,
                                    extractor) to apply the sleep to. EXPR can
                                    be a number, linear=START[:END[:STEP=1]] or
                                    exp=START[:END[:BASE=2]]. This option can be
                                    used multiple times to set the sleep for the
                                    different retry types, e.g. --retry-sleep
                                    linear=1::2 --retry-sleep fragment:exp=1:20
    --skip-unavailable-fragments    Skip unavailable fragments for DASH,
                                    hlsnative and ISM downloads (default)
                                    (Alias: --no-abort-on-unavailable-fragments)
    --abort-on-unavailable-fragments
                                    Abort download if a fragment is unavailable
                                    (Alias: --no-skip-unavailable-fragments)
    --keep-fragments                Keep downloaded fragments on disk after
                                    downloading is finished
    --no-keep-fragments             Delete downloaded fragments after
                                    downloading is finished (default)
    --buffer-size SIZE              Size of download buffer, e.g. 1024 or 16K
                                    (default is 1024)
    --resize-buffer                 The buffer size is automatically resized
                                    from an initial value of --buffer-size
                                    (default)
    --no-resize-buffer              Do not automatically adjust the buffer size
    --http-chunk-size SIZE          Size of a chunk for chunk-based HTTP
                                    downloading, e.g. 10485760 or 10M (default
                                    is disabled). May be useful for bypassing
                                    bandwidth throttling imposed by a webserver
                                    (experimental)
    --playlist-random               Download playlist videos in random order
    --lazy-playlist                 Process entries in the playlist as they are
                                    received. This disables n_entries,
                                    --playlist-random and --playlist-reverse
    --no-lazy-playlist              Process videos in the playlist only after
                                    the entire playlist is parsed (default)
    --xattr-set-filesize            Set file xattribute ytdl.filesize with
                                    expected file size
    --hls-use-mpegts                Use the mpegts container for HLS videos;
                                    allowing some players to play the video
                                    while downloading, and reducing the chance
                                    of file corruption if download is
                                    interrupted. This is enabled by default for
                                    live streams
    --no-hls-use-mpegts             Do not use the mpegts container for HLS
                                    videos. This is default when not downloading
                                    live streams
    --download-sections REGEX       Download only chapters that match the
                                    regular expression. A "*" prefix denotes
                                    time-range instead of chapter. Negative
                                    timestamps are calculated from the end.
                                    "*from-url" can be used to download between
                                    the "start_time" and "end_time" extracted
                                    from the URL. Needs ffmpeg. This option can
                                    be used multiple times to download multiple
                                    sections, e.g. --download-sections
                                    "*10:15-inf" --download-sections "intro"
    --downloader [PROTO:]NAME       Name or path of the external downloader to
                                    use (optionally) prefixed by the protocols
                                    (http, ftp, m3u8, dash, rstp, rtmp, mms) to
                                    use it for. Currently supports native,
                                    aria2c, avconv, axel, curl, ffmpeg, httpie,
                                    wget. You can use this option multiple times
                                    to set different downloaders for different
                                    protocols. E.g. --downloader aria2c
                                    --downloader "dash,m3u8:native" will use
                                    aria2c for http/ftp downloads, and the
                                    native downloader for dash/m3u8 downloads
                                    (Alias: --external-downloader)
    --downloader-args NAME:ARGS     Give these arguments to the external
                                    downloader. Specify the downloader name and
                                    the arguments separated by a colon ":". For
                                    ffmpeg, arguments can be passed to different
                                    positions using the same syntax as
                                    --postprocessor-args. You can use this
                                    option multiple times to give different
                                    arguments to different downloaders (Alias:
                                    --external-downloader-args)

## Filesystem Options:
    -a, --batch-file FILE           File containing URLs to download ("-" for
                                    stdin), one URL per line. Lines starting
                                    with "#", ";" or "]" are considered as
                                    comments and ignored
    --no-batch-file                 Do not read URLs from batch file (default)
    -P, --paths [TYPES:]PATH        The paths where the files should be
                                    downloaded. Specify the type of file and the
                                    path separated by a colon ":". All the same
                                    TYPES as --output are supported.
                                    Additionally, you can also provide "home"
                                    (default) and "temp" paths. All intermediary
                                    files are first downloaded to the temp path
                                    and then the final files are moved over to
                                    the home path after download is finished.
                                    This option is ignored if --output is an
                                    absolute path
    -o, --output [TYPES:]TEMPLATE   Output filename template; see "OUTPUT
                                    TEMPLATE" for details
    --output-na-placeholder TEXT    Placeholder for unavailable fields in
                                    "OUTPUT TEMPLATE" (default: "NA")
    --restrict-filenames            Restrict filenames to only ASCII characters,
                                    and avoid "&" and spaces in filenames
    --no-restrict-filenames         Allow Unicode characters, "&" and spaces in
                                    filenames (default)
    --windows-filenames             Force filenames to be Windows-compatible
    --no-windows-filenames          Make filenames Windows-compatible only if
                                    using Windows (default)
    --trim-filenames LENGTH         Limit the filename length (excluding
                                    extension) to the specified number of
                                    characters
    -w, --no-overwrites             Do not overwrite any files
    --force-overwrites              Overwrite all video and metadata files. This
                                    option includes --no-continue
    --no-force-overwrites           Do not overwrite the video, but overwrite
                                    related files (default)
    -c, --continue                  Resume partially downloaded files/fragments
                                    (default)
    --no-continue                   Do not resume partially downloaded
                                    fragments. If the file is not fragmented,
                                    restart download of the entire file
    --part                          Use .part files instead of writing directly
                                    into output file (default)
    --no-part                       Do not use .part files - write directly into
                                    output file
    --mtime                         Use the Last-modified header to set the file
                                    modification time (default)
    --no-mtime                      Do not use the Last-modified header to set
                                    the file modification time
    --write-description             Write video description to a .description file
    --no-write-description          Do not write video description (default)
    --write-info-json               Write video metadata to a .info.json file
                                    (this may contain personal information)
    --no-write-info-json            Do not write video metadata (default)
    --write-playlist-metafiles      Write playlist metadata in addition to the
                                    video metadata when using --write-info-json,
                                    --write-description etc. (default)
    --no-write-playlist-metafiles   Do not write playlist metadata when using
                                    --write-info-json, --write-description etc.
    --clean-info-json               Remove some internal metadata such as
                                    filenames from the infojson (default)
    --no-clean-info-json            Write all fields to the infojson
    --write-comments                Retrieve video comments to be placed in the
                                    infojson. The comments are fetched even
                                    without this option if the extraction is
                                    known to be quick (Alias: --get-comments)
    --no-write-comments             Do not retrieve video comments unless the
                                    extraction is known to be quick (Alias:
                                    --no-get-comments)
    --load-info-json FILE           JSON file containing the video information
                                    (created with the "--write-info-json" option)
    --cookies FILE                  Netscape formatted file to read cookies from
                                    and dump cookie jar in
    --no-cookies                    Do not read/dump cookies from/to file
                                    (default)
    --cookies-from-browser BROWSER[+KEYRING][:PROFILE][::CONTAINER]
                                    The name of the browser to load cookies
                                    from. Currently supported browsers are:
                                    brave, chrome, chromium, edge, firefox,
                                    opera, safari, vivaldi. Optionally, the
                                    KEYRING used for decrypting Chromium cookies
                                    on Linux, the name/path of the PROFILE to
                                    load cookies from, and the CONTAINER name
                                    (if Firefox) ("none" for no container) can
                                    be given with their respective seperators.
                                    By default, all containers of the most
                                    recently accessed profile are used.
                                    Currently supported keyrings are: basictext,
                                    gnomekeyring, kwallet, kwallet5, kwallet6
    --no-cookies-from-browser       Do not load cookies from browser (default)
    --cache-dir DIR                 Location in the filesystem where yt-dlp can
                                    store some downloaded information (such as
                                    client ids and signatures) permanently. By
                                    default ${XDG_CACHE_HOME}/yt-dlp
    --no-cache-dir                  Disable filesystem caching
    --rm-cache-dir                  Delete all filesystem cache files

## Thumbnail Options:
    --write-thumbnail               Write thumbnail image to disk
    --no-write-thumbnail            Do not write thumbnail image to disk (default)
    --write-all-thumbnails          Write all thumbnail image formats to disk
    --list-thumbnails               List available thumbnails of each video.
                                    Simulate unless --no-simulate is used

## Internet Shortcut Options:
    --write-link                    Write an internet shortcut file, depending
                                    on the current platform (.url, .webloc or
                                    .desktop). The URL may be cached by the OS
    --write-url-link                Write a .url Windows internet shortcut. The
                                    OS caches the URL based on the file path
    --write-webloc-link             Write a .webloc macOS internet shortcut
    --write-desktop-link            Write a .desktop Linux internet shortcut

## Verbosity and Simulation Options:
    -q, --quiet                     Activate quiet mode. If used with --verbose,
                                    print the log to stderr
    --no-quiet                      Deactivate quiet mode. (Default)
    --no-warnings                   Ignore warnings
    -s, --simulate                  Do not download the video and do not write
                                    anything to disk
    --no-simulate                   Download the video even if printing/listing
                                    options are used
    --ignore-no-formats-error       Ignore "No video formats" error. Useful for
                                    extracting metadata even if the videos are
                                    not actually available for download
                                    (experimental)
    --no-ignore-no-formats-error    Throw error when no downloadable video
                                    formats are found (default)
    --skip-download                 Do not download the video but write all
                                    related files (Alias: --no-download)
    -O, --print [WHEN:]TEMPLATE     Field name or output template to print to
                                    screen, optionally prefixed with when to
                                    print it, separated by a ":". Supported
                                    values of "WHEN" are the same as that of
                                    --use-postprocessor (default: video).
                                    Implies --quiet. Implies --simulate unless
                                    --no-simulate or later stages of WHEN are
                                    used. This option can be used multiple times
    --print-to-file [WHEN:]TEMPLATE FILE
                                    Append given template to the file. The
                                    values of WHEN and TEMPLATE are same as that
                                    of --print. FILE uses the same syntax as the
                                    output template. This option can be used
                                    multiple times
    -j, --dump-json                 Quiet, but print JSON information for each
                                    video. Simulate unless --no-simulate is
                                    used. See "OUTPUT TEMPLATE" for a
                                    description of available keys
    -J, --dump-single-json          Quiet, but print JSON information for each
                                    url or infojson passed. Simulate unless
                                    --no-simulate is used. If the URL refers to
                                    a playlist, the whole playlist information
                                    is dumped in a single line
    --force-write-archive           Force download archive entries to be written
                                    as far as no errors occur, even if -s or
                                    another simulation option is used (Alias:
                                    --force-download-archive)
    --newline                       Output progress bar as new lines
    --no-progress                   Do not print progress bar
    --progress                      Show progress bar, even if in quiet mode
    --console-title                 Display progress in console titlebar
    --progress-template [TYPES:]TEMPLATE
                                    Template for progress outputs, optionally
                                    prefixed with one of "download:" (default),
                                    "download-title:" (the console title),
                                    "postprocess:",  or "postprocess-title:".
                                    The video's fields are accessible under the
                                    "info" key and the progress attributes are
                                    accessible under "progress" key. E.g.
                                    --console-title --progress-template
                                    "download-title:%(info.id)s-%(progress.eta)s"
    -v, --verbose                   Print various debugging information
    --dump-pages                    Print downloaded pages encoded using base64
                                    to debug problems (very verbose)
    --write-pages                   Write downloaded intermediary pages to files
                                    in the current directory to debug problems
    --print-traffic                 Display sent and read HTTP traffic

## Workarounds:
    --encoding ENCODING             Force the specified encoding (experimental)
    --legacy-server-connect         Explicitly allow HTTPS connection to servers
                                    that do not support RFC 5746 secure
                                    renegotiation
    --no-check-certificates         Suppress HTTPS certificate validation
    --prefer-insecure               Use an unencrypted connection to retrieve
                                    information about the video (Currently
                                    supported only for YouTube)
    --add-headers FIELD:VALUE       Specify a custom HTTP header and its value,
                                    separated by a colon ":". You can use this
                                    option multiple times
    --bidi-workaround               Work around terminals that lack
                                    bidirectional text support. Requires bidiv
                                    or fribidi executable in PATH
    --sleep-requests SECONDS        Number of seconds to sleep between requests
                                    during data extraction
    --sleep-interval SECONDS        Number of seconds to sleep before each
                                    download. This is the minimum time to sleep
                                    when used along with --max-sleep-interval
                                    (Alias: --min-sleep-interval)
    --max-sleep-interval SECONDS    Maximum number of seconds to sleep. Can only
                                    be used along with --min-sleep-interval
    --sleep-subtitles SECONDS       Number of seconds to sleep before each
                                    subtitle download

## Video Format Options:
    -f, --format FORMAT             Video format code, see "FORMAT SELECTION"
                                    for more details
    -S, --format-sort SORTORDER     Sort the formats by the fields given, see
                                    "Sorting Formats" for more details
    --format-sort-force             Force user specified sort order to have
                                    precedence over all fields, see "Sorting
                                    Formats" for more details (Alias: --S-force)
    --no-format-sort-force          Some fields have precedence over the user
                                    specified sort order (default)
    --video-multistreams            Allow multiple video streams to be merged
                                    into a single file
    --no-video-multistreams         Only one video stream is downloaded for each
                                    output file (default)
    --audio-multistreams            Allow multiple audio streams to be merged
                                    into a single file
    --no-audio-multistreams         Only one audio stream is downloaded for each
                                    output file (default)
    --prefer-free-formats           Prefer video formats with free containers
                                    over non-free ones of same quality. Use with
                                    "-S ext" to strictly prefer free containers
                                    irrespective of quality
    --no-prefer-free-formats        Don't give any special preference to free
                                    containers (default)
    --check-formats                 Make sure formats are selected only from
                                    those that are actually downloadable
    --check-all-formats             Check all formats for whether they are
                                    actually downloadable
    --no-check-formats              Do not check that the formats are actually
                                    downloadable
    -F, --list-formats              List available formats of each video.
                                    Simulate unless --no-simulate is used
    --merge-output-format FORMAT    Containers that may be used when merging
                                    formats, separated by "/", e.g. "mp4/mkv".
                                    Ignored if no merge is required. (currently
                                    supported: avi, flv, mkv, mov, mp4, webm)

## Subtitle Options:
    --write-subs                    Write subtitle file
    --no-write-subs                 Do not write subtitle file (default)
    --write-auto-subs               Write automatically generated subtitle file
                                    (Alias: --write-automatic-subs)
    --no-write-auto-subs            Do not write auto-generated subtitles
                                    (default) (Alias: --no-write-automatic-subs)
    --list-subs                     List available subtitles of each video.
                                    Simulate unless --no-simulate is used
    --sub-format FORMAT             Subtitle format; accepts formats preference,
                                    e.g. "srt" or "ass/srt/best"
    --sub-langs LANGS               Languages of the subtitles to download (can
                                    be regex) or "all" separated by commas, e.g.
                                    --sub-langs "en.*,ja". You can prefix the
                                    language code with a "-" to exclude it from
                                    the requested languages, e.g. --sub-langs
                                    all,-live_chat. Use --list-subs for a list
                                    of available language tags

## Authentication Options:
    -u, --username USERNAME         Login with this account ID
    -p, --password PASSWORD         Account password. If this option is left
                                    out, yt-dlp will ask interactively
    -2, --twofactor TWOFACTOR       Two-factor authentication code
    -n, --netrc                     Use .netrc authentication data
    --netrc-location PATH           Location of .netrc authentication data;
                                    either the path or its containing directory.
                                    Defaults to ~/.netrc
    --netrc-cmd NETRC_CMD           Command to execute to get the credentials
                                    for an extractor.
    --video-password PASSWORD       Video password (vimeo, youku)
    --ap-mso MSO                    Adobe Pass multiple-system operator (TV
                                    provider) identifier, use --ap-list-mso for
                                    a list of available MSOs
    --ap-username USERNAME          Multiple-system operator account login
    --ap-password PASSWORD          Multiple-system operator account password.
                                    If this option is left out, yt-dlp will ask
                                    interactively
    --ap-list-mso                   List all supported multiple-system operators
    --client-certificate CERTFILE   Path to client certificate file in PEM
                                    format. May include the private key
    --client-certificate-key KEYFILE
                                    Path to private key file for client
                                    certificate
    --client-certificate-password PASSWORD
                                    Password for client certificate private key,
                                    if encrypted. If not provided, and the key
                                    is encrypted, yt-dlp will ask interactively

## Post-Processing Options:
    -x, --extract-audio             Convert video files to audio-only files
                                    (requires ffmpeg and ffprobe)
    --audio-format FORMAT           Format to convert the audio to when -x is
                                    used. (currently supported: best (default),
                                    aac, alac, flac, m4a, mp3, opus, vorbis,
                                    wav). You can specify multiple rules using
                                    similar syntax as --remux-video
    --audio-quality QUALITY         Specify ffmpeg audio quality to use when
                                    converting the audio with -x. Insert a value
                                    between 0 (best) and 10 (worst) for VBR or a
                                    specific bitrate like 128K (default 5)
    --remux-video FORMAT            Remux the video into another container if
                                    necessary (currently supported: avi, flv,
                                    gif, mkv, mov, mp4, webm, aac, aiff, alac,
                                    flac, m4a, mka, mp3, ogg, opus, vorbis,
                                    wav). If target container does not support
                                    the video/audio codec, remuxing will fail.
                                    You can specify multiple rules; e.g.
                                    "aac>m4a/mov>mp4/mkv" will remux aac to m4a,
                                    mov to mp4 and anything else to mkv
    --recode-video FORMAT           Re-encode the video into another format if
                                    necessary. The syntax and supported formats
                                    are the same as --remux-video
    --postprocessor-args NAME:ARGS  Give these arguments to the postprocessors.
                                    Specify the postprocessor/executable name
                                    and the arguments separated by a colon ":"
                                    to give the argument to the specified
                                    postprocessor/executable. Supported PP are:
                                    Merger, ModifyChapters, SplitChapters,
                                    ExtractAudio, VideoRemuxer, VideoConvertor,
                                    Metadata, EmbedSubtitle, EmbedThumbnail,
                                    SubtitlesConvertor, ThumbnailsConvertor,
                                    FixupStretched, FixupM4a, FixupM3u8,
                                    FixupTimestamp and FixupDuration. The
                                    supported executables are: AtomicParsley,
                                    FFmpeg and FFprobe. You can also specify
                                    "PP+EXE:ARGS" to give the arguments to the
                                    specified executable only when being used by
                                    the specified postprocessor. Additionally,
                                    for ffmpeg/ffprobe, "_i"/"_o" can be
                                    appended to the prefix optionally followed
                                    by a number to pass the argument before the
                                    specified input/output file, e.g. --ppa
                                    "Merger+ffmpeg_i1:-v quiet". You can use
                                    this option multiple times to give different
                                    arguments to different postprocessors.
                                    (Alias: --ppa)
    -k, --keep-video                Keep the intermediate video file on disk
                                    after post-processing
    --no-keep-video                 Delete the intermediate video file after
                                    post-processing (default)
    --post-overwrites               Overwrite post-processed files (default)
    --no-post-overwrites            Do not overwrite post-processed files
    --embed-subs                    Embed subtitles in the video (only for mp4,
                                    webm and mkv videos)
    --no-embed-subs                 Do not embed subtitles (default)
    --embed-thumbnail               Embed thumbnail in the video as cover art
    --no-embed-thumbnail            Do not embed thumbnail (default)
    --embed-metadata                Embed metadata to the video file. Also
                                    embeds chapters/infojson if present unless
                                    --no-embed-chapters/--no-embed-info-json are
                                    used (Alias: --add-metadata)
    --no-embed-metadata             Do not add metadata to file (default)
                                    (Alias: --no-add-metadata)
    --embed-chapters                Add chapter markers to the video file
                                    (Alias: --add-chapters)
    --no-embed-chapters             Do not add chapter markers (default) (Alias:
                                    --no-add-chapters)
    --embed-info-json               Embed the infojson as an attachment to
                                    mkv/mka video files
    --no-embed-info-json            Do not embed the infojson as an attachment
                                    to the video file
    --parse-metadata [WHEN:]FROM:TO
                                    Parse additional metadata like title/artist
                                    from other fields; see "MODIFYING METADATA"
                                    for details. Supported values of "WHEN" are
                                    the same as that of --use-postprocessor
                                    (default: pre_process)
    --replace-in-metadata [WHEN:]FIELDS REGEX REPLACE
                                    Replace text in a metadata field using the
                                    given regex. This option can be used
                                    multiple times. Supported values of "WHEN"
                                    are the same as that of --use-postprocessor
                                    (default: pre_process)
    --xattrs                        Write metadata to the video file's xattrs
                                    (using dublin core and xdg standards)
    --concat-playlist POLICY        Concatenate videos in a playlist. One of
                                    "never", "always", or "multi_video"
                                    (default; only when the videos form a single
                                    show). All the video files must have same
                                    codecs and number of streams to be
                                    concatable. The "pl_video:" prefix can be
                                    used with "--paths" and "--output" to set
                                    the output filename for the concatenated
                                    files. See "OUTPUT TEMPLATE" for details
    --fixup POLICY                  Automatically correct known faults of the
                                    file. One of never (do nothing), warn (only
                                    emit a warning), detect_or_warn (the
                                    default; fix file if we can, warn
                                    otherwise), force (try fixing even if file
                                    already exists)
    --ffmpeg-location PATH          Location of the ffmpeg binary; either the
                                    path to the binary or its containing directory
    --exec [WHEN:]CMD               Execute a command, optionally prefixed with
                                    when to execute it, separated by a ":".
                                    Supported values of "WHEN" are the same as
                                    that of --use-postprocessor (default:
                                    after_move). Same syntax as the output
                                    template can be used to pass any field as
                                    arguments to the command. If no fields are
                                    passed, %(filepath,_filename|)q is appended
                                    to the end of the command. This option can
                                    be used multiple times
    --no-exec                       Remove any previously defined --exec
    --convert-subs FORMAT           Convert the subtitles to another format
                                    (currently supported: ass, lrc, srt, vtt)
                                    (Alias: --convert-subtitles)
    --convert-thumbnails FORMAT     Convert the thumbnails to another format
                                    (currently supported: jpg, png, webp). You
                                    can specify multiple rules using similar
                                    syntax as --remux-video
    --split-chapters                Split video into multiple files based on
                                    internal chapters. The "chapter:" prefix can
                                    be used with "--paths" and "--output" to set
                                    the output filename for the split files. See
                                    "OUTPUT TEMPLATE" for details
    --no-split-chapters             Do not split video based on chapters (default)
    --remove-chapters REGEX         Remove chapters whose title matches the
                                    given regular expression. The syntax is the
                                    same as --download-sections. This option can
                                    be used multiple times
    --no-remove-chapters            Do not remove any chapters from the file
                                    (default)
    --force-keyframes-at-cuts       Force keyframes at cuts when
                                    downloading/splitting/removing sections.
                                    This is slow due to needing a re-encode, but
                                    the resulting video may have fewer artifacts
                                    around the cuts
    --no-force-keyframes-at-cuts    Do not force keyframes around the chapters
                                    when cutting/splitting (default)
    --use-postprocessor NAME[:ARGS]
                                    The (case sensitive) name of plugin
                                    postprocessors to be enabled, and
                                    (optionally) arguments to be passed to it,
                                    separated by a colon ":". ARGS are a
                                    semicolon ";" delimited list of NAME=VALUE.
                                    The "when" argument determines when the
                                    postprocessor is invoked. It can be one of
                                    "pre_process" (after video extraction),
                                    "after_filter" (after video passes filter),
                                    "video" (after --format; before
                                    --print/--output), "before_dl" (before each
                                    video download), "post_process" (after each
                                    video download; default), "after_move"
                                    (after moving video file to it's final
                                    locations), "after_video" (after downloading
                                    and processing all formats of a video), or
                                    "playlist" (at end of playlist). This option
                                    can be used multiple times to add different
                                    postprocessors

## SponsorBlock Options:
Make chapter entries for, or remove various segments (sponsor,
    introductions, etc.) from downloaded YouTube videos using the
    [SponsorBlock API](https://sponsor.ajay.app)

    --sponsorblock-mark CATS        SponsorBlock categories to create chapters
                                    for, separated by commas. Available
                                    categories are sponsor, intro, outro,
                                    selfpromo, preview, filler, interaction,
                                    music_offtopic, poi_highlight, chapter, all
                                    and default (=all). You can prefix the
                                    category with a "-" to exclude it. See [1]
                                    for description of the categories. E.g.
                                    --sponsorblock-mark all,-preview
                                    [1] https://wiki.sponsor.ajay.app/w/Segment_Categories
    --sponsorblock-remove CATS      SponsorBlock categories to be removed from
                                    the video file, separated by commas. If a
                                    category is present in both mark and remove,
                                    remove takes precedence. The syntax and
                                    available categories are the same as for
                                    --sponsorblock-mark except that "default"
                                    refers to "all,-filler" and poi_highlight,
                                    chapter are not available
    --sponsorblock-chapter-title TEMPLATE
                                    An output template for the title of the
                                    SponsorBlock chapters created by
                                    --sponsorblock-mark. The only available
                                    fields are start_time, end_time, category,
                                    categories, name, category_names. Defaults
                                    to "[SponsorBlock]: %(category_names)l"
    --no-sponsorblock               Disable both --sponsorblock-mark and
                                    --sponsorblock-remove
    --sponsorblock-api URL          SponsorBlock API location, defaults to
                                    https://sponsor.ajay.app

## Extractor Options:
    --extractor-retries RETRIES     Number of retries for known extractor errors
                                    (default is 3), or "infinite"
    --allow-dynamic-mpd             Process dynamic DASH manifests (default)
                                    (Alias: --no-ignore-dynamic-mpd)
    --ignore-dynamic-mpd            Do not process dynamic DASH manifests
                                    (Alias: --no-allow-dynamic-mpd)
    --hls-split-discontinuity       Split HLS playlists to different formats at
                                    discontinuities such as ad breaks
    --no-hls-split-discontinuity    Do not split HLS playlists to different
                                    formats at discontinuities such as ad breaks
                                    (default)
    --extractor-args IE_KEY:ARGS    Pass ARGS arguments to the IE_KEY extractor.
                                    See "EXTRACTOR ARGUMENTS" for details. You
                                    can use this option multiple times to give
                                    arguments for different extractors

# CONFIGURATION

You can configure yt-dlp by placing any supported command line option to a configuration file. The configuration is loaded from the following locations:

1. **Main Configuration**:
    * The file given by `--config-location`
1. **Portable Configuration**: (Recommended for portable installations)
    * If using a binary, `yt-dlp.conf` in the same directory as the binary
    * If running from source-code, `yt-dlp.conf` in the parent directory of `yt_dlp`
1. **Home Configuration**:
    * `yt-dlp.conf` in the home path given by `-P`
    * If `-P` is not given, the current directory is searched
1. **User Configuration**:
    * `${XDG_CONFIG_HOME}/yt-dlp.conf`
    * `${XDG_CONFIG_HOME}/yt-dlp/config` (recommended on Linux/macOS)
    * `${XDG_CONFIG_HOME}/yt-dlp/config.txt`
    * `${APPDATA}/yt-dlp.conf`
    * `${APPDATA}/yt-dlp/config` (recommended on Windows)
    * `${APPDATA}/yt-dlp/config.txt`
    * `~/yt-dlp.conf`
    * `~/yt-dlp.conf.txt`
    * `~/.yt-dlp/config`
    * `~/.yt-dlp/config.txt`

    See also: [Notes about environment variables](#notes-about-environment-variables)
1. **System Configuration**:
    * `/etc/yt-dlp.conf`
    * `/etc/yt-dlp/config`
    * `/etc/yt-dlp/config.txt`

E.g. with the following configuration file yt-dlp will always extract the audio, not copy the mtime, use a proxy and save all videos under `YouTube` directory in your home directory:
```
# Lines starting with # are comments

# Always extract audio
-x

# Do not copy the mtime
--no-mtime

# Use this proxy
--proxy 127.0.0.1:3128

# Save all videos under YouTube directory in your home directory
-o ~/YouTube/%(title)s.%(ext)s
```

**Note**: Options in configuration file are just the same options aka switches used in regular command line calls; thus there **must be no whitespace** after `-` or `--`, e.g. `-o` or `--proxy` but not `- o` or `-- proxy`. They must also be quoted when necessary as-if it were a UNIX shell.

You can use `--ignore-config` if you want to disable all configuration files for a particular yt-dlp run. If `--ignore-config` is found inside any configuration file, no further configuration will be loaded. For example, having the option in the portable configuration file prevents loading of home, user, and system configurations. Additionally, (for backward compatibility) if `--ignore-config` is found inside the system configuration file, the user configuration is not loaded.

### Configuration file encoding

The configuration files are decoded according to the UTF BOM if present, and in the encoding from system locale otherwise.

If you want your file to be decoded differently, add `# coding: ENCODING` to the beginning of the file (e.g. `# coding: shift-jis`). There must be no characters before that, even spaces or BOM.

### Authentication with netrc

You may also want to configure automatic credentials storage for extractors that support authentication (by providing login and password with `--username` and `--password`) in order not to pass credentials as command line arguments on every yt-dlp execution and prevent tracking plain text passwords in the shell command history. You can achieve this using a [`.netrc` file](https://stackoverflow.com/tags/.netrc/info) on a per-extractor basis. For that you will need to create a `.netrc` file in `--netrc-location` and restrict permissions to read/write by only you:
```
touch ${HOME}/.netrc
chmod a-rwx,u+rw ${HOME}/.netrc
```
After that you can add credentials for an extractor in the following format, where *extractor* is the name of the extractor in lowercase:
```
machine <extractor> login <username> password <password>
```
E.g.
```
machine youtube login myaccount@gmail.com password my_youtube_password
machine twitch login my_twitch_account_name password my_twitch_password
```
To activate authentication with the `.netrc` file you should pass `--netrc` to yt-dlp or place it in the [configuration file](#configuration).

The default location of the .netrc file is `~` (see below).

As an alternative to using the `.netrc` file, which has the disadvantage of keeping your passwords in a plain text file, you can configure a custom shell command to provide the credentials for an extractor. This is done by providing the `--netrc-cmd` parameter, it shall output the credentials in the netrc format and return `0` on success, other values will be treated as an error. `{}` in the command will be replaced by the name of the extractor to make it possible to select the credentials for the right extractor.

E.g. To use an encrypted `.netrc` file stored as `.authinfo.gpg`
```
yt-dlp --netrc-cmd 'gpg --decrypt ~/.authinfo.gpg' https://www.youtube.com/watch?v=BaW_jenozKc
```


### Notes about environment variables
* Environment variables are normally specified as `${VARIABLE}`/`$VARIABLE` on UNIX and `%VARIABLE%` on Windows; but is always shown as `${VARIABLE}` in this documentation
* yt-dlp also allow using UNIX-style variables on Windows for path-like options; e.g. `--output`, `--config-location`
* If unset, `${XDG_CONFIG_HOME}` defaults to `~/.config` and `${XDG_CACHE_HOME}` to `~/.cache`
* On Windows, `~` points to `${HOME}` if present; or, `${USERPROFILE}` or `${HOMEDRIVE}${HOMEPATH}` otherwise
* On Windows, `${USERPROFILE}` generally points to `C:\Users\<user name>` and `${APPDATA}` to `${USERPROFILE}\AppData\Roaming`

# OUTPUT TEMPLATE

The `-o` option is used to indicate a template for the output file names while `-P` option is used to specify the path each type of file should be saved to.

<!-- MANPAGE: BEGIN EXCLUDED SECTION -->
**tl;dr:** [navigate me to examples](#output-template-examples).
<!-- MANPAGE: END EXCLUDED SECTION -->

The simplest usage of `-o` is not to set any template arguments when downloading a single file, like in `yt-dlp -o funny_video.flv "https://some/video"` (hard-coding file extension like this is _not_ recommended and could break some post-processing).

It may however also contain special sequences that will be replaced when downloading each video. The special sequences may be formatted according to [Python string formatting operations](https://docs.python.org/3/library/stdtypes.html#printf-style-string-formatting), e.g. `%(NAME)s` or `%(NAME)05d`. To clarify, that is a percent symbol followed by a name in parentheses, followed by formatting operations.

The field names themselves (the part inside the parenthesis) can also have some special formatting:

1. **Object traversal**: The dictionaries and lists available in metadata can be traversed by using a dot `.` separator; e.g. `%(tags.0)s`, `%(subtitles.en.-1.ext)s`. You can do Python slicing with colon `:`; E.g. `%(id.3:7:-1)s`, `%(formats.:.format_id)s`. Curly braces `{}` can be used to build dictionaries with only specific keys; e.g. `%(formats.:.{format_id,height})#j`. An empty field name `%()s` refers to the entire infodict; e.g. `%(.{id,title})s`. Note that all the fields that become available using this method are not listed below. Use `-j` to see such fields

1. **Addition**: Addition and subtraction of numeric fields can be done using `+` and `-` respectively. E.g. `%(playlist_index+10)03d`, `%(n_entries+1-playlist_index)d`

1. **Date/time Formatting**: Date/time fields can be formatted according to [strftime formatting](https://docs.python.org/3/library/datetime.html#strftime-and-strptime-format-codes) by specifying it separated from the field name using a `>`. E.g. `%(duration>%H-%M-%S)s`, `%(upload_date>%Y-%m-%d)s`, `%(epoch-3600>%H-%M-%S)s`

1. **Alternatives**: Alternate fields can be specified separated with a `,`. E.g. `%(release_date>%Y,upload_date>%Y|Unknown)s`

1. **Replacement**: A replacement value can be specified using a `&` separator according to the [`str.format` mini-language](https://docs.python.org/3/library/string.html#format-specification-mini-language). If the field is *not* empty, this replacement value will be used instead of the actual field content. This is done after alternate fields are considered; thus the replacement is used if *any* of the alternative fields is *not* empty. E.g. `%(chapters&has chapters|no chapters)s`, `%(title&TITLE={:>20}|NO TITLE)s`

1. **Default**: A literal default value can be specified for when the field is empty using a `|` separator. This overrides `--output-na-placeholder`. E.g. `%(uploader|Unknown)s`

1. **More Conversions**: In addition to the normal format types `diouxXeEfFgGcrs`, yt-dlp additionally supports converting to `B` = **B**ytes, `j` = **j**son (flag `#` for pretty-printing, `+` for Unicode), `h` = HTML escaping, `l` = a comma separated **l**ist (flag `#` for `\n` newline-separated), `q` = a string **q**uoted for the terminal (flag `#` to split a list into different arguments), `D` = add **D**ecimal suffixes (e.g. 10M) (flag `#` to use 1024 as factor), and `S` = **S**anitize as filename (flag `#` for restricted)

1. **Unicode normalization**: The format type `U` can be used for NFC [Unicode normalization](https://docs.python.org/3/library/unicodedata.html#unicodedata.normalize). The alternate form flag (`#`) changes the normalization to NFD and the conversion flag `+` can be used for NFKC/NFKD compatibility equivalence normalization. E.g. `%(title)+.100U` is NFKC

To summarize, the general syntax for a field is:
```
%(name[.keys][addition][>strf][,alternate][&replacement][|default])[flags][width][.precision][length]type
```

Additionally, you can set different output templates for the various metadata files separately from the general output template by specifying the type of file followed by the template separated by a colon `:`. The different file types supported are `subtitle`, `thumbnail`, `description`, `annotation` (deprecated), `infojson`, `link`, `pl_thumbnail`, `pl_description`, `pl_infojson`, `chapter`, `pl_video`. E.g. `-o "%(title)s.%(ext)s" -o "thumbnail:%(title)s\%(title)s.%(ext)s"`  will put the thumbnails in a folder with the same name as the video. If any of the templates is empty, that type of file will not be written. E.g. `--write-thumbnail -o "thumbnail:"` will write thumbnails only for playlists and not for video.

<a id="outtmpl-postprocess-note"/>

**Note**: Due to post-processing (i.e. merging etc.), the actual output filename might differ. Use `--print after_move:filepath` to get the name after all post-processing is complete.

The available fields are:

 - `id` (string): Video identifier
 - `title` (string): Video title
 - `fulltitle` (string): Video title ignoring live timestamp and generic title
 - `ext` (string): Video filename extension
 - `alt_title` (string): A secondary title of the video
 - `description` (string): The description of the video
 - `display_id` (string): An alternative identifier for the video
 - `uploader` (string): Full name of the video uploader
 - `license` (string): License name the video is licensed under
 - `creator` (string): The creator of the video
 - `timestamp` (numeric): UNIX timestamp of the moment the video became available
 - `upload_date` (string): Video upload date in UTC (YYYYMMDD)
 - `release_timestamp` (numeric): UNIX timestamp of the moment the video was released
 - `release_date` (string): The date (YYYYMMDD) when the video was released in UTC
 - `modified_timestamp` (numeric): UNIX timestamp of the moment the video was last modified
 - `modified_date` (string): The date (YYYYMMDD) when the video was last modified in UTC
 - `uploader_id` (string): Nickname or id of the video uploader
 - `channel` (string): Full name of the channel the video is uploaded on
 - `channel_id` (string): Id of the channel
 - `channel_follower_count` (numeric): Number of followers of the channel
 - `channel_is_verified` (boolean): Whether the channel is verified on the platform
 - `location` (string): Physical location where the video was filmed
 - `duration` (numeric): Length of the video in seconds
 - `duration_string` (string): Length of the video (HH:mm:ss)
 - `view_count` (numeric): How many users have watched the video on the platform
 - `concurrent_view_count` (numeric): How many users are currently watching the video on the platform.
 - `like_count` (numeric): Number of positive ratings of the video
 - `dislike_count` (numeric): Number of negative ratings of the video
 - `repost_count` (numeric): Number of reposts of the video
 - `average_rating` (numeric): Average rating give by users, the scale used depends on the webpage
 - `comment_count` (numeric): Number of comments on the video (For some extractors, comments are only downloaded at the end, and so this field cannot be used)
 - `age_limit` (numeric): Age restriction for the video (years)
 - `live_status` (string): One of "not_live", "is_live", "is_upcoming", "was_live", "post_live" (was live, but VOD is not yet processed)
 - `is_live` (boolean): Whether this video is a live stream or a fixed-length video
 - `was_live` (boolean): Whether this video was originally a live stream
 - `playable_in_embed` (string): Whether this video is allowed to play in embedded players on other sites
 - `availability` (string): Whether the video is "private", "premium_only", "subscriber_only", "needs_auth", "unlisted" or "public"
 - `start_time` (numeric): Time in seconds where the reproduction should start, as specified in the URL
 - `end_time` (numeric): Time in seconds where the reproduction should end, as specified in the URL
 - `extractor` (string): Name of the extractor
 - `extractor_key` (string): Key name of the extractor
 - `epoch` (numeric): Unix epoch of when the information extraction was completed
 - `autonumber` (numeric): Number that will be increased with each download, starting at `--autonumber-start`
 - `video_autonumber` (numeric): Number that will be increased with each video
 - `n_entries` (numeric): Total number of extracted items in the playlist
 - `playlist_id` (string): Identifier of the playlist that contains the video
 - `playlist_title` (string): Name of the playlist that contains the video
 - `playlist` (string): `playlist_id` or `playlist_title`
 - `playlist_count` (numeric): Total number of items in the playlist. May not be known if entire playlist is not extracted
 - `playlist_index` (numeric): Index of the video in the playlist padded with leading zeros according the final index
 - `playlist_autonumber` (numeric): Position of the video in the playlist download queue padded with leading zeros according to the total length of the playlist
 - `playlist_uploader` (string): Full name of the playlist uploader
 - `playlist_uploader_id` (string): Nickname or id of the playlist uploader
 - `webpage_url` (string): A URL to the video webpage which if given to yt-dlp should allow to get the same result again
 - `webpage_url_basename` (string): The basename of the webpage URL
 - `webpage_url_domain` (string): The domain of the webpage URL
 - `original_url` (string): The URL given by the user (or same as `webpage_url` for playlist entries)
 
All the fields in [Filtering Formats](#filtering-formats) can also be used

Available for the video that belongs to some logical chapter or section:

 - `chapter` (string): Name or title of the chapter the video belongs to
 - `chapter_number` (numeric): Number of the chapter the video belongs to
 - `chapter_id` (string): Id of the chapter the video belongs to

Available for the video that is an episode of some series or programme:

 - `series` (string): Title of the series or programme the video episode belongs to
 - `season` (string): Title of the season the video episode belongs to
 - `season_number` (numeric): Number of the season the video episode belongs to
 - `season_id` (string): Id of the season the video episode belongs to
 - `episode` (string): Title of the video episode
 - `episode_number` (numeric): Number of the video episode within a season
 - `episode_id` (string): Id of the video episode

Available for the media that is a track or a part of a music album:

 - `track` (string): Title of the track
 - `track_number` (numeric): Number of the track within an album or a disc
 - `track_id` (string): Id of the track
 - `artist` (string): Artist(s) of the track
 - `genre` (string): Genre(s) of the track
 - `album` (string): Title of the album the track belongs to
 - `album_type` (string): Type of the album
 - `album_artist` (string): List of all artists appeared on the album
 - `disc_number` (numeric): Number of the disc or other physical medium the track belongs to
 - `release_year` (numeric): Year (YYYY) when the album was released

Available only when using `--download-sections` and for `chapter:` prefix when using `--split-chapters` for videos with internal chapters:

 - `section_title` (string): Title of the chapter
 - `section_number` (numeric): Number of the chapter within the file
 - `section_start` (numeric): Start time of the chapter in seconds
 - `section_end` (numeric): End time of the chapter in seconds

Available only when used in `--print`:

 - `urls` (string): The URLs of all requested formats, one in each line
 - `filename` (string): Name of the video file. Note that the [actual filename may differ](#outtmpl-postprocess-note)
 - `formats_table` (table): The video format table as printed by `--list-formats`
 - `thumbnails_table` (table): The thumbnail format table as printed by `--list-thumbnails`
 - `subtitles_table` (table): The subtitle format table as printed by `--list-subs`
 - `automatic_captions_table` (table): The automatic subtitle format table as printed by `--list-subs`
 
 Available only after the video is downloaded (`post_process`/`after_move`):
 
 - `filepath`: Actual path of downloaded video file

Available only in `--sponsorblock-chapter-title`:

 - `start_time` (numeric): Start time of the chapter in seconds
 - `end_time` (numeric): End time of the chapter in seconds
 - `categories` (list): The [SponsorBlock categories](https://wiki.sponsor.ajay.app/w/Types#Category) the chapter belongs to
 - `category` (string): The smallest SponsorBlock category the chapter belongs to
 - `category_names` (list): Friendly names of the categories
 - `name` (string): Friendly name of the smallest category
 - `type` (string): The [SponsorBlock action type](https://wiki.sponsor.ajay.app/w/Types#Action_Type) of the chapter

Each aforementioned sequence when referenced in an output template will be replaced by the actual value corresponding to the sequence name. E.g. for `-o %(title)s-%(id)s.%(ext)s` and an mp4 video with title `yt-dlp test video` and id `BaW_jenozKc`, this will result in a `yt-dlp test video-BaW_jenozKc.mp4` file created in the current directory.

**Note**: Some of the sequences are not guaranteed to be present since they depend on the metadata obtained by a particular extractor. Such sequences will be replaced with placeholder value provided with `--output-na-placeholder` (`NA` by default).

**Tip**: Look at the `-j` output to identify which fields are available for the particular URL

For numeric sequences you can use [numeric related formatting](https://docs.python.org/3/library/stdtypes.html#printf-style-string-formatting); e.g. `%(view_count)05d` will result in a string with view count padded with zeros up to 5 characters, like in `00042`.

Output templates can also contain arbitrary hierarchical path, e.g. `-o "%(playlist)s/%(playlist_index)s - %(title)s.%(ext)s"` which will result in downloading each video in a directory corresponding to this path template. Any missing directory will be automatically created for you.

To use percent literals in an output template use `%%`. To output to stdout use `-o -`.

The current default template is `%(title)s [%(id)s].%(ext)s`.

In some cases, you don't want special characters such as 中, spaces, or &, such as when transferring the downloaded filename to a Windows system or the filename through an 8bit-unsafe channel. In these cases, add the `--restrict-filenames` flag to get a shorter title.

#### Output template examples

```bash
$ yt-dlp --print filename -o "test video.%(ext)s" BaW_jenozKc
test video.webm    # Literal name with correct extension

$ yt-dlp --print filename -o "%(title)s.%(ext)s" BaW_jenozKc
youtube-dl test video ''_ä↭𝕐.webm    # All kinds of weird characters

$ yt-dlp --print filename -o "%(title)s.%(ext)s" BaW_jenozKc --restrict-filenames
youtube-dl_test_video_.webm    # Restricted file name

# Download YouTube playlist videos in separate directory indexed by video order in a playlist
$ yt-dlp -o "%(playlist)s/%(playlist_index)s - %(title)s.%(ext)s" "https://www.youtube.com/playlist?list=PLwiyx1dc3P2JR9N8gQaQN_BCvlSlap7re"

# Download YouTube playlist videos in separate directories according to their uploaded year
$ yt-dlp -o "%(upload_date>%Y)s/%(title)s.%(ext)s" "https://www.youtube.com/playlist?list=PLwiyx1dc3P2JR9N8gQaQN_BCvlSlap7re"

# Prefix playlist index with " - " separator, but only if it is available
$ yt-dlp -o "%(playlist_index&{} - |)s%(title)s.%(ext)s" BaW_jenozKc "https://www.youtube.com/user/TheLinuxFoundation/playlists"

# Download all playlists of YouTube channel/user keeping each playlist in separate directory:
$ yt-dlp -o "%(uploader)s/%(playlist)s/%(playlist_index)s - %(title)s.%(ext)s" "https://www.youtube.com/user/TheLinuxFoundation/playlists"

# Download Udemy course keeping each chapter in separate directory under MyVideos directory in your home
$ yt-dlp -u user -p password -P "~/MyVideos" -o "%(playlist)s/%(chapter_number)s - %(chapter)s/%(title)s.%(ext)s" "https://www.udemy.com/java-tutorial"

# Download entire series season keeping each series and each season in separate directory under C:/MyVideos
$ yt-dlp -P "C:/MyVideos" -o "%(series)s/%(season_number)s - %(season)s/%(episode_number)s - %(episode)s.%(ext)s" "https://videomore.ru/kino_v_detalayah/5_sezon/367617"

# Download video as "C:\MyVideos\uploader\title.ext", subtitles as "C:\MyVideos\subs\uploader\title.ext"
# and put all temporary files in "C:\MyVideos\tmp"
$ yt-dlp -P "C:/MyVideos" -P "temp:tmp" -P "subtitle:subs" -o "%(uploader)s/%(title)s.%(ext)s" BaW_jenoz --write-subs

# Download video as "C:\MyVideos\uploader\title.ext" and subtitles as "C:\MyVideos\uploader\subs\title.ext"
$ yt-dlp -P "C:/MyVideos" -o "%(uploader)s/%(title)s.%(ext)s" -o "subtitle:%(uploader)s/subs/%(title)s.%(ext)s" BaW_jenozKc --write-subs

# Stream the video being downloaded to stdout
$ yt-dlp -o - BaW_jenozKc
```

# FORMAT SELECTION

By default, yt-dlp tries to download the best available quality if you **don't** pass any options.
This is generally equivalent to using `-f bestvideo*+bestaudio/best`. However, if multiple audiostreams is enabled (`--audio-multistreams`), the default format changes to `-f bestvideo+bestaudio/best`. Similarly, if ffmpeg is unavailable, or if you use yt-dlp to stream to `stdout` (`-o -`), the default becomes `-f best/bestvideo+bestaudio`.

**Deprecation warning**: Latest versions of yt-dlp can stream multiple formats to the stdout simultaneously using ffmpeg. So, in future versions, the default for this will be set to `-f bv*+ba/b` similar to normal downloads. If you want to preserve the `-f b/bv+ba` setting, it is recommended to explicitly specify it in the configuration options.

The general syntax for format selection is `-f FORMAT` (or `--format FORMAT`) where `FORMAT` is a *selector expression*, i.e. an expression that describes format or formats you would like to download.

<!-- MANPAGE: BEGIN EXCLUDED SECTION -->
**tl;dr:** [navigate me to examples](#format-selection-examples).
<!-- MANPAGE: END EXCLUDED SECTION -->

The simplest case is requesting a specific format; e.g. with `-f 22` you can download the format with format code equal to 22. You can get the list of available format codes for particular video using `--list-formats` or `-F`. Note that these format codes are extractor specific.

You can also use a file extension (currently `3gp`, `aac`, `flv`, `m4a`, `mp3`, `mp4`, `ogg`, `wav`, `webm` are supported) to download the best quality format of a particular file extension served as a single file, e.g. `-f webm` will download the best quality format with the `webm` extension served as a single file.

You can use `-f -` to interactively provide the format selector *for each video*

You can also use special names to select particular edge case formats:

 - `all`: Select **all formats** separately
 - `mergeall`: Select and **merge all formats** (Must be used with `--audio-multistreams`, `--video-multistreams` or both)
 - `b*`, `best*`: Select the best quality format that **contains either** a video or an audio or both (ie; `vcodec!=none or acodec!=none`)
 - `b`, `best`: Select the best quality format that **contains both** video and audio. Equivalent to `best*[vcodec!=none][acodec!=none]`
 - `bv`, `bestvideo`: Select the best quality **video-only** format. Equivalent to `best*[acodec=none]`
 - `bv*`, `bestvideo*`: Select the best quality format that **contains video**. It may also contain audio. Equivalent to `best*[vcodec!=none]`
 - `ba`, `bestaudio`: Select the best quality **audio-only** format. Equivalent to `best*[vcodec=none]`
 - `ba*`, `bestaudio*`: Select the best quality format that **contains audio**. It may also contain video. Equivalent to `best*[acodec!=none]` ([Do not use!](https://github.com/yt-dlp/yt-dlp/issues/979#issuecomment-919629354))
 - `w*`, `worst*`: Select the worst quality format that contains either a video or an audio
 - `w`, `worst`: Select the worst quality format that contains both video and audio. Equivalent to `worst*[vcodec!=none][acodec!=none]`
 - `wv`, `worstvideo`: Select the worst quality video-only format. Equivalent to `worst*[acodec=none]`
 - `wv*`, `worstvideo*`: Select the worst quality format that contains video. It may also contain audio. Equivalent to `worst*[vcodec!=none]`
 - `wa`, `worstaudio`: Select the worst quality audio-only format. Equivalent to `worst*[vcodec=none]`
 - `wa*`, `worstaudio*`: Select the worst quality format that contains audio. It may also contain video. Equivalent to `worst*[acodec!=none]`

For example, to download the worst quality video-only format you can use `-f worstvideo`. It is however recommended not to use `worst` and related options. When your format selector is `worst`, the format which is worst in all respects is selected. Most of the time, what you actually want is the video with the smallest filesize instead. So it is generally better to use `-S +size` or more rigorously, `-S +size,+br,+res,+fps` instead of `-f worst`. See [Sorting Formats](#sorting-formats) for more details.

You can select the n'th best format of a type by using `best<type>.<n>`. For example, `best.2` will select the 2nd best combined format. Similarly, `bv*.3` will select the 3rd best format that contains a video stream.

If you want to download multiple videos, and they don't have the same formats available, you can specify the order of preference using slashes. Note that formats on the left hand side are preferred; e.g. `-f 22/17/18` will download format 22 if it's available, otherwise it will download format 17 if it's available, otherwise it will download format 18 if it's available, otherwise it will complain that no suitable formats are available for download.

If you want to download several formats of the same video use a comma as a separator, e.g. `-f 22,17,18` will download all these three formats, of course if they are available. Or a more sophisticated example combined with the precedence feature: `-f 136/137/mp4/bestvideo,140/m4a/bestaudio`.

You can merge the video and audio of multiple formats into a single file using `-f <format1>+<format2>+...` (requires ffmpeg installed); e.g. `-f bestvideo+bestaudio` will download the best video-only format, the best audio-only format and mux them together with ffmpeg.

**Deprecation warning**: Since the *below* described behavior is complex and counter-intuitive, this will be removed and multistreams will be enabled by default in the future. A new operator will be instead added to limit formats to single audio/video

Unless `--video-multistreams` is used, all formats with a video stream except the first one are ignored. Similarly, unless `--audio-multistreams` is used, all formats with an audio stream except the first one are ignored. E.g. `-f bestvideo+best+bestaudio --video-multistreams --audio-multistreams` will download and merge all 3 given formats. The resulting file will have 2 video streams and 2 audio streams. But `-f bestvideo+best+bestaudio --no-video-multistreams` will download and merge only `bestvideo` and `bestaudio`. `best` is ignored since another format containing a video stream (`bestvideo`) has already been selected. The order of the formats is therefore important. `-f best+bestaudio --no-audio-multistreams` will download only `best` while `-f bestaudio+best --no-audio-multistreams` will ignore `best` and download only `bestaudio`.

## Filtering Formats

You can also filter the video formats by putting a condition in brackets, as in `-f "best[height=720]"` (or `-f "[filesize>10M]"`).

The following numeric meta fields can be used with comparisons `<`, `<=`, `>`, `>=`, `=` (equals), `!=` (not equals):

 - `filesize`: The number of bytes, if known in advance
 - `filesize_approx`: An estimate for the number of bytes
 - `width`: Width of the video, if known
 - `height`: Height of the video, if known
 - `aspect_ratio`: Aspect ratio of the video, if known
 - `tbr`: Average bitrate of audio and video in KBit/s
 - `abr`: Average audio bitrate in KBit/s
 - `vbr`: Average video bitrate in KBit/s
 - `asr`: Audio sampling rate in Hertz
 - `fps`: Frame rate
 - `audio_channels`: The number of audio channels
 - `stretched_ratio`: `width:height` of the video's pixels, if not square

Also filtering work for comparisons `=` (equals), `^=` (starts with), `$=` (ends with), `*=` (contains), `~=` (matches regex) and following string meta fields:

 - `url`: Video URL
 - `ext`: File extension
 - `acodec`: Name of the audio codec in use
 - `vcodec`: Name of the video codec in use
 - `container`: Name of the container format
 - `protocol`: The protocol that will be used for the actual download, lower-case (`http`, `https`, `rtsp`, `rtmp`, `rtmpe`, `mms`, `f4m`, `ism`, `http_dash_segments`, `m3u8`, or `m3u8_native`)
 - `language`: Language code
 - `dynamic_range`: The dynamic range of the video
 - `format_id`: A short description of the format
 - `format`: A human-readable description of the format
 - `format_note`: Additional info about the format
 - `resolution`: Textual description of width and height

Any string comparison may be prefixed with negation `!` in order to produce an opposite comparison, e.g. `!*=` (does not contain). The comparand of a string comparison needs to be quoted with either double or single quotes if it contains spaces or special characters other than `._-`.

**Note**: None of the aforementioned meta fields are guaranteed to be present since this solely depends on the metadata obtained by particular extractor, i.e. the metadata offered by the website. Any other field made available by the extractor can also be used for filtering.

Formats for which the value is not known are excluded unless you put a question mark (`?`) after the operator. You can combine format filters, so `-f "[height<=?720][tbr>500]"` selects up to 720p videos (or videos where the height is not known) with a bitrate of at least 500 KBit/s. You can also use the filters with `all` to download all formats that satisfy the filter, e.g. `-f "all[vcodec=none]"` selects all audio-only formats.

Format selectors can also be grouped using parentheses; e.g. `-f "(mp4,webm)[height<480]"` will download the best pre-merged mp4 and webm formats with a height lower than 480.

## Sorting Formats

You can change the criteria for being considered the `best` by using `-S` (`--format-sort`). The general format for this is `--format-sort field1,field2...`.

The available fields are:

 - `hasvid`: Gives priority to formats that have a video stream
 - `hasaud`: Gives priority to formats that have an audio stream
 - `ie_pref`: The format preference
 - `lang`: The language preference
 - `quality`: The quality of the format
 - `source`: The preference of the source
 - `proto`: Protocol used for download (`https`/`ftps` > `http`/`ftp` > `m3u8_native`/`m3u8` > `http_dash_segments`> `websocket_frag` > `mms`/`rtsp` > `f4f`/`f4m`)
 - `vcodec`: Video Codec (`av01` > `vp9.2` > `vp9` > `h265` > `h264` > `vp8` > `h263` > `theora` > other)
 - `acodec`: Audio Codec (`flac`/`alac` > `wav`/`aiff` > `opus` > `vorbis` > `aac` > `mp4a` > `mp3` > `ac4` > `eac3` > `ac3` > `dts` > other)
 - `codec`: Equivalent to `vcodec,acodec`
 - `vext`: Video Extension (`mp4` > `mov` > `webm` > `flv` > other). If `--prefer-free-formats` is used, `webm` is preferred.
 - `aext`: Audio Extension (`m4a` > `aac` > `mp3` > `ogg` > `opus` > `webm` > other). If `--prefer-free-formats` is used, the order changes to `ogg` > `opus` > `webm` > `mp3` > `m4a` > `aac`
 - `ext`: Equivalent to `vext,aext`
 - `filesize`: Exact filesize, if known in advance
 - `fs_approx`: Approximate filesize calculated from the manifests
 - `size`: Exact filesize if available, otherwise approximate filesize
 - `height`: Height of video
 - `width`: Width of video
 - `res`: Video resolution, calculated as the smallest dimension.
 - `fps`: Framerate of video
 - `hdr`: The dynamic range of the video (`DV` > `HDR12` > `HDR10+` > `HDR10` > `HLG` > `SDR`)
 - `channels`: The number of audio channels
 - `tbr`: Total average bitrate in KBit/s
 - `vbr`: Average video bitrate in KBit/s
 - `abr`: Average audio bitrate in KBit/s
 - `br`: Equivalent to using `tbr,vbr,abr`
 - `asr`: Audio sample rate in Hz
 
**Deprecation warning**: Many of these fields have (currently undocumented) aliases, that may be removed in a future version. It is recommended to use only the documented field names.

All fields, unless specified otherwise, are sorted in descending order. To reverse this, prefix the field with a `+`. E.g. `+res` prefers format with the smallest resolution. Additionally, you can suffix a preferred value for the fields, separated by a `:`. E.g. `res:720` prefers larger videos, but no larger than 720p and the smallest video if there are no videos less than 720p. For `codec` and `ext`, you can provide two preferred values, the first for video and the second for audio. E.g. `+codec:avc:m4a` (equivalent to `+vcodec:avc,+acodec:m4a`) sets the video codec preference to `h264` > `h265` > `vp9` > `vp9.2` > `av01` > `vp8` > `h263` > `theora` and audio codec preference to `mp4a` > `aac` > `vorbis` > `opus` > `mp3` > `ac3` > `dts`. You can also make the sorting prefer the nearest values to the provided by using `~` as the delimiter. E.g. `filesize~1G` prefers the format with filesize closest to 1 GiB.

The fields `hasvid` and `ie_pref` are always given highest priority in sorting, irrespective of the user-defined order. This behaviour can be changed by using `--format-sort-force`. Apart from these, the default order used is: `lang,quality,res,fps,hdr:12,vcodec:vp9.2,channels,acodec,size,br,asr,proto,ext,hasaud,source,id`. The extractors may override this default order, but they cannot override the user-provided order.

Note that the default has `vcodec:vp9.2`; i.e. `av1` is not preferred. Similarly, the default for hdr is `hdr:12`; i.e. dolby vision is not preferred. These choices are made since DV and AV1 formats are not yet fully compatible with most devices. This may be changed in the future as more devices become capable of smoothly playing back these formats.

If your format selector is `worst`, the last item is selected after sorting. This means it will select the format that is worst in all respects. Most of the time, what you actually want is the video with the smallest filesize instead. So it is generally better to use `-f best -S +size,+br,+res,+fps`.

**Tip**: You can use the `-v -F` to see how the formats have been sorted (worst to best).

## Format Selection examples

```bash
# Download and merge the best video-only format and the best audio-only format,
# or download the best combined format if video-only format is not available
$ yt-dlp -f "bv+ba/b"

# Download best format that contains video,
# and if it doesn't already have an audio stream, merge it with best audio-only format
$ yt-dlp -f "bv*+ba/b"

# Same as above
$ yt-dlp

# Download the best video-only format and the best audio-only format without merging them
# For this case, an output template should be used since
# by default, bestvideo and bestaudio will have the same file name.
$ yt-dlp -f "bv,ba" -o "%(title)s.f%(format_id)s.%(ext)s"

# Download and merge the best format that has a video stream,
# and all audio-only formats into one file
$ yt-dlp -f "bv*+mergeall[vcodec=none]" --audio-multistreams

# Download and merge the best format that has a video stream,
# and the best 2 audio-only formats into one file
$ yt-dlp -f "bv*+ba+ba.2" --audio-multistreams


# The following examples show the old method (without -S) of format selection
# and how to use -S to achieve a similar but (generally) better result

# Download the worst video available (old method)
$ yt-dlp -f "wv*+wa/w"

# Download the best video available but with the smallest resolution
$ yt-dlp -S "+res"

# Download the smallest video available
$ yt-dlp -S "+size,+br"



# Download the best mp4 video available, or the best video if no mp4 available
$ yt-dlp -f "bv*[ext=mp4]+ba[ext=m4a]/b[ext=mp4] / bv*+ba/b"

# Download the best video with the best extension
# (For video, mp4 > mov > webm > flv. For audio, m4a > aac > mp3 ...)
$ yt-dlp -S "ext"



# Download the best video available but no better than 480p,
# or the worst video if there is no video under 480p
$ yt-dlp -f "bv*[height<=480]+ba/b[height<=480] / wv*+ba/w"

# Download the best video available with the largest height but no better than 480p,
# or the best video with the smallest resolution if there is no video under 480p
$ yt-dlp -S "height:480"

# Download the best video available with the largest resolution but no better than 480p,
# or the best video with the smallest resolution if there is no video under 480p
# Resolution is determined by using the smallest dimension.
# So this works correctly for vertical videos as well
$ yt-dlp -S "res:480"



# Download the best video (that also has audio) but no bigger than 50 MB,
# or the worst video (that also has audio) if there is no video under 50 MB
$ yt-dlp -f "b[filesize<50M] / w"

# Download largest video (that also has audio) but no bigger than 50 MB,
# or the smallest video (that also has audio) if there is no video under 50 MB
$ yt-dlp -f "b" -S "filesize:50M"

# Download best video (that also has audio) that is closest in size to 50 MB
$ yt-dlp -f "b" -S "filesize~50M"



# Download best video available via direct link over HTTP/HTTPS protocol,
# or the best video available via any protocol if there is no such video
$ yt-dlp -f "(bv*+ba/b)[protocol^=http][protocol!*=dash] / (bv*+ba/b)"

# Download best video available via the best protocol
# (https/ftps > http/ftp > m3u8_native > m3u8 > http_dash_segments ...)
$ yt-dlp -S "proto"



# Download the best video with either h264 or h265 codec,
# or the best video if there is no such video
$ yt-dlp -f "(bv*[vcodec~='^((he|a)vc|h26[45])']+ba) / (bv*+ba/b)"

# Download the best video with best codec no better than h264,
# or the best video with worst codec if there is no such video
$ yt-dlp -S "codec:h264"

# Download the best video with worst codec no worse than h264,
# or the best video with best codec if there is no such video
$ yt-dlp -S "+codec:h264"



# More complex examples

# Download the best video no better than 720p preferring framerate greater than 30,
# or the worst video (still preferring framerate greater than 30) if there is no such video
$ yt-dlp -f "((bv*[fps>30]/bv*)[height<=720]/(wv*[fps>30]/wv*)) + ba / (b[fps>30]/b)[height<=720]/(w[fps>30]/w)"

# Download the video with the largest resolution no better than 720p,
# or the video with the smallest resolution available if there is no such video,
# preferring larger framerate for formats with the same resolution
$ yt-dlp -S "res:720,fps"



# Download the video with smallest resolution no worse than 480p,
# or the video with the largest resolution available if there is no such video,
# preferring better codec and then larger total bitrate for the same resolution
$ yt-dlp -S "+res:480,codec,br"
```

# MODIFYING METADATA

The metadata obtained by the extractors can be modified by using `--parse-metadata` and `--replace-in-metadata`

`--replace-in-metadata FIELDS REGEX REPLACE` is used to replace text in any metadata field using [python regular expression](https://docs.python.org/3/library/re.html#regular-expression-syntax). [Backreferences](https://docs.python.org/3/library/re.html?highlight=backreferences#re.sub) can be used in the replace string for advanced use.

The general syntax of `--parse-metadata FROM:TO` is to give the name of a field or an [output template](#output-template) to extract data from, and the format to interpret it as, separated by a colon `:`. Either a [python regular expression](https://docs.python.org/3/library/re.html#regular-expression-syntax) with named capture groups, a single field name, or a similar syntax to the [output template](#output-template) (only `%(field)s` formatting is supported) can be used for `TO`. The option can be used multiple times to parse and modify various fields.

Note that these options preserve their relative order, allowing replacements to be made in parsed fields and viceversa. Also, any field thus created can be used in the [output template](#output-template) and will also affect the media file's metadata added when using `--embed-metadata`.

This option also has a few special uses:

* You can download an additional URL based on the metadata of the currently downloaded video. To do this, set the field `additional_urls` to the URL that you want to download. E.g. `--parse-metadata "description:(?P<additional_urls>https?://www\.vimeo\.com/\d+)"` will download the first vimeo video found in the description

* You can use this to change the metadata that is embedded in the media file. To do this, set the value of the corresponding field with a `meta_` prefix. For example, any value you set to `meta_description` field will be added to the `description` field in the file - you can use this to set a different "description" and "synopsis". To modify the metadata of individual streams, use the `meta<n>_` prefix (e.g. `meta1_language`). Any value set to the `meta_` field will overwrite all default values.

**Note**: Metadata modification happens before format selection, post-extraction and other post-processing operations. Some fields may be added or changed during these steps, overriding your changes.

For reference, these are the fields yt-dlp adds by default to the file metadata:

Metadata fields            | From
:--------------------------|:------------------------------------------------
`title`                    | `track` or `title`
`date`                     | `upload_date`
`description`,  `synopsis` | `description`
`purl`, `comment`          | `webpage_url`
`track`                    | `track_number`
`artist`                   | `artist`, `creator`, `uploader` or `uploader_id`
`genre`                    | `genre`
`album`                    | `album`
`album_artist`             | `album_artist`
`disc`                     | `disc_number`
`show`                     | `series`
`season_number`            | `season_number`
`episode_id`               | `episode` or `episode_id`
`episode_sort`             | `episode_number`
`language` of each stream  | the format's `language`

**Note**: The file format may not support some of these fields


## Modifying metadata examples

```bash
# Interpret the title as "Artist - Title"
$ yt-dlp --parse-metadata "title:%(artist)s - %(title)s"

# Regex example
$ yt-dlp --parse-metadata "description:Artist - (?P<artist>.+)"

# Set title as "Series name S01E05"
$ yt-dlp --parse-metadata "%(series)s S%(season_number)02dE%(episode_number)02d:%(title)s"

# Prioritize uploader as the "artist" field in video metadata
$ yt-dlp --parse-metadata "%(uploader|)s:%(meta_artist)s" --embed-metadata

# Set "comment" field in video metadata using description instead of webpage_url,
# handling multiple lines correctly
$ yt-dlp --parse-metadata "description:(?s)(?P<meta_comment>.+)" --embed-metadata

# Do not set any "synopsis" in the video metadata
$ yt-dlp --parse-metadata ":(?P<meta_synopsis>)"

# Remove "formats" field from the infojson by setting it to an empty string
$ yt-dlp --parse-metadata "video::(?P<formats>)" --write-info-json

# Replace all spaces and "_" in title and uploader with a `-`
$ yt-dlp --replace-in-metadata "title,uploader" "[ _]" "-"

```

# EXTRACTOR ARGUMENTS

Some extractors accept additional arguments which can be passed using `--extractor-args KEY:ARGS`. `ARGS` is a `;` (semicolon) separated string of `ARG=VAL1,VAL2`. E.g. `--extractor-args "youtube:player-client=android_embedded,web;include_live_dash" --extractor-args "funimation:version=uncut"`

Note: In CLI, `ARG` can use `-` instead of `_`; e.g. `youtube:player-client"` becomes `youtube:player_client"`

The following extractors use this feature:

#### youtube
* `lang`: Prefer translated metadata (`title`, `description` etc) of this language code (case-sensitive). By default, the video primary language metadata is preferred, with a fallback to `en` translated. See [youtube.py](https://github.com/yt-dlp/yt-dlp/blob/c26f9b991a0681fd3ea548d535919cec1fbbd430/yt_dlp/extractor/youtube.py#L381-L390) for list of supported content language codes
* `skip`: One or more of `hls`, `dash` or `translated_subs` to skip extraction of the m3u8 manifests, dash manifests and [auto-translated subtitles](https://github.com/yt-dlp/yt-dlp/issues/4090#issuecomment-1158102032) respectively
* `player_client`: Clients to extract video data from. The main clients are `web`, `android` and `ios` with variants `_music`, `_embedded`, `_embedscreen`, `_creator` (e.g. `web_embedded`); and `mweb` and `tv_embedded` (agegate bypass) with no variants. By default, `ios,android,web` is used, but `tv_embedded` and `creator` variants are added as required for age-gated videos. Similarly, the music variants are added for `music.youtube.com` urls. You can use `all` to use all the clients, and `default` for the default clients.
* `player_skip`: Skip some network requests that are generally needed for robust extraction. One or more of `configs` (skip client configs), `webpage` (skip initial webpage), `js` (skip js player). While these options can help reduce the number of requests needed or avoid some rate-limiting, they could cause some issues. See [#860](https://github.com/yt-dlp/yt-dlp/pull/860) for more details
* `comment_sort`: `top` or `new` (default) - choose comment sorting mode (on YouTube's side)
* `max_comments`: Limit the amount of comments to gather. Comma-separated list of integers representing `max-comments,max-parents,max-replies,max-replies-per-thread`. Default is `all,all,all,all`
    * E.g. `all,all,1000,10` will get a maximum of 1000 replies total, with up to 10 replies per thread. `1000,all,100` will get a maximum of 1000 comments, with a maximum of 100 replies total
* `formats`: Change the types of formats to return. `dashy` (convert http to DASH), `duplicate` (identical content but different URLs or protocol; includes `dashy`), `incomplete` (cannot be downloaded completely - live dash and post-live m3u8)
* `innertube_host`: Innertube API host to use for all API requests; e.g. `studio.youtube.com`, `youtubei.googleapis.com`. Note that cookies exported from one subdomain will not work on others
* `innertube_key`: Innertube API key to use for all API requests

#### youtubetab (YouTube playlists, channels, feeds, etc.)
* `skip`: One or more of `webpage` (skip initial webpage download), `authcheck` (allow the download of playlists requiring authentication when no initial webpage is downloaded. This may cause unwanted behavior, see [#1122](https://github.com/yt-dlp/yt-dlp/pull/1122) for more details)
* `approximate_date`: Extract approximate `upload_date` and `timestamp` in flat-playlist. This may cause date-based filters to be slightly off

#### generic
* `fragment_query`: Passthrough any query in mpd/m3u8 manifest URLs to their fragments if no value is provided, or else apply the query string given as `fragment_query=VALUE`. Does not apply to ffmpeg
* `variant_query`: Passthrough the master m3u8 URL query to its variant playlist URLs if no value is provided, or else apply the query string given as `variant_query=VALUE`
* `hls_key`: An HLS AES-128 key URI *or* key (as hex), and optionally the IV (as hex), in the form of `(URI|KEY)[,IV]`; e.g. `generic:hls_key=ABCDEF1234567980,0xFEDCBA0987654321`. Passing any of these values will force usage of the native HLS downloader and override the corresponding values found in the m3u8 playlist
* `is_live`: Bypass live HLS detection and manually set `live_status` - a value of `false` will set `not_live`, any other value (or no value) will set `is_live`

#### funimation
* `language`: Audio languages to extract, e.g. `funimation:language=english,japanese`
* `version`: The video version to extract - `uncut` or `simulcast`

#### crunchyrollbeta (Crunchyroll)
* `format`: Which stream type(s) to extract (default: `adaptive_hls`). Potentially useful values include `adaptive_hls`, `adaptive_dash`, `vo_adaptive_hls`, `vo_adaptive_dash`, `download_hls`, `download_dash`, `multitrack_adaptive_hls_v2`
* `hardsub`: Preference order for which hardsub versions to extract, or `all` (default: `None` = no hardsubs), e.g. `crunchyrollbeta:hardsub=en-US,None`

#### vikichannel
* `video_types`: Types of videos to download - one or more of `episodes`, `movies`, `clips`, `trailers`

#### niconico
* `segment_duration`: Segment duration in milliseconds for HLS-DMC formats. Use it at your own risk since this feature **may result in your account termination.**

#### youtubewebarchive
* `check_all`: Try to check more at the cost of more requests. One or more of `thumbnails`, `captures`

#### gamejolt
* `comment_sort`: `hot` (default), `you` (cookies needed), `top`, `new` - choose comment sorting mode (on GameJolt's side)

#### hotstar
* `res`: resolution to ignore - one or more of `sd`, `hd`, `fhd`
* `vcodec`: vcodec to ignore - one or more of `h264`, `h265`, `dvh265`
* `dr`: dynamic range to ignore - one or more of `sdr`, `hdr10`, `dv`

#### tiktok
* `api_hostname`: Hostname to use for mobile API requests, e.g. `api-h2.tiktokv.com`
* `app_version`: App version to call mobile APIs with - should be set along with `manifest_app_version`, e.g. `20.2.1`
* `manifest_app_version`: Numeric app version to call mobile APIs with, e.g. `221`

#### rokfinchannel
* `tab`: Which tab to download - one of `new`, `top`, `videos`, `podcasts`, `streams`, `stacks`

<<<<<<< HEAD
#### wrestleuniverse
=======
#### twitter
* `legacy_api`: Force usage of the legacy Twitter API instead of the GraphQL API for tweet extraction. Has no effect if login cookies are passed

#### stacommu, wrestleuniverse
>>>>>>> af1fd12f
* `device_id`: UUID value assigned by the website and used to enforce device limits for paid livestream content. Can be found in browser local storage

#### twitch
* `client_id`: Client ID value to be sent with GraphQL requests, e.g. `twitch:client_id=kimne78kx3ncx6brgo4mv6wki5h1ko`

#### nhkradirulive (NHK らじる★らじる LIVE)
* `area`: Which regional variation to extract. Valid areas are: `sapporo`, `sendai`, `tokyo`, `nagoya`, `osaka`, `hiroshima`, `matsuyama`, `fukuoka`. Defaults to `tokyo`

**Note**: These options may be changed/removed in the future without concern for backward compatibility

<!-- MANPAGE: MOVE "INSTALLATION" SECTION HERE -->


# PLUGINS

Note that **all** plugins are imported even if not invoked, and that **there are no checks** performed on plugin code. **Use plugins at your own risk and only if you trust the code!**

Plugins can be of `<type>`s `extractor` or `postprocessor`. 
- Extractor plugins do not need to be enabled from the CLI and are automatically invoked when the input URL is suitable for it. 
- Extractor plugins take priority over builtin extractors.
- Postprocessor plugins can be invoked using `--use-postprocessor NAME`.


Plugins are loaded from the namespace packages `yt_dlp_plugins.extractor` and `yt_dlp_plugins.postprocessor`.

In other words, the file structure on the disk looks something like:
    
        yt_dlp_plugins/
            extractor/
                myplugin.py
            postprocessor/
                myplugin.py

yt-dlp looks for these `yt_dlp_plugins` namespace folders in many locations (see below) and loads in plugins from **all** of them.

See the [wiki for some known plugins](https://github.com/yt-dlp/yt-dlp/wiki/Plugins)

## Installing Plugins

Plugins can be installed using various methods and locations.

1. **Configuration directories**:
   Plugin packages (containing a `yt_dlp_plugins` namespace folder) can be dropped into the following standard [configuration locations](#configuration):
    * **User Plugins**
      * `${XDG_CONFIG_HOME}/yt-dlp/plugins/<package name>/yt_dlp_plugins/` (recommended on Linux/macOS)
      * `${XDG_CONFIG_HOME}/yt-dlp-plugins/<package name>/yt_dlp_plugins/`
      * `${APPDATA}/yt-dlp/plugins/<package name>/yt_dlp_plugins/` (recommended on Windows)
      * `${APPDATA}/yt-dlp-plugins/<package name>/yt_dlp_plugins/`
      * `~/.yt-dlp/plugins/<package name>/yt_dlp_plugins/`
      * `~/yt-dlp-plugins/<package name>/yt_dlp_plugins/`
    * **System Plugins**
      * `/etc/yt-dlp/plugins/<package name>/yt_dlp_plugins/`
      * `/etc/yt-dlp-plugins/<package name>/yt_dlp_plugins/`
2. **Executable location**: Plugin packages can similarly be installed in a `yt-dlp-plugins` directory under the executable location (recommended for portable installations):
    * Binary: where `<root-dir>/yt-dlp.exe`, `<root-dir>/yt-dlp-plugins/<package name>/yt_dlp_plugins/`
    * Source: where `<root-dir>/yt_dlp/__main__.py`, `<root-dir>/yt-dlp-plugins/<package name>/yt_dlp_plugins/`

3. **pip and other locations in `PYTHONPATH`**
    * Plugin packages can be installed and managed using `pip`. See [yt-dlp-sample-plugins](https://github.com/yt-dlp/yt-dlp-sample-plugins) for an example.
      * Note: plugin files between plugin packages installed with pip must have unique filenames.
    * Any path in `PYTHONPATH` is searched in for the `yt_dlp_plugins` namespace folder.
      * Note: This does not apply for Pyinstaller/py2exe builds.


`.zip`, `.egg` and `.whl` archives containing a `yt_dlp_plugins` namespace folder in their root are also supported as plugin packages.
* e.g. `${XDG_CONFIG_HOME}/yt-dlp/plugins/mypluginpkg.zip` where `mypluginpkg.zip` contains `yt_dlp_plugins/<type>/myplugin.py`

Run yt-dlp with `--verbose` to check if the plugin has been loaded.

## Developing Plugins

See the [yt-dlp-sample-plugins](https://github.com/yt-dlp/yt-dlp-sample-plugins) repo for a template plugin package and the [Plugin Development](https://github.com/yt-dlp/yt-dlp/wiki/Plugin-Development) section of the wiki for a plugin development guide.

All public classes with a name ending in `IE`/`PP` are imported from each file for extractors and postprocessors repectively. This respects underscore prefix (e.g. `_MyBasePluginIE` is private) and `__all__`. Modules can similarly be excluded by prefixing the module name with an underscore (e.g. `_myplugin.py`).

To replace an existing extractor with a subclass of one, set the `plugin_name` class keyword argument (e.g. `class MyPluginIE(ABuiltInIE, plugin_name='myplugin')` will replace `ABuiltInIE` with `MyPluginIE`). Since the extractor replaces the parent, you should exclude the subclass extractor from being imported separately by making it private using one of the methods described above.

If you are a plugin author, add [yt-dlp-plugins](https://github.com/topics/yt-dlp-plugins) as a topic to your repository for discoverability.

See the [Developer Instructions](https://github.com/yt-dlp/yt-dlp/blob/master/CONTRIBUTING.md#developer-instructions) on how to write and test an extractor.

# EMBEDDING YT-DLP

yt-dlp makes the best effort to be a good command-line program, and thus should be callable from any programming language.

Your program should avoid parsing the normal stdout since they may change in future versions. Instead they should use options such as `-J`, `--print`, `--progress-template`, `--exec` etc to create console output that you can reliably reproduce and parse.

From a Python program, you can embed yt-dlp in a more powerful fashion, like this:

```python
from yt_dlp import YoutubeDL

URLS = ['https://www.youtube.com/watch?v=BaW_jenozKc']
with YoutubeDL() as ydl:
    ydl.download(URLS)
```

Most likely, you'll want to use various options. For a list of options available, have a look at [`yt_dlp/YoutubeDL.py`](yt_dlp/YoutubeDL.py#L184).

**Tip**: If you are porting your code from youtube-dl to yt-dlp, one important point to look out for is that we do not guarantee the return value of `YoutubeDL.extract_info` to be json serializable, or even be a dictionary. It will be dictionary-like, but if you want to ensure it is a serializable dictionary, pass it through `YoutubeDL.sanitize_info` as shown in the [example below](#extracting-information)

## Embedding examples

#### Extracting information

```python
import json
import yt_dlp

URL = 'https://www.youtube.com/watch?v=BaW_jenozKc'

# ℹ️ See help(yt_dlp.YoutubeDL) for a list of available options and public functions
ydl_opts = {}
with yt_dlp.YoutubeDL(ydl_opts) as ydl:
    info = ydl.extract_info(URL, download=False)

    # ℹ️ ydl.sanitize_info makes the info json-serializable
    print(json.dumps(ydl.sanitize_info(info)))
```
#### Download using an info-json

```python
import yt_dlp

INFO_FILE = 'path/to/video.info.json'

with yt_dlp.YoutubeDL() as ydl:
    error_code = ydl.download_with_info_file(INFO_FILE)

print('Some videos failed to download' if error_code
      else 'All videos successfully downloaded')
```

#### Extract audio

```python
import yt_dlp

URLS = ['https://www.youtube.com/watch?v=BaW_jenozKc']

ydl_opts = {
    'format': 'm4a/bestaudio/best',
    # ℹ️ See help(yt_dlp.postprocessor) for a list of available Postprocessors and their arguments
    'postprocessors': [{  # Extract audio using ffmpeg
        'key': 'FFmpegExtractAudio',
        'preferredcodec': 'm4a',
    }]
}

with yt_dlp.YoutubeDL(ydl_opts) as ydl:
    error_code = ydl.download(URLS)
```

#### Filter videos

```python
import yt_dlp

URLS = ['https://www.youtube.com/watch?v=BaW_jenozKc']

def longer_than_a_minute(info, *, incomplete):
    """Download only videos longer than a minute (or with unknown duration)"""
    duration = info.get('duration')
    if duration and duration < 60:
        return 'The video is too short'

ydl_opts = {
    'match_filter': longer_than_a_minute,
}

with yt_dlp.YoutubeDL(ydl_opts) as ydl:
    error_code = ydl.download(URLS)
```

#### Adding logger and progress hook

```python
import yt_dlp

URLS = ['https://www.youtube.com/watch?v=BaW_jenozKc']

class MyLogger:
    def debug(self, msg):
        # For compatibility with youtube-dl, both debug and info are passed into debug
        # You can distinguish them by the prefix '[debug] '
        if msg.startswith('[debug] '):
            pass
        else:
            self.info(msg)

    def info(self, msg):
        pass

    def warning(self, msg):
        pass

    def error(self, msg):
        print(msg)


# ℹ️ See "progress_hooks" in help(yt_dlp.YoutubeDL)
def my_hook(d):
    if d['status'] == 'finished':
        print('Done downloading, now post-processing ...')


ydl_opts = {
    'logger': MyLogger(),
    'progress_hooks': [my_hook],
}

with yt_dlp.YoutubeDL(ydl_opts) as ydl:
    ydl.download(URLS)
```

#### Add a custom PostProcessor

```python
import yt_dlp

URLS = ['https://www.youtube.com/watch?v=BaW_jenozKc']

# ℹ️ See help(yt_dlp.postprocessor.PostProcessor)
class MyCustomPP(yt_dlp.postprocessor.PostProcessor):
    def run(self, info):
        self.to_screen('Doing stuff')
        return [], info


with yt_dlp.YoutubeDL() as ydl:
    # ℹ️ "when" can take any value in yt_dlp.utils.POSTPROCESS_WHEN
    ydl.add_post_processor(MyCustomPP(), when='pre_process')
    ydl.download(URLS)
```


#### Use a custom format selector

```python
import yt_dlp

URLS = ['https://www.youtube.com/watch?v=BaW_jenozKc']

def format_selector(ctx):
    """ Select the best video and the best audio that won't result in an mkv.
    NOTE: This is just an example and does not handle all cases """

    # formats are already sorted worst to best
    formats = ctx.get('formats')[::-1]

    # acodec='none' means there is no audio
    best_video = next(f for f in formats
                      if f['vcodec'] != 'none' and f['acodec'] == 'none')

    # find compatible audio extension
    audio_ext = {'mp4': 'm4a', 'webm': 'webm'}[best_video['ext']]
    # vcodec='none' means there is no video
    best_audio = next(f for f in formats if (
        f['acodec'] != 'none' and f['vcodec'] == 'none' and f['ext'] == audio_ext))

    # These are the minimum required fields for a merged format
    yield {
        'format_id': f'{best_video["format_id"]}+{best_audio["format_id"]}',
        'ext': best_video['ext'],
        'requested_formats': [best_video, best_audio],
        # Must be + separated list of protocols
        'protocol': f'{best_video["protocol"]}+{best_audio["protocol"]}'
    }


ydl_opts = {
    'format': format_selector,
}

with yt_dlp.YoutubeDL(ydl_opts) as ydl:
    ydl.download(URLS)
```

<!-- MANPAGE: MOVE "NEW FEATURES" SECTION HERE -->

# DEPRECATED OPTIONS

These are all the deprecated options and the current alternative to achieve the same effect

#### Almost redundant options
While these options are almost the same as their new counterparts, there are some differences that prevents them being redundant

    -j, --dump-json                  --print "%()j"
    -F, --list-formats               --print formats_table
    --list-thumbnails                --print thumbnails_table --print playlist:thumbnails_table
    --list-subs                      --print automatic_captions_table --print subtitles_table

#### Redundant options
While these options are redundant, they are still expected to be used due to their ease of use

    --get-description                --print description
    --get-duration                   --print duration_string
    --get-filename                   --print filename
    --get-format                     --print format
    --get-id                         --print id
    --get-thumbnail                  --print thumbnail
    -e, --get-title                  --print title
    -g, --get-url                    --print urls
    --match-title REGEX              --match-filter "title ~= (?i)REGEX"
    --reject-title REGEX             --match-filter "title !~= (?i)REGEX"
    --min-views COUNT                --match-filter "view_count >=? COUNT"
    --max-views COUNT                --match-filter "view_count <=? COUNT"
    --break-on-reject                Use --break-match-filter
    --user-agent UA                  --add-header "User-Agent:UA"
    --referer URL                    --add-header "Referer:URL"
    --playlist-start NUMBER          -I NUMBER:
    --playlist-end NUMBER            -I :NUMBER
    --playlist-reverse               -I ::-1
    --no-playlist-reverse            Default
    --no-colors                      --color no_color


#### Not recommended
While these options still work, their use is not recommended since there are other alternatives to achieve the same

    --force-generic-extractor        --ies generic,default
    --exec-before-download CMD       --exec "before_dl:CMD"
    --no-exec-before-download        --no-exec
    --all-formats                    -f all
    --all-subs                       --sub-langs all --write-subs
    --print-json                     -j --no-simulate
    --autonumber-size NUMBER         Use string formatting, e.g. %(autonumber)03d
    --autonumber-start NUMBER        Use internal field formatting like %(autonumber+NUMBER)s
    --id                             -o "%(id)s.%(ext)s"
    --metadata-from-title FORMAT     --parse-metadata "%(title)s:FORMAT"
    --hls-prefer-native              --downloader "m3u8:native"
    --hls-prefer-ffmpeg              --downloader "m3u8:ffmpeg"
    --list-formats-old               --compat-options list-formats (Alias: --no-list-formats-as-table)
    --list-formats-as-table          --compat-options -list-formats [Default] (Alias: --no-list-formats-old)
    --youtube-skip-dash-manifest     --extractor-args "youtube:skip=dash" (Alias: --no-youtube-include-dash-manifest)
    --youtube-skip-hls-manifest      --extractor-args "youtube:skip=hls" (Alias: --no-youtube-include-hls-manifest)
    --youtube-include-dash-manifest  Default (Alias: --no-youtube-skip-dash-manifest)
    --youtube-include-hls-manifest   Default (Alias: --no-youtube-skip-hls-manifest)
    --geo-bypass                     --xff "default"
    --no-geo-bypass                  --xff "never"
    --geo-bypass-country CODE        --xff CODE
    --geo-bypass-ip-block IP_BLOCK   --xff IP_BLOCK


#### Developer options
These options are not intended to be used by the end-user

    --test                           Download only part of video for testing extractors
    --load-pages                     Load pages dumped by --write-pages
    --youtube-print-sig-code         For testing youtube signatures
    --allow-unplayable-formats       List unplayable formats also
    --no-allow-unplayable-formats    Default


#### Old aliases
These are aliases that are no longer documented for various reasons

    --avconv-location                --ffmpeg-location
    --clean-infojson                 --clean-info-json
    --cn-verification-proxy URL      --geo-verification-proxy URL
    --dump-headers                   --print-traffic
    --dump-intermediate-pages        --dump-pages
    --force-write-download-archive   --force-write-archive
    --load-info                      --load-info-json
    --no-clean-infojson              --no-clean-info-json
    --no-split-tracks                --no-split-chapters
    --no-write-srt                   --no-write-subs
    --prefer-unsecure                --prefer-insecure
    --rate-limit RATE                --limit-rate RATE
    --split-tracks                   --split-chapters
    --srt-lang LANGS                 --sub-langs LANGS
    --trim-file-names LENGTH         --trim-filenames LENGTH
    --write-srt                      --write-subs
    --yes-overwrites                 --force-overwrites

#### Sponskrub Options
Support for [SponSkrub](https://github.com/faissaloo/SponSkrub) has been deprecated in favor of the `--sponsorblock` options

    --sponskrub                      --sponsorblock-mark all
    --no-sponskrub                   --no-sponsorblock
    --sponskrub-cut                  --sponsorblock-remove all
    --no-sponskrub-cut               --sponsorblock-remove -all
    --sponskrub-force                Not applicable
    --no-sponskrub-force             Not applicable
    --sponskrub-location             Not applicable
    --sponskrub-args                 Not applicable

#### No longer supported
These options may no longer work as intended

    --prefer-avconv                  avconv is not officially supported by yt-dlp (Alias: --no-prefer-ffmpeg)
    --prefer-ffmpeg                  Default (Alias: --no-prefer-avconv)
    -C, --call-home                  Not implemented
    --no-call-home                   Default
    --include-ads                    No longer supported
    --no-include-ads                 Default
    --write-annotations              No supported site has annotations now
    --no-write-annotations           Default
    --compat-options seperate-video-versions  No longer needed

#### Removed
These options were deprecated since 2014 and have now been entirely removed

    -A, --auto-number                -o "%(autonumber)s-%(id)s.%(ext)s"
    -t, -l, --title, --literal       -o "%(title)s-%(id)s.%(ext)s"

# CONTRIBUTING
See [CONTRIBUTING.md](CONTRIBUTING.md#contributing-to-yt-dlp) for instructions on [Opening an Issue](CONTRIBUTING.md#opening-an-issue) and [Contributing code to the project](CONTRIBUTING.md#developer-instructions)

# WIKI
See the [Wiki](https://github.com/yt-dlp/yt-dlp/wiki) for more information<|MERGE_RESOLUTION|>--- conflicted
+++ resolved
@@ -1852,14 +1852,7 @@
 #### rokfinchannel
 * `tab`: Which tab to download - one of `new`, `top`, `videos`, `podcasts`, `streams`, `stacks`
 
-<<<<<<< HEAD
-#### wrestleuniverse
-=======
-#### twitter
-* `legacy_api`: Force usage of the legacy Twitter API instead of the GraphQL API for tweet extraction. Has no effect if login cookies are passed
-
 #### stacommu, wrestleuniverse
->>>>>>> af1fd12f
 * `device_id`: UUID value assigned by the website and used to enforce device limits for paid livestream content. Can be found in browser local storage
 
 #### twitch
