--- conflicted
+++ resolved
@@ -12,13 +12,8 @@
       fail-fast: false
       matrix:
         os: [ubuntu-latest]
-<<<<<<< HEAD
-        # CPython 3.9 is in quick-test
-        python-version: ['3.8', '3.10', 3.11-dev, pypy-3.7, pypy-3.8]
-=======
         # CPython 3.11 is in quick-test
         python-version: ['3.8', '3.9', '3.10', pypy-3.7, pypy-3.8]
->>>>>>> c4cbd3be
         run-tests-ext: [sh]
         include:
         # atleast one of each CPython/PyPy tests must be in windows
